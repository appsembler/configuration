--- conflicted
+++ resolved
@@ -38,13 +38,7 @@
 # Enables periodic logging of CPU utilization and I/O wait
 #cpu = true
 
-<<<<<<< HEAD
-# Turn on/off security.  Off is currently the default
-#noauth = true
-#auth = true
-=======
 # Turn on/off security.  On is currently the default
->>>>>>> 8f6dd7bf
 auth = {{ MONGO_AUTH | ternary("true", "false") }}
 
 # Verbose logging output.
