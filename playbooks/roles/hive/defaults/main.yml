--- conflicted
+++ resolved
@@ -31,8 +31,6 @@
   host: "{{ HIVE_METASTORE_DATABASE_HOST }}"
   port: "{{ HIVE_METASTORE_DATABASE_PORT }}"
 
-<<<<<<< HEAD
-=======
 #
 # Vars are used to fill in the hive-site.xml file
 #
@@ -51,7 +49,6 @@
 #
 HIVE_SITE_EXTRA_CONFIG: {}
 
->>>>>>> 8f6dd7bf
 #
 # vars are namespace with the module name.
 #
