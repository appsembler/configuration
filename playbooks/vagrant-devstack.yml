- name: Configure instance(s)
  hosts: all
  become: True
  gather_facts: True
  vars:
    migrate_db: 'yes'
    devstack: true
    edx_django_service_is_devstack: true
    disable_edx_services: true
    mongo_enable_journal: false
    EDXAPP_NO_PREREQ_INSTALL: 0
    COMMON_SSH_PASSWORD_AUTH: "yes"
    EDXAPP_LMS_BASE: 127.0.0.1:8000
    EDXAPP_OAUTH_ENFORCE_SECURE: false
    EDXAPP_LMS_BASE_SCHEME: http
    ECOMMERCE_DJANGO_SETTINGS_MODULE: "ecommerce.settings.devstack"
    # When provisioning your devstack, we apply security updates
    COMMON_SECURITY_UPDATES: true
    SECURITY_UPGRADE_ON_ANSIBLE: true
    MONGO_AUTH: false
    DISCOVERY_URL_ROOT: 'http://localhost:{{ DISCOVERY_NGINX_PORT }}'
  vars_files:
    - roles/edxapp/vars/devstack.yml
  roles:
    - common
    - vhost
    - edx_ansible
    - mysql
    - edxlocal
    - memcache
    - mongo
    - role: rabbitmq
      rabbitmq_ip: 127.0.0.1
    - edxapp
    - oraclejdk
    - elasticsearch
    - forum
    - ecommerce
    - role: ecomworker
      ECOMMERCE_WORKER_BROKER_HOST: 127.0.0.1
<<<<<<< HEAD
    - programs
=======
    - discovery
>>>>>>> 8f6dd7bf
    - role: notifier
      NOTIFIER_DIGEST_TASK_INTERVAL: "5"
    - browsers
    - browsermob-proxy
    - local_dev
    - demo
    - oauth_client_setup<|MERGE_RESOLUTION|>--- conflicted
+++ resolved
@@ -38,11 +38,7 @@
     - ecommerce
     - role: ecomworker
       ECOMMERCE_WORKER_BROKER_HOST: 127.0.0.1
-<<<<<<< HEAD
-    - programs
-=======
     - discovery
->>>>>>> 8f6dd7bf
     - role: notifier
       NOTIFIER_DIGEST_TASK_INTERVAL: "5"
     - browsers
