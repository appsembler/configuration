--- conflicted
+++ resolved
@@ -318,9 +318,6 @@
     - install:configuration
     - nginx:maintenance
 
-<<<<<<< HEAD
-# appsembler mod ..when ALLOW_BASIC_AUTH
-=======
 - name: Copy static files
   copy:
     src: "{{ item }}"
@@ -333,7 +330,6 @@
      - install
      - install:configuration
 
->>>>>>> 05bb4edc
 - name: Write out htpasswd file
   htpasswd:
     name: "{{ item.name }}"
@@ -448,7 +444,6 @@
     - install
     - install:configuration
 
-<<<<<<< HEAD
 # Appsembler: we add an override to tell systemd to try restarting
 # the service. On Tahoe (and possibly others), it takes some time
 # for the GCS Fuse mount to be ready and nginx needs that
@@ -472,12 +467,14 @@
     group: root
     mode: 0644
   notify: restart nginx
-=======
+  tags:
+    - install
+    - install:configuration
+
 # Test the nginx configs before restarting nginx so that any errors are visible and not hidden in
 # the service logs.
 - name: Test nginx configs
   command: nginx -t
->>>>>>> 05bb4edc
   tags:
     - install
     - install:configuration
