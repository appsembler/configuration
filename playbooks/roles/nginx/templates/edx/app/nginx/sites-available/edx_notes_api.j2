--- conflicted
+++ resolved
@@ -1,12 +1,9 @@
-<<<<<<< HEAD
 {% if INSTALL_EDX_NOTES is defined and INSTALL_EDX_NOTES %}
-=======
 {%- if "edx_notes_api" in nginx_default_sites -%}
   {%- set default_site = "default_server" -%}
 {%- else -%}
   {%- set default_site = "" -%}
 {%- endif -%}
->>>>>>> 05bb4edc
 
 upstream {{ edx_notes_api_service_name }}_app_server {
     {% for host in nginx_edx_notes_api_gunicorn_hosts %}
@@ -15,12 +12,7 @@
 }
 
 server {
-<<<<<<< HEAD
-  listen {{ edx_notes_api_nginx_port }};
-  server_name {{ NOTES_HOSTNAME }};
-=======
   listen {{ edx_notes_api_nginx_port }} {{ default_site }};
->>>>>>> 05bb4edc
 
   {% if NGINX_ENABLE_SSL %}
 
@@ -63,10 +55,6 @@
     proxy_redirect off;
     proxy_pass http://{{ edx_notes_api_service_name }}_app_server;
   }
-<<<<<<< HEAD
 }
 
-{% endif %}
-=======
-}
->>>>>>> 05bb4edc
+{% endif %}