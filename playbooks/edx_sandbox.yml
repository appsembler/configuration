---

# Example sandbox configuration
# for single server community
# installs

- name: Bootstrap instance(s)
  hosts: all
  gather_facts: no
  become: True
  roles:
    - python

- name: Configure instance(s)
  hosts: all
  become: True
  gather_facts: True
  vars:
    migrate_db: "yes"
    EDXAPP_LMS_NGINX_PORT: '80'
    edx_platform_version: 'master'
    # Set to false if deployed behind another proxy/load balancer.
    NGINX_SET_X_FORWARDED_HEADERS: True
    DISCOVERY_URL_ROOT: 'http://localhost:{{ DISCOVERY_NGINX_PORT }}'
  roles:
    - role: swapfile
      SWAPFILE_SIZE: 4GB
<<<<<<< HEAD
    - role: scorm
      when: "{{ EDXAPP_XBLOCK_SETTINGS }}.get('ScormXBlock', False)"
=======
>>>>>>> 8f6dd7bf
    - role: nginx
      nginx_sites:
      - certs
      - cms
      - lms
      - forum
      - xqueue
<<<<<<< HEAD
      - edx_notes_api
=======
      - ecommerce
>>>>>>> 8f6dd7bf
      nginx_default_sites:
      - lms
    - role: edxlocal
      when: EDXAPP_MYSQL_HOST == 'localhost'
    - role: memcache
      when: "'localhost' in ' '.join(EDXAPP_MEMCACHE)"
    - role: mongo
      when: "'localhost' in EDXAPP_MONGO_HOSTS"
    - role: rabbitmq
      rabbitmq_ip: 127.0.0.1
    - role: edxapp
      celery_worker: True
    - edxapp
    - ecommerce
    - role: ecomworker
      ECOMMERCE_WORKER_BROKER_HOST: 127.0.0.1
<<<<<<< HEAD
      when: SANDBOX_ENABLE_ECOMMERCE
    - programs
=======
>>>>>>> 8f6dd7bf
    - analytics_api
    - insights
    - edx_notes_api
    - insights
    - demo
    - oauth_client_setup
    - oraclejdk
    - role: elasticsearch
      when: "'localhost' in EDXAPP_ELASTIC_SEARCH_CONFIG|map(attribute='host')"
    - forum
<<<<<<< HEAD
=======
    - discovery
>>>>>>> 8f6dd7bf
    - role: notifier
      NOTIFIER_DIGEST_TASK_INTERVAL: 5
    - role: xqueue
      update_users: True
    - certs
    - edx_ansible
    - role: swapfile
      SWAPFILE_SIZE: 2GB
    - role: datadog
      when: COMMON_ENABLE_DATADOG
    - role: splunkforwarder
      when: COMMON_ENABLE_SPLUNKFORWARDER
    - role: newrelic
      when: COMMON_ENABLE_NEWRELIC
    - role: postfix_queue
      when: POSTFIX_QUEUE_EXTERNAL_SMTP_HOST != ''<|MERGE_RESOLUTION|>--- conflicted
+++ resolved
@@ -25,11 +25,8 @@
   roles:
     - role: swapfile
       SWAPFILE_SIZE: 4GB
-<<<<<<< HEAD
     - role: scorm
       when: "{{ EDXAPP_XBLOCK_SETTINGS }}.get('ScormXBlock', False)"
-=======
->>>>>>> 8f6dd7bf
     - role: nginx
       nginx_sites:
       - certs
@@ -37,11 +34,7 @@
       - lms
       - forum
       - xqueue
-<<<<<<< HEAD
-      - edx_notes_api
-=======
       - ecommerce
->>>>>>> 8f6dd7bf
       nginx_default_sites:
       - lms
     - role: edxlocal
@@ -58,12 +51,8 @@
     - ecommerce
     - role: ecomworker
       ECOMMERCE_WORKER_BROKER_HOST: 127.0.0.1
-<<<<<<< HEAD
-      when: SANDBOX_ENABLE_ECOMMERCE
-    - programs
-=======
->>>>>>> 8f6dd7bf
     - analytics_api
+    - edx_notes_api
     - insights
     - edx_notes_api
     - insights
@@ -73,10 +62,7 @@
     - role: elasticsearch
       when: "'localhost' in EDXAPP_ELASTIC_SEARCH_CONFIG|map(attribute='host')"
     - forum
-<<<<<<< HEAD
-=======
     - discovery
->>>>>>> 8f6dd7bf
     - role: notifier
       NOTIFIER_DIGEST_TASK_INTERVAL: 5
     - role: xqueue
