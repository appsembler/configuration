Vagrant.require_version ">= 1.8.7"

VAGRANTFILE_API_VERSION = "2"

MEMORY = 6144
CPU_COUNT = 2

# map the name of the git branch that we use for a release
# to a name and a file path, which are used for retrieving
# a Vagrant box from the internet.
openedx_releases = {
<<<<<<< HEAD
=======
  "open-release/ginkgo.1rc1" => "ginkgo-fullstack-2017-07-14",
  "open-release/ginkgo.1" => "ginkgo-fullstack-2017-08-14",

>>>>>>> 8f6dd7bf
  "open-release/ficus.1rc3" => "ficus-fullstack-2017-02-07",
  "open-release/ficus.1rc4" => "ficus-fullstack-2017-02-15",
  "open-release/ficus.1" => "ficus-fullstack-2017-02-15",
  "open-release/ficus.2" => "ficus-fullstack-2017-03-28",
  "open-release/ficus.3" => "ficus-fullstack-2017-04-20",

  "open-release/eucalyptus/1rc1" => "eucalyptus-fullstack-1rc1",
  "open-release/eucalyptus.1rc2" => "eucalyptus-fullstack-2016-08-19",
  "open-release/eucalyptus.1" => "eucalyptus-fullstack-2016-08-25",
  "open-release/eucalyptus.2" => "eucalyptus-fullstack-2016-09-01",

  "named-release/dogwood" => {
    :name => "dogwood-fullstack-rc2", :file => "20151221-dogwood-fullstack-rc2.box",
  },
  "named-release/dogwood.1" => {
    :name => "dogwood-fullstack-rc2", :file => "20151221-dogwood-fullstack-rc2.box",
  },
  "named-release/dogwood.2" => {
    :name => "dogwood-fullstack-rc2", :file => "20151221-dogwood-fullstack-rc2.box",
  },
  "named-release/dogwood.3" => {
    :name => "dogwood-fullstack-rc2", :file => "20151221-dogwood-fullstack-rc2.box",
  },
  "named-release/dogwood.rc" => {
    :name => "dogwood-fullstack-rc2", :file => "20151221-dogwood-fullstack-rc2.box",
  },
  # Cypress is deprecated and unsupported
  # Birch is deprecated and unsupported
}
<<<<<<< HEAD
openedx_releases.default = "ficus-fullstack-2017-04-20"
=======
openedx_releases.default = "ginkgo-fullstack-2017-08-14"
>>>>>>> 8f6dd7bf

openedx_release = ENV['OPENEDX_RELEASE']
boxname = ENV['OPENEDX_BOXNAME']

Vagrant.configure(VAGRANTFILE_API_VERSION) do |config|

  boxfile = ""
  if not boxname
    reldata = openedx_releases[openedx_release]
    if Hash == reldata.class
      boxname = openedx_releases[openedx_release][:name]
      boxfile = openedx_releases[openedx_release].fetch(:file, "")
    else
      boxname = reldata
    end
  end
  if boxfile == ""
    boxfile = "#{boxname}.box"
  end

  # Creates an edX fullstack VM from an official release
  config.vm.box     = boxname
  config.vm.box_url = "http://files.edx.org/vagrant-images/#{boxfile}"
  config.vm.box_check_update = false

  config.vm.network :private_network, ip: "192.168.33.10"
  config.vm.synced_folder  ".", "/vagrant", disabled: true
  config.ssh.insert_key = true

  config.hostsupdater.aliases = ["preview.localhost"]

  config.vm.provider :virtualbox do |vb|
    vb.customize ["modifyvm", :id, "--memory", MEMORY.to_s]
    vb.customize ["modifyvm", :id, "--cpus", CPU_COUNT.to_s]

    # Allow DNS to work for Ubuntu 12.10 host
    # http://askubuntu.com/questions/238040/how-do-i-fix-name-service-for-vagrant-client
    vb.customize ["modifyvm", :id, "--natdnshostresolver1", "on"]

    # Virtio is faster, but the box needs to have support for it.  We didn't
    # have support in the boxes before Ficus.
    if !(boxname.include?("dogwood") || boxname.include?("eucalyptus"))
      vb.customize ['modifyvm', :id, '--nictype1', 'virtio']
    end
  end
end<|MERGE_RESOLUTION|>--- conflicted
+++ resolved
@@ -9,12 +9,9 @@
 # to a name and a file path, which are used for retrieving
 # a Vagrant box from the internet.
 openedx_releases = {
-<<<<<<< HEAD
-=======
   "open-release/ginkgo.1rc1" => "ginkgo-fullstack-2017-07-14",
   "open-release/ginkgo.1" => "ginkgo-fullstack-2017-08-14",
 
->>>>>>> 8f6dd7bf
   "open-release/ficus.1rc3" => "ficus-fullstack-2017-02-07",
   "open-release/ficus.1rc4" => "ficus-fullstack-2017-02-15",
   "open-release/ficus.1" => "ficus-fullstack-2017-02-15",
@@ -44,11 +41,7 @@
   # Cypress is deprecated and unsupported
   # Birch is deprecated and unsupported
 }
-<<<<<<< HEAD
-openedx_releases.default = "ficus-fullstack-2017-04-20"
-=======
 openedx_releases.default = "ginkgo-fullstack-2017-08-14"
->>>>>>> 8f6dd7bf
 
 openedx_release = ENV['OPENEDX_RELEASE']
 boxname = ENV['OPENEDX_BOXNAME']
