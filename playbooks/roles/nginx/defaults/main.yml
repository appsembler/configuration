--- conflicted
+++ resolved
@@ -191,18 +191,11 @@
 # Extra settings to add to site configuration for LMS
 NGINX_EDXAPP_LMS_APP_EXTRA: ""
 
-<<<<<<< HEAD
-# List of subnet or IP addressess to allow to access django admin 
-NGINX_DJANGO_ADMIN_ACCESS_CIDRS: []
-
-# Set trusted network subnets or IP addresses of ELB request are coming from
-NGINX_REAL_IP_CIDRS: "0.0.0.0/0"
 
 NGINX_X_CONTENT_SECURITY_POLICY_HEADER: "default-src 'self' *.edx.org *.microsoft.com www.bing.com tags.tiqcdn.com az725175.vo.msecnd.net *.tealiumiq.com mscom.demdex.net googleads.g.doubleclick.net www.google.com;"
-=======
+
 # List of subnet or IP addressess to allow to access admin endpoints
 NGINX_ADMIN_ACCESS_CIDRS: []
 
 # Set trusted network subnets or IP addresses to send correct replacement addresses
-NGINX_TRUSTED_IP_CIDRS: "0.0.0.0/0"
->>>>>>> 3305832c
+NGINX_TRUSTED_IP_CIDRS: "0.0.0.0/0"