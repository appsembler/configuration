mongo_logappend: true

#This way, when mongod receives a SIGUSR1, it'll close and reopen its log file handle
mongo_logrotate: reopen

mongo_version: 3.0.14
mongo_port: "27017"
mongo_extra_conf: ''
mongo_key_file: '/etc/mongodb_key'
pymongo_version: 2.8.1

mongo_data_dir: "{{ COMMON_DATA_DIR }}/mongo"
mongo_log_dir: "{{ COMMON_LOG_DIR }}/mongo"
mongo_journal_dir: "{{ COMMON_DATA_DIR }}/mongo/mongodb/journal"
mongo_user: mongodb

MONGODB_REPO: "deb http://repo.mongodb.org/apt/ubuntu precise/mongodb-org/3.0 multiverse"
MONGODB_APT_KEY: "7F0CEB10"
MONGODB_APT_KEYSERVER: "keyserver.ubuntu.com"

mongodb_debian_pkgs:
  - "mongodb-org={{ mongo_version }}"
  - "mongodb-org-server={{ mongo_version }}" 
  - "mongodb-org-shell={{ mongo_version }}"
  - "mongodb-org-mongos={{ mongo_version }}" 
  - "mongodb-org-tools={{ mongo_version }}"


# Vars Meant to be overridden
MONGO_ADMIN_USER: 'admin'
MONGO_ADMIN_PASSWORD: 'password'
MONGO_USERS:
  - user: cs_comments_service
    password: password
    database: cs_comments_service
    roles: readWrite
  - user: edxapp
    password: password
    database: edxapp
    roles: readWrite

MONGO_CLUSTERED: false
MONGO_BIND_IP: 127.0.0.1
MONGO_REPL_SET: "rs0"
MONGO_AUTH: true
<<<<<<< HEAD
=======

MONGO_SSL_MODE: "disabled"
MONGO_SSL_CA_CERT: ""
MONGO_SSL_SERVER_KEY: ""
MONGO_SSL_SERVER_CERT: ""
>>>>>>> 7325c7ba

# Cluster member configuration
# Fed directly into mongodb_replica_set module
MONGO_RS_CONFIG:
  members: []

# Storage engine options in 3.0: "mmapv1" or "wiredTiger" 
# As 3.2 and 3.4 default to wiredTiger, our 3.0 play will help future-proof
MONGO_STORAGE_ENGINE: "wiredTiger"

# List of dictionaries as described in the mount_ebs role's default
# for the volumes.
# Useful if you want to store your mongo data and/or journal on separate
# disks from the root volume.  By default, they will end up mongo_data_dir
# on the root disk.
MONGO_VOLUMES: []

# WiredTiger takes a number of optional configuration settings
# which can be defined as a yaml structure in your secure configuration.
MONGO_STORAGE_ENGINE_OPTIONS: !!null

mongo_logpath: "{{ mongo_log_dir }}/mongodb.log"
mongo_dbpath: "{{ mongo_data_dir }}/mongodb"

# In environments that do not require durability (devstack / Jenkins)
# you can disable the journal to reduce disk usage
mongo_enable_journal: true

MONGO_LOG_SERVERSTATUS: true<|MERGE_RESOLUTION|>--- conflicted
+++ resolved
@@ -20,9 +20,9 @@
 
 mongodb_debian_pkgs:
   - "mongodb-org={{ mongo_version }}"
-  - "mongodb-org-server={{ mongo_version }}" 
+  - "mongodb-org-server={{ mongo_version }}"
   - "mongodb-org-shell={{ mongo_version }}"
-  - "mongodb-org-mongos={{ mongo_version }}" 
+  - "mongodb-org-mongos={{ mongo_version }}"
   - "mongodb-org-tools={{ mongo_version }}"
 
 
@@ -43,21 +43,18 @@
 MONGO_BIND_IP: 127.0.0.1
 MONGO_REPL_SET: "rs0"
 MONGO_AUTH: true
-<<<<<<< HEAD
-=======
 
 MONGO_SSL_MODE: "disabled"
 MONGO_SSL_CA_CERT: ""
 MONGO_SSL_SERVER_KEY: ""
 MONGO_SSL_SERVER_CERT: ""
->>>>>>> 7325c7ba
 
 # Cluster member configuration
 # Fed directly into mongodb_replica_set module
 MONGO_RS_CONFIG:
   members: []
 
-# Storage engine options in 3.0: "mmapv1" or "wiredTiger" 
+# Storage engine options in 3.0: "mmapv1" or "wiredTiger"
 # As 3.2 and 3.4 default to wiredTiger, our 3.0 play will help future-proof
 MONGO_STORAGE_ENGINE: "wiredTiger"
 
