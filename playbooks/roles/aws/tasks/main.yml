--- conflicted
+++ resolved
@@ -122,11 +122,7 @@
   file:
     path: "{{ item.item }}"
     mode: "0644"
-<<<<<<< HEAD
-  when: vagrant_home_dir.stat.exists == False and ansible_distribution in common_debian_variants and item.stat.exists
   with_items: "{{ motd_files_exist.results }}"
-=======
-  when: (vagrant_home_dir.stat.exists == False and ansible_distribution in common_debian_variants and item.stat.exists) and (cloud_provider == "aws")
-  with_items: "{{ motd_files_exist.results }}"
-  when: cloud_provider == "aws"
->>>>>>> 502e639e
+  when:
+    - vagrant_home_dir.stat.exists == False and ansible_distribution in common_debian_variants and item.stat.exists
+    - cloud_provider == "aws"