---
#
# edX Configuration
#
# github:     https://github.com/edx/configuration
# wiki:       https://openedx.atlassian.net/wiki/display/OpenOPS
# code style: https://openedx.atlassian.net/wiki/display/OpenOPS/Ansible+Code+Conventions
# license:    https://github.com/edx/configuration/blob/master/LICENSE.TXT
#
#
#
# Tasks for role aws
#
# Overview:
#
#
# Dependencies:
#
#
# Example play:
#
#

#
# Start dealing with Jumbo frames issue in mixed MTU deployements in AWS
#
- name: Gather ec2 facts for use in other roles
  action: ec2_facts
  no_log: True
  tags:
   - deploy
  when: cloud_provider == "aws"

- name: Set the MTU to 1500 temporarily
  shell: "/sbin/ifconfig {{ ansible_default_ipv4.interface }} mtu 1500 up"
<<<<<<< HEAD
  when: ansible_distribution in common_debian_variants
=======
  when: ansible_distribution in common_debian_variants and cloud_provider == "aws"
>>>>>>> 7325c7ba

- name: Set the MTU to 1500 permanently
  template:
    dest: /etc/network/if-up.d/mtu
    src: mtu.j2
    mode: 0755
    owner: root
    group: root
<<<<<<< HEAD
  when: ansible_distribution in common_debian_variants
=======
  when: ansible_distribution in common_debian_variants and cloud_provider == "aws"

>>>>>>> 7325c7ba
#
# End dealing with Jumbo frames issue in mixed MTU deployements in AWS
#

- name: Install system packages
  apt:
    name: "{{ item }}"
    state: present
    update_cache: yes
  with_items: "{{ aws_debian_pkgs }}"
  when: ansible_distribution in common_debian_variants

- name: Install aws python packages
  pip:
    name: "{{ item }}"
    state: present
    extra_args: "-i {{ COMMON_PYPI_MIRROR_URL }}"
  with_items: "{{ aws_pip_pkgs }}"

- name: Create s3 log sync script
  template:
    dest: "{{ aws_s3_sync_script }}"
    src: send-logs-to-s3.j2
    mode: 0755
    owner: root
    group: root
  when: COMMON_OBJECT_STORE_LOG_SYNC and cloud_provider == "aws"

- name: Create s3 log sync script for GCP
  template:
    dest: "{{ aws_s3_sync_script }}"
    src: send-logs-to-s3-gcp.j2
    mode: 0755
    owner: root
    group: root
  when: COMMON_OBJECT_STORE_LOG_SYNC and cloud_provider == "gcp"

- name: Create symlink for s3 log sync script
  file:
    state: link
    src: "{{ aws_s3_sync_script }}"
    dest: "{{ COMMON_OBJECT_STORE_LOG_SYNC_SCRIPT }}"
  when: COMMON_OBJECT_STORE_LOG_SYNC

 # update the ssh motd on Ubuntu
 # Remove some of the default motd display on ubuntu
 # and add a custom motd.  These do not require an
 # ssh restart
 # Only needed for EC2 instances.
- name: Check if files exist so the next task doesn't fail
  stat:
    path: "{{ item }}"
  register: motd_files_exist
  with_items:
    - "/etc/update-motd.d/10-help-text"
    - "/usr/share/landscape/landscape-sysinfo.wrapper"
    - "/etc/update-motd.d/51-cloudguest"
    - "/etc/update-motd.d/91-release-upgrade"
  when: cloud_provider == "aws"

- name: Update the ssh motd on Ubuntu
  file:
    path: "{{ item.item }}"
    mode: "0644"
  when: (vagrant_home_dir.stat.exists == False and ansible_distribution in common_debian_variants and item.stat.exists) and (cloud_provider == "aws")
  with_items: "{{ motd_files_exist.results }}"
  when: cloud_provider == "aws"<|MERGE_RESOLUTION|>--- conflicted
+++ resolved
@@ -28,16 +28,12 @@
   action: ec2_facts
   no_log: True
   tags:
-   - deploy
-  when: cloud_provider == "aws"
+    - deploy
+  when: cloud_provider == "aws"  # Appsembler-specific
 
 - name: Set the MTU to 1500 temporarily
   shell: "/sbin/ifconfig {{ ansible_default_ipv4.interface }} mtu 1500 up"
-<<<<<<< HEAD
-  when: ansible_distribution in common_debian_variants
-=======
   when: ansible_distribution in common_debian_variants and cloud_provider == "aws"
->>>>>>> 7325c7ba
 
 - name: Set the MTU to 1500 permanently
   template:
@@ -46,12 +42,7 @@
     mode: 0755
     owner: root
     group: root
-<<<<<<< HEAD
-  when: ansible_distribution in common_debian_variants
-=======
   when: ansible_distribution in common_debian_variants and cloud_provider == "aws"
-
->>>>>>> 7325c7ba
 #
 # End dealing with Jumbo frames issue in mixed MTU deployements in AWS
 #
