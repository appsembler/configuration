- name: Deploy edxapp
  hosts: all
  become: True
  gather_facts: True
  vars:
    serial_count: 1
    CLUSTER_NAME: 'edxapp'
  serial: "{{ serial_count }}"
  roles:
<<<<<<< HEAD
   - role: aws
     when: COMMON_ENABLE_AWS_ROLE
=======
   - aws
   - role: scorm
>>>>>>> 7325c7ba
   - role: automated
     AUTOMATED_USERS: "{{ EDXAPP_AUTOMATED_USERS | default({}) }}"
   - role: nginx
     nginx_sites:
     - lms
     - cms
     nginx_default_sites:
     - lms
     nginx_extra_sites: "{{ NGINX_EDXAPP_EXTRA_SITES }}"
     nginx_extra_configs: "{{ NGINX_EDXAPP_EXTRA_CONFIGS }}"
     nginx_redirects: "{{ NGINX_EDXAPP_CUSTOM_REDIRECTS }}"
   - edxapp
   - role: datadog
     when: COMMON_ENABLE_DATADOG
   - role: splunkforwarder
     when: COMMON_ENABLE_SPLUNKFORWARDER
   - role: newrelic
     when: COMMON_ENABLE_NEWRELIC
   - role: newrelic_infrastructure
     when: COMMON_ENABLE_NEWRELIC_INFRASTRUCTURE
   - role: minos
     when: COMMON_ENABLE_MINOS<|MERGE_RESOLUTION|>--- conflicted
+++ resolved
@@ -7,13 +7,10 @@
     CLUSTER_NAME: 'edxapp'
   serial: "{{ serial_count }}"
   roles:
-<<<<<<< HEAD
    - role: aws
      when: COMMON_ENABLE_AWS_ROLE
-=======
-   - aws
    - role: scorm
->>>>>>> 7325c7ba
+     when: "{{ EDXAPP_XBLOCK_SETTINGS }}.get('ScormXBlock', False)"
    - role: automated
      AUTOMATED_USERS: "{{ EDXAPP_AUTOMATED_USERS | default({}) }}"
    - role: nginx
