- name: Deploy edxapp
  hosts: all
  become: True
  gather_facts: True
  vars:
    serial_count: 1
    CLUSTER_NAME: 'edxapp'
  serial: "{{ serial_count }}"
  roles:
<<<<<<< HEAD
    - aws
    - role: scorm
      when: "{{ EDXAPP_XBLOCK_SETTINGS }}.get('ScormXBlock', False)"
    - role: nginx
      nginx_sites:
      - lms
      - cms
      nginx_default_sites:
      - lms
      nginx_extra_sites: "{{ NGINX_EDXAPP_EXTRA_SITES }}"
      nginx_extra_configs: "{{ NGINX_EDXAPP_EXTRA_CONFIGS }}"
      nginx_redirects: "{{ NGINX_EDXAPP_CUSTOM_REDIRECTS }}"
    - edxapp
    - role: datadog
      when: COMMON_ENABLE_DATADOG
    - role: splunkforwarder
      when: COMMON_ENABLE_SPLUNKFORWARDER
    - role: newrelic
      when: COMMON_ENABLE_NEWRELIC
    - role: minos
      when: COMMON_ENABLE_MINOS
=======
   - aws
   - role: automated
     AUTOMATED_USERS: "{{ EDXAPP_AUTOMATED_USERS | default({}) }}"
   - role: nginx
     nginx_sites:
     - lms
     - cms
     nginx_default_sites:
     - lms
     nginx_extra_sites: "{{ NGINX_EDXAPP_EXTRA_SITES }}"
     nginx_extra_configs: "{{ NGINX_EDXAPP_EXTRA_CONFIGS }}"
     nginx_redirects: "{{ NGINX_EDXAPP_CUSTOM_REDIRECTS }}"
   - edxapp
   - role: datadog
     when: COMMON_ENABLE_DATADOG
   - role: splunkforwarder
     when: COMMON_ENABLE_SPLUNKFORWARDER
   - role: newrelic
     when: COMMON_ENABLE_NEWRELIC
   - role: minos
     when: COMMON_ENABLE_MINOS
>>>>>>> bc971b0f
<|MERGE_RESOLUTION|>--- conflicted
+++ resolved
@@ -7,30 +7,9 @@
     CLUSTER_NAME: 'edxapp'
   serial: "{{ serial_count }}"
   roles:
-<<<<<<< HEAD
-    - aws
-    - role: scorm
+   - aws
+   - role: scorm
       when: "{{ EDXAPP_XBLOCK_SETTINGS }}.get('ScormXBlock', False)"
-    - role: nginx
-      nginx_sites:
-      - lms
-      - cms
-      nginx_default_sites:
-      - lms
-      nginx_extra_sites: "{{ NGINX_EDXAPP_EXTRA_SITES }}"
-      nginx_extra_configs: "{{ NGINX_EDXAPP_EXTRA_CONFIGS }}"
-      nginx_redirects: "{{ NGINX_EDXAPP_CUSTOM_REDIRECTS }}"
-    - edxapp
-    - role: datadog
-      when: COMMON_ENABLE_DATADOG
-    - role: splunkforwarder
-      when: COMMON_ENABLE_SPLUNKFORWARDER
-    - role: newrelic
-      when: COMMON_ENABLE_NEWRELIC
-    - role: minos
-      when: COMMON_ENABLE_MINOS
-=======
-   - aws
    - role: automated
      AUTOMATED_USERS: "{{ EDXAPP_AUTOMATED_USERS | default({}) }}"
    - role: nginx
@@ -50,5 +29,4 @@
    - role: newrelic
      when: COMMON_ENABLE_NEWRELIC
    - role: minos
-     when: COMMON_ENABLE_MINOS
->>>>>>> bc971b0f
+     when: COMMON_ENABLE_MINOS