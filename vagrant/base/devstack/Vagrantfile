--- conflicted
+++ resolved
@@ -77,15 +77,11 @@
         certs_version: ENV['OPENEDX_RELEASE'],
         forum_version: ENV['OPENEDX_RELEASE'],
         xqueue_version: ENV['OPENEDX_RELEASE'],
-<<<<<<< HEAD
-        NOTIFIER_VERSION: ENV['OPENEDX_RELEASE'],
-=======
         demo_version: ENV['OPENEDX_RELEASE'],
         NOTIFIER_VERSION: ENV['OPENEDX_RELEASE'],
         ECOMMERCE_VERSION: ENV['OPENEDX_RELEASE'],
         ECOMMERCE_WORKER_VERSION: ENV['OPENEDX_RELEASE'],
         PROGRAMS_VERSION: ENV['OPENEDX_RELEASE'],
->>>>>>> 36bbf4c9
       }
     end
     if ENV['CONFIGURATION_VERSION']
