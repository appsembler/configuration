#!/usr/bin/env bash

#
# Script for installing Ansible and the edX configuration repostory
# onto a host to enable running ansible to complete configuration.
# This script can be used by Docker, Packer or any other system
# for building images that requires having ansible available.
#
# Can be run as follows:
#
# UPGRADE_OS=true CONFIGURATION_VERSION="master" \
# bash <(curl -s https://raw.githubusercontent.com/edx/configuration/master/util/install/ansible-bootstrap.sh)

set -xe

if [[ -z "${ANSIBLE_REPO}" ]]; then
  ANSIBLE_REPO="https://github.com/edx/ansible.git"
fi

if [[ -z "${ANSIBLE_VERSION}" ]]; then
  ANSIBLE_VERSION="master"
fi

if [[ -z "${CONFIGURATION_REPO}" ]]; then
  CONFIGURATION_REPO="https://github.com/edx/configuration.git"
fi

if [[ -z "${CONFIGURATION_VERSION}" ]]; then
  CONFIGURATION_VERSION="master"
fi

if [[ -z "${UPGRADE_OS}" ]]; then
  UPGRADE_OS=false
fi

if [[ -z "${RUN_ANSIBLE}" ]]; then
  RUN_ANSIBLE=true
fi

#
# Bootstrapping constants
#
VIRTUAL_ENV_VERSION="15.2.0"
PIP_VERSION="9.0.3"
SETUPTOOLS_VERSION="39.0.1"
VIRTUAL_ENV="/tmp/bootstrap"
PYTHON_BIN="${VIRTUAL_ENV}/bin"
ANSIBLE_DIR="/tmp/ansible"
CONFIGURATION_DIR="/tmp/configuration"
EDX_PPA_KEY_SERVER="keyserver.ubuntu.com"
EDX_PPA_KEY_ID="B41E5E3969464050"
PIP_INDEX_URL="https://pypi.python.org/simple/"

cat << EOF
******************************************************************************

Running the edx_ansible bootstrap script with the following arguments:

ANSIBLE_REPO="${ANSIBLE_REPO}"
ANSIBLE_VERSION="${ANSIBLE_VERSION}"
CONFIGURATION_REPO="${CONFIGURATION_REPO}"
CONFIGURATION_VERSION="${CONFIGURATION_VERSION}"

******************************************************************************
EOF


if [[ $(id -u) -ne 0 ]] ;then
    echo "Please run as root";
    exit 1;
fi

if grep -q 'Trusty Tahr' /etc/os-release
then
    SHORT_DIST="trusty"
elif grep -q 'Xenial Xerus' /etc/os-release
then
    SHORT_DIST="xenial"
else
    cat << EOF

    This script is only known to work on Ubuntu Trusty and Xenial,
    exiting.  If you are interested in helping make installation possible
    on other platforms, let us know.

EOF
   exit 1;
fi

EDX_PPA="deb http://ppa.edx.org ${SHORT_DIST} main"

# Upgrade the OS
apt-get update -y
apt-key update -y

if [ "${UPGRADE_OS}" = true ]; then
    echo "Upgrading the OS..."
    apt-get upgrade -y
fi

# Required for add-apt-repository
apt-get install -y software-properties-common python-software-properties

# Add git PPA
add-apt-repository -y ppa:git-core/ppa

# For older software we need to install our own PPA.
apt-key adv --keyserver "${EDX_PPA_KEY_SERVER}" --recv-keys "${EDX_PPA_KEY_ID}"
add-apt-repository -y "${EDX_PPA}"

# Install python 2.7 latest, git and other common requirements
# NOTE: This will install the latest version of python 2.7 and
# which may differ from what is pinned in virtualenvironments
apt-get update -y

apt-get install -y python2.7 python2.7-dev python-pip python-apt python-yaml python-jinja2 build-essential sudo git-core libmysqlclient-dev libffi-dev libssl-dev


<<<<<<< HEAD
# Workaround for a 16.04 bug, need to upgrade to latest and then
# potentially downgrade to the preferred version.
if [[ "xenial" = "${SHORT_DIST}" ]]; then
    #apt-get install -y python2.7 python2.7-dev python-pip python-apt python-yaml python-jinja2
    pip install --upgrade pip
    pip install --upgrade pip=="${PIP_VERSION}"
    #apt-get install -y build-essential sudo git-core libmysqlclient-dev
else
    #apt-get install -y python2.7 python2.7-dev python-pip python-apt python-yaml python-jinja2 build-essential sudo git-core libmysqlclient-dev
    pip install -i https://pypi.python.org/simple --upgrade pip=="${PIP_VERSION}"
fi
=======
pip install --upgrade pip=="${PIP_VERSION}"
>>>>>>> 08dc54e5

# pip moves to /usr/local/bin when upgraded
PATH=/usr/local/bin:${PATH}
pip install setuptools=="${SETUPTOOLS_VERSION}"
pip install virtualenv=="${VIRTUAL_ENV_VERSION}"


if [[ "true" == "${RUN_ANSIBLE}" ]]; then
    # create a new virtual env
    /usr/local/bin/virtualenv "${VIRTUAL_ENV}"

    PATH="${PYTHON_BIN}":${PATH}

    # Install the configuration repository to install
    # edx_ansible role
    git clone ${CONFIGURATION_REPO} ${CONFIGURATION_DIR}
    cd ${CONFIGURATION_DIR}
    git checkout ${CONFIGURATION_VERSION}
    make requirements

    cd "${CONFIGURATION_DIR}"/playbooks
    "${PYTHON_BIN}"/ansible-playbook edx_ansible.yml -i '127.0.0.1,' -c local -e "configuration_version=${CONFIGURATION_VERSION}"

    # cleanup
    rm -rf "${ANSIBLE_DIR}"
    rm -rf "${CONFIGURATION_DIR}"
    rm -rf "${VIRTUAL_ENV}"
    rm -rf "${HOME}/.ansible"

    cat << EOF
    ******************************************************************************

    Done bootstrapping, edx_ansible is now installed in /edx/app/edx_ansible.
    Time to run some plays.  Activate the virtual env with

    > . /edx/app/edx_ansible/venvs/edx_ansible/bin/activate

    ******************************************************************************
EOF
else
    mkdir -p /edx/ansible/facts.d
    echo '{ "ansible_bootstrap_run": true }' > /edx/ansible/facts.d/ansible_bootstrap.json
fi
<|MERGE_RESOLUTION|>--- conflicted
+++ resolved
@@ -116,21 +116,7 @@
 apt-get install -y python2.7 python2.7-dev python-pip python-apt python-yaml python-jinja2 build-essential sudo git-core libmysqlclient-dev libffi-dev libssl-dev
 
 
-<<<<<<< HEAD
-# Workaround for a 16.04 bug, need to upgrade to latest and then
-# potentially downgrade to the preferred version.
-if [[ "xenial" = "${SHORT_DIST}" ]]; then
-    #apt-get install -y python2.7 python2.7-dev python-pip python-apt python-yaml python-jinja2
-    pip install --upgrade pip
-    pip install --upgrade pip=="${PIP_VERSION}"
-    #apt-get install -y build-essential sudo git-core libmysqlclient-dev
-else
-    #apt-get install -y python2.7 python2.7-dev python-pip python-apt python-yaml python-jinja2 build-essential sudo git-core libmysqlclient-dev
-    pip install -i https://pypi.python.org/simple --upgrade pip=="${PIP_VERSION}"
-fi
-=======
 pip install --upgrade pip=="${PIP_VERSION}"
->>>>>>> 08dc54e5
 
 # pip moves to /usr/local/bin when upgraded
 PATH=/usr/local/bin:${PATH}
