{% if INSTALL_EDX_NOTES is defined and INSTALL_EDX_NOTES %}

upstream {{ edx_notes_api_service_name }}_app_server {
    {% for host in nginx_edx_notes_api_gunicorn_hosts %}
        server {{ host }}:{{ edx_notes_api_gunicorn_port }} fail_timeout=0;
    {% endfor %}
}

server {
  listen {{ edx_notes_api_nginx_port }};
  server_name {{ NOTES_HOSTNAME }};

  {% if NGINX_ENABLE_SSL %}

  listen {{ edx_notes_api_ssl_nginx_port }} ssl;

<<<<<<< HEAD
  ssl_certificate /etc/ssl/certs/{{ NGINX_SSL_CERTIFICATE|basename }};
  ssl_certificate_key /etc/ssl/private/{{ NGINX_SSL_KEY|basename }};
  {% endif %}

  {% if NGINX_ENABLE_SSL or NGINX_REDIRECT_TO_HTTPS %}
=======
  ssl_certificate {{ NGINX_SSL_CERTIFICATE_PATH }}; 
  ssl_certificate_key {{ NGINX_SSL_KEY_PATH }}; 
>>>>>>> 502e639e
  # request the browser to use SSL for all connections
  add_header Strict-Transport-Security "max-age={{ NGINX_HSTS_MAX_AGE }}";
  {% endif %}

  {% include "common-settings.j2" %}

  # Prevent invalid display courseware in IE 10+ with high privacy settings
  add_header P3P '{{ NGINX_P3P_MESSAGE }}';

  {% include "handle-tls-redirect-and-ip-disclosure.j2" %}
  
  location / {
    try_files $uri @proxy_to_app;
  }

  {% include "robots.j2" %}

location @proxy_to_app {
    proxy_set_header X-Forwarded-Proto $http_x_forwarded_proto;
    proxy_set_header X-Forwarded-Port $http_x_forwarded_port;
    proxy_set_header X-Forwarded-For $http_x_forwarded_for;

    # newrelic-specific header records the time when nginx handles a request.
    proxy_set_header X-Queue-Start "t=${msec}";

    proxy_set_header Host $http_host;

    proxy_redirect off;
    proxy_pass http://{{ edx_notes_api_service_name }}_app_server;
  }
}

{% endif %}<|MERGE_RESOLUTION|>--- conflicted
+++ resolved
@@ -14,16 +14,11 @@
 
   listen {{ edx_notes_api_ssl_nginx_port }} ssl;
 
-<<<<<<< HEAD
-  ssl_certificate /etc/ssl/certs/{{ NGINX_SSL_CERTIFICATE|basename }};
-  ssl_certificate_key /etc/ssl/private/{{ NGINX_SSL_KEY|basename }};
+  ssl_certificate {{ NGINX_SSL_CERTIFICATE_PATH }};
+  ssl_certificate_key {{ NGINX_SSL_KEY_PATH }};
   {% endif %}
 
   {% if NGINX_ENABLE_SSL or NGINX_REDIRECT_TO_HTTPS %}
-=======
-  ssl_certificate {{ NGINX_SSL_CERTIFICATE_PATH }}; 
-  ssl_certificate_key {{ NGINX_SSL_KEY_PATH }}; 
->>>>>>> 502e639e
   # request the browser to use SSL for all connections
   add_header Strict-Transport-Security "max-age={{ NGINX_HSTS_MAX_AGE }}";
   {% endif %}
