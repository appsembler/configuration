---

# Example sandbox configuration
# for single server community
# installs

- name: Bootstrap instance(s)
  hosts: all
  gather_facts: no
  become: True
  roles:
    - python

- name: Configure instance(s)
  hosts: all
  become: True
  gather_facts: True
  vars:
    migrate_db: "yes"
    EDXAPP_LMS_NGINX_PORT: '80'
    edx_platform_version: 'master'
    # Set to false if deployed behind another proxy/load balancer.
    NGINX_SET_X_FORWARDED_HEADERS: True
    # These should stay false for the public AMI
    COMMON_ENABLE_DATADOG: False
    SANDBOX_ENABLE_ECOMMERCE: False
    COMMON_ENABLE_SPLUNKFORWARDER: False
  roles:
<<<<<<< HEAD
    - { role: swapfile, SWAPFILE_SIZE: "4GB" }
    - role: scorm
      when: "{{ EDXAPP_XBLOCK_SETTINGS }}.get('ScormXBlock', False)"
=======
    - role: swapfile
      SWAPFILE_SIZE: 2GB
>>>>>>> bc971b0f
    - role: nginx
      nginx_sites:
      - certs
      - cms
      - lms
      - forum
      - xqueue
      - edx_notes_api
      nginx_default_sites:
      - lms
    - role: nginx
      nginx_sites:
      - ecommerce
      when: SANDBOX_ENABLE_ECOMMERCE
    - role: edxlocal
      when: EDXAPP_MYSQL_HOST == 'localhost'
    - role: memcache
      when: "'localhost' in ' '.join(EDXAPP_MEMCACHE)"
    - role: mongo
      when: "'localhost' in EDXAPP_MONGO_HOSTS"
    - role: rabbitmq
      rabbitmq_ip: 127.0.0.1
    - role: edxapp
      celery_worker: True
    - edxapp
    - role: ecommerce
      when: SANDBOX_ENABLE_ECOMMERCE
    - role: ecomworker
      ECOMMERCE_WORKER_BROKER_HOST: 127.0.0.1
      when: SANDBOX_ENABLE_ECOMMERCE
    - programs
    - analytics_api
    - insights
    - edx_notes_api
    - insights
    - demo
    - oauth_client_setup
    - oraclejdk
    - role: elasticsearch
      when: "'localhost' in EDXAPP_ELASTIC_SEARCH_CONFIG|map(attribute='host')"
    - forum
    - role: notifier
      NOTIFIER_DIGEST_TASK_INTERVAL: 5
    - role: xqueue
      update_users: True
    - certs
    - edx_ansible
    - { role: swapfile, SWAPFILE_SIZE: "2GB" }
    - role: datadog
      when: COMMON_ENABLE_DATADOG
    - role: splunkforwarder
      when: COMMON_ENABLE_SPLUNKFORWARDER
    - role: newrelic
      when: COMMON_ENABLE_NEWRELIC
    - role: postfix_queue
      when: POSTFIX_QUEUE_EXTERNAL_SMTP_HOST != ''<|MERGE_RESOLUTION|>--- conflicted
+++ resolved
@@ -26,14 +26,10 @@
     SANDBOX_ENABLE_ECOMMERCE: False
     COMMON_ENABLE_SPLUNKFORWARDER: False
   roles:
-<<<<<<< HEAD
-    - { role: swapfile, SWAPFILE_SIZE: "4GB" }
+    - role: swapfile
+      SWAPFILE_SIZE: 4GB
     - role: scorm
       when: "{{ EDXAPP_XBLOCK_SETTINGS }}.get('ScormXBlock', False)"
-=======
-    - role: swapfile
-      SWAPFILE_SIZE: 2GB
->>>>>>> bc971b0f
     - role: nginx
       nginx_sites:
       - certs
@@ -81,7 +77,8 @@
       update_users: True
     - certs
     - edx_ansible
-    - { role: swapfile, SWAPFILE_SIZE: "2GB" }
+    - role: swapfile
+      SWAPFILE_SIZE: 2GB
     - role: datadog
       when: COMMON_ENABLE_DATADOG
     - role: splunkforwarder
