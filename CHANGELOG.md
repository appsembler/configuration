<<<<<<< HEAD
- Role: edxapp
  - Enabled combined login registration feature by default
=======
- Role: analytics_api
  - Refactored name from `analytics-api` to `analytics_api`. This will require additional migrations when upgrading an existing server. While we recommend building from scratch, you can also run the following command:
  
      ```
      rm -rf /edx/app/analytics-api /edx/app/ /edx/app/nginx/sites-available/analytics-api.j2 /edx/app/supervisor/conf.d.available/analytics_api.conf
      ```
>>>>>>> cef9193d

- Role: notifier
  - Refactored `NOTIFIER_HOME` and `NOTIFIER_USER` to `notifier_app_dir` and `notifier_user` to match other roles. This shouldn't change anything since users should've only been overriding COMMON_HOME.

- Role: gitreload
  - New role added for running
    [gitreload](https://github.com/mitodl/gitreload) that can be used
    for importing courses via github/gitlab Web hooks, or more
    generally updating any git repository that is already checked out
    on disk via a hook.

- Role: analytics-api, edxapp, ora, xqueue, xserver
  - Switched gunicorn from using an entirely command argument based
    configuration to usign python configuration files. Variables for
    extra configuration in the configuration file template, and
    command line argument overrides are available.

- Role: analytics-api, insights
  - Using Django 1.7 migrate command.

- Role: edxapp
  - A new var was added to make it easy ot invalidate the default
    memcache store to make it easier to invalidate sessions. Updating
    the edxapp env.json files will result in all users getting logged
    out.  This is a one time penalty as long as the value of `EDXAPP_DEFAULT_CACHE_VERSION`
    is not explicitly changed.

- Role: nginx
  - New html templates for server errors added.
    Defaults for a ratelimiting static page and server error static page.
    CMS/LMS are set to use them by default, wording can be changed in the
    Nginx default vars.

- Role: edxapp
  - We now have an all caps variable override for celery workers
- Role: common
  - We now remove the default syslog.d conf file (50-default.conf) this will 
  break people who have hand edited that file.

- Role: edxapp
  - Updated the module store settings to match the new settings format.

- Update, possible breaking change: the edxapp role vars edxapp_lms_env and edxapp_cms_env have
  been changed to EDXAPP_LMS_ENV and EDXAPP_CMS_ENV to indicate, via our convention,
  that overridding them is expected.  The default values remain the same.

- Role: analytics-api
  - Added a new role for the analytics-api Django app.  Currently a private repo

- Logrotation now happens hourly by default for all logs.

- Role: xqwatcher, xqueue, nginx, edxapp, common
  - Moving nginx basic authorization flag and credentials to the common role
  - Basic auth will be turned on by default

- Role: Edxapp
  - Turn on code sandboxing by default and allow the jailed code to be able to write
    files to the tmp directory created for it by codejail.

- Role: Edxapp
  - The repo.txt requirements file is no longer being processed in anyway.  This file was removed from edxplatform
    via pull #3487(https://github.com/edx/edx-platform/pull/3487)

- Update `CMS_HOSTNAME` default to allow any hostname that starts with `studio` along with `prod-studio` or `stage-studio`.

- Start a change log to keep track of backwards incompatible changes and deprecations.

- Role: Mongo
  - Fixed case of variable used in if block that breaks cluster configuration
    by changing mongo_clustered to MONGO_CLUSTERED.

- Role: Edxapp
  - Added EDXAPP_LMS_AUTH_EXTRA and EDXAPP_CMS_AUTH_EXTRA for passing unique AUTH_EXTRA configurations to the LMS and CMS. 
    Both variables default to EDXAPP_AUTH_EXTRA for backward compatibility<|MERGE_RESOLUTION|>--- conflicted
+++ resolved
@@ -1,14 +1,12 @@
-<<<<<<< HEAD
 - Role: edxapp
   - Enabled combined login registration feature by default
-=======
+
 - Role: analytics_api
-  - Refactored name from `analytics-api` to `analytics_api`. This will require additional migrations when upgrading an existing server. While we recommend building from scratch, you can also run the following command:
+  - Refactored name from `analytics-api` to `analytics_api`. This will require additional migrations when upgrading an existing server. While we recommend building from scratch, running the following command might work:
   
       ```
       rm -rf /edx/app/analytics-api /edx/app/ /edx/app/nginx/sites-available/analytics-api.j2 /edx/app/supervisor/conf.d.available/analytics_api.conf
       ```
->>>>>>> cef9193d
 
 - Role: notifier
   - Refactored `NOTIFIER_HOME` and `NOTIFIER_USER` to `notifier_app_dir` and `notifier_user` to match other roles. This shouldn't change anything since users should've only been overriding COMMON_HOME.
