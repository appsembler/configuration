---
- name: Update CA Certificates
  shell: >
    /usr/sbin/update-ca-certificates

- name: Add user www-data
  # This is the default user for nginx
  user: >
    name="{{ common_web_user }}"
    shell=/bin/false

- name: Create common directories
  file: >
    path={{ item }} state=directory owner=root
    group=root mode=0755
  with_items:
    - "{{ COMMON_DATA_DIR }}"
    - "{{ COMMON_APP_DIR }}"
    - "{{ COMMON_BIN_DIR }}"
    - "{{ COMMON_CFG_DIR }}"

# Determine if machine is provisioned via vagrant
# Some EC2-specific steps would need to be skipped
- name: check if instance is vagrant
  stat: path=/home/vagrant
  register: vagrant_home_dir

# Ensure that we get a current version of Git
# GitHub requires version 1.7.10 or later
# https://help.github.com/articles/https-cloning-errors
- name: Add git apt repository
  apt_repository: repo="{{ common_git_ppa }}"

- name: Install role-independent useful system packages
  # do this before log dir setup; rsyslog package guarantees syslog user present
  apt: >
    pkg={{','.join(common_debian_pkgs)}} install_recommends=yes
    state=present update_cache=yes

- name: Create common log directory
  file: >
    path={{ COMMON_LOG_DIR }} state=directory owner=syslog
    group=syslog mode=0755

- name: upload sudo config for key forwarding as root
  copy: >
    src=ssh_key_forward dest=/etc/sudoers.d/ssh_key_forward
    validate='visudo -c -f %s' owner=root group=root mode=0440

- name: pip install virtualenv
  pip: >
    name="{{ item }}" state=present
    extra_args="-i {{ COMMON_PYPI_MIRROR_URL }}"
  with_items: common_pip_pkgs

#- name: Install rsyslog configuration for edX
#  template: >
#    dest=/etc/rsyslog.d/99-edx.conf
#    src=edx_rsyslog.j2
#    owner=root group=root mode=644
#  notify: restart rsyslogd
#
#- name: Remove the default rsyslog configuration
#  file:
#    path=/etc/rsyslog.d/50-default.conf
#    state=absent
#  notify: restart rsyslogd

  # This is in common to keep all logrotation config
  # in the same role
- name: Create hourly subdirectory in logrotate.d
  file: path=/etc/logrotate.d/hourly state=directory

- name: Install logrotate configuration for edX
  template: >
    dest=/etc/logrotate.d/hourly/edx-services
    src=etc/logrotate.d/hourly/edx_logrotate.j2
    owner=root group=root mode=644

- name: Install logrotate configuration for tracking file
  template: >
    dest=/etc/logrotate.d/hourly/tracking.log
    src=etc/logrotate.d/hourly/edx_logrotate_tracking_log.j2
    owner=root group=root mode=644

- name: Add logrotate for tracking.log to cron.hourly
  copy: >
    dest=/etc/cron.hourly/logrotate
    src=etc/cron.hourly/logrotate
    owner=root group=root mode=555

- name: update /etc/hosts
  template: src=hosts.j2 dest=/etc/hosts
  when: COMMON_HOSTNAME|length > 0
  register: etc_hosts

- name: update /etc/hostname
  template: src=hostname.j2 dest=/etc/hostname
  when: COMMON_HOSTNAME|length > 0
  register: etc_hostname

- name: run hostname
  shell: >
    hostname -F /etc/hostname
  when: COMMON_HOSTNAME|length >0 and (etc_hosts.changed or etc_hostname.changed)

- name: update /etc/dhcp/dhclient.conf
  template: src=etc/dhcp/dhclient.conf.j2 dest=/etc/dhcp/dhclient.conf
  when: COMMON_CUSTOM_DHCLIENT_CONFIG

<<<<<<< HEAD
  # Remove some of the default motd display on ubuntu
  # and add a custom motd.  These do not require an
  # ssh restart
  # Only needed for EC2 instances.
- name: update the ssh motd on Ubuntu
  file: >
    mode=0644
    path={{ item }}
  when: vagrant_home_dir.stat.exists == false
  with_items:
  - "/etc/update-motd.d/10-help-text"
  - "/usr/share/landscape/landscape-sysinfo.wrapper"
  - "/etc/update-motd.d/51-cloudguest"
  - "/etc/update-motd.d/91-release-upgrade"
  ignore_errors: yes

=======
>>>>>>> 249c0961
- name: add ssh-warning banner motd
  template: >
    dest=/etc/motd.tail
    src={{ COMMON_MOTD_TEMPLATE }} mode=0755 owner=root group=root

- name: update ssh config
  template: >
    dest=/etc/ssh/sshd_config
    src=sshd_config.j2 mode=0644 owner=root group=root
  notify: restart ssh
  <|MERGE_RESOLUTION|>--- conflicted
+++ resolved
@@ -24,6 +24,10 @@
 - name: check if instance is vagrant
   stat: path=/home/vagrant
   register: vagrant_home_dir
+
+# Need to install python-pycurl to use Ansible's apt_repository module
+- name: Install python-pycurl
+  apt: pkg=python-pycurl state=present update_cache=yes
 
 # Ensure that we get a current version of Git
 # GitHub requires version 1.7.10 or later
@@ -108,7 +112,6 @@
   template: src=etc/dhcp/dhclient.conf.j2 dest=/etc/dhcp/dhclient.conf
   when: COMMON_CUSTOM_DHCLIENT_CONFIG
 
-<<<<<<< HEAD
   # Remove some of the default motd display on ubuntu
   # and add a custom motd.  These do not require an
   # ssh restart
@@ -125,8 +128,6 @@
   - "/etc/update-motd.d/91-release-upgrade"
   ignore_errors: yes
 
-=======
->>>>>>> 249c0961
 - name: add ssh-warning banner motd
   template: >
     dest=/etc/motd.tail
@@ -136,5 +137,4 @@
   template: >
     dest=/etc/ssh/sshd_config
     src=sshd_config.j2 mode=0644 owner=root group=root
-  notify: restart ssh
-  +  notify: restart ssh