---
#
# edX Configuration
#
# github:     https://github.com/edx/configuration
# wiki:       https://openedx.atlassian.net/wiki/display/OpenOPS
# code style: https://openedx.atlassian.net/wiki/display/OpenOPS/Ansible+Code+Conventions
# license:    https://github.com/edx/configuration/blob/master/LICENSE.TXT
#
##
# Defaults for role edx-notes-api
# 

EDX_NOTES_API_GUNICORN_WORKERS_EXTRA: ""
EDX_NOTES_API_WORKERS_EXTRA_CONF: ""
EDX_NOTES_API_LANG: en-us
EDX_NOTES_API_WORKERS: !!null
EDX_NOTES_API_DATASTORE_NAME: "{{ edx_notes_api_service_name }}"
EDX_NOTES_API_MYSQL_DB_USER: notes001
EDX_NOTES_API_MYSQL_DB_NAME: "{{ EDX_NOTES_API_DATASTORE_NAME }}"
EDX_NOTES_API_MYSQL_DB_PASS: secret
EDX_NOTES_API_MYSQL_HOST: localhost
<<<<<<< HEAD
EDX_NOTES_API_MYSQL_PORT: "3306"
EDX_NOTES_API_MYSQL_OPTIONS:
  connect_timeout: 10
EDX_NOTES_API_ELASTICSEARCH_URL: "localhost:9200"
=======
EDX_NOTES_API_MYSQL_OPTIONS: {}
EDX_NOTES_API_ELASTICSEARCH_URL: http://127.0.0.1:9200
>>>>>>> 7325c7ba
EDX_NOTES_API_NEWRELIC_APPNAME: "{{ COMMON_ENVIRONMENT }}-{{ COMMON_DEPLOYMENT }}-notes"
# Change these values!!
EDX_NOTES_API_SECRET_KEY: "CHANGEME"
EDX_NOTES_API_CLIENT_ID: "CHANGEME"
EDX_NOTES_API_CLIENT_SECRET: "CHANGEME"
EDX_NOTES_API_GIT_SSH_KEY: !!null
EDX_NOTES_API_VERSION: master
EDX_NOTES_API_DJANGO_SETTINGS_MODULE: 'notesserver.settings.yaml_config'

EDX_NOTES_API_DATABASES:
  # rw user
  default:
    ENGINE: django.db.backends.mysql
    NAME: "{{ EDX_NOTES_API_MYSQL_DB_NAME }}"
    USER: "{{ EDX_NOTES_API_MYSQL_DB_USER }}"
    PASSWORD: "{{ EDX_NOTES_API_MYSQL_DB_PASS }}"
    HOST: "{{ EDX_NOTES_API_MYSQL_HOST }}"
<<<<<<< HEAD
    PORT: "{{ EDX_NOTES_API_MYSQL_PORT }}"
=======
    PORT: 3306
>>>>>>> 7325c7ba
    OPTIONS: "{{ EDX_NOTES_API_MYSQL_OPTIONS }}"
EDX_NOTES_API_ALLOWED_HOSTS:
  - localhost
EDX_NOTES_API_DISABLE_TOKEN_CHECK: False

EDX_NOTES_API_REPOS:
  - PROTOCOL: "{{ COMMON_GIT_PROTOCOL }}"
    DOMAIN: "{{ COMMON_GIT_MIRROR }}"
    PATH: "{{ COMMON_GIT_PATH }}"
    REPO: edx-notes-api.git
    VERSION: "{{ EDX_NOTES_API_VERSION }}"
    DESTINATION: "{{ edx_notes_api_code_dir }}"
    SSH_KEY: "{{ EDX_NOTES_API_GIT_SSH_KEY }}"

#
# This data structure will be written out to yaml configuration file
# in /edx/etc
#
edx_notes_api_service_config:
  ALLOWED_HOSTS: "{{ EDX_NOTES_API_ALLOWED_HOSTS }}"
  # replace with your secret key
  SECRET_KEY: '{{ EDX_NOTES_API_SECRET_KEY }}'
  # replace with your oauth id and secret
  CLIENT_ID: "{{ EDX_NOTES_API_CLIENT_ID }}"
  CLIENT_SECRET: "{{ EDX_NOTES_API_CLIENT_SECRET }}"
  ELASTICSEARCH_URL: "{{ EDX_NOTES_API_ELASTICSEARCH_URL }}"
  ELASTICSEARCH_INDEX: "edx_notes"
  # Number of rows to return by default in result.
  RESULTS_DEFAULT_SIZE: 25
  # Max number of rows to return in result.
  RESULTS_MAX_SIZE: 250
  DATABASES: "{{ EDX_NOTES_API_DATABASES }}"
  HAYSTACK_CONNECTIONS:
    default:
      ENGINE: 'notesserver.highlight.ElasticsearchSearchEngine'
      URL: "{{ EDX_NOTES_API_ELASTICSEARCH_URL }}"
      INDEX_NAME: '{{ EDX_NOTES_API_DATASTORE_NAME }}'
  DISABLE_TOKEN_CHECK: "{{ EDX_NOTES_API_DISABLE_TOKEN_CHECK }}"

#
# vars are namespace with the module name.
#


edx_notes_api_environment:
  EDXNOTES_CONFIG_ROOT: "{{ COMMON_CFG_DIR }}"
  LANG: "{{ EDX_NOTES_API_LANG }}" 
  DJANGO_SETTINGS_MODULE: "{{ EDX_NOTES_API_DJANGO_SETTINGS_MODULE }}"
  SERVICE_VARIANT: "{{ edx_notes_api_service_name }}"
  PATH: "{{ edx_notes_api_venv_dir }}/bin:{{ ansible_env.PATH }}"

edx_notes_api_service_name: edx_notes_api
edx_notes_api_user: "{{ edx_notes_api_service_name }}"
edx_notes_api_home: "{{ COMMON_APP_DIR }}/{{ edx_notes_api_service_name }}"
edx_notes_api_code_dir: "{{ edx_notes_api_home }}/{{ edx_notes_api_service_name }}"
edx_notes_api_conf_dir: "{{ edx_notes_api_home }}"
edx_notes_api_venv_dir:  "{{ edx_notes_api_home }}/venvs/{{ edx_notes_api_service_name }}"

edx_notes_api_gunicorn_host: "127.0.0.1"
edx_notes_api_gunicorn_port: 8120
edx_notes_api_gunicorn_timeout: 300
edx_notes_api_wsgi: notesserver.wsgi:application
edx_notes_api_nginx_port: 18120
edx_notes_api_ssl_nginx_port: 48120
edx_notes_api_manage: "{{ edx_notes_api_code_dir }}/manage.py" 
edx_notes_api_requirements_base: "{{ edx_notes_api_code_dir }}/requirements"
# Application python requirements
edx_notes_api_requirements:
  - base.txt

#
# OS packages
#
edx_notes_api_debian_pkgs:
  - libmysqlclient-dev
  - python-mysqldb

edx_notes_api_redhat_pkgs: []<|MERGE_RESOLUTION|>--- conflicted
+++ resolved
@@ -9,7 +9,7 @@
 #
 ##
 # Defaults for role edx-notes-api
-# 
+#
 
 EDX_NOTES_API_GUNICORN_WORKERS_EXTRA: ""
 EDX_NOTES_API_WORKERS_EXTRA_CONF: ""
@@ -20,15 +20,10 @@
 EDX_NOTES_API_MYSQL_DB_NAME: "{{ EDX_NOTES_API_DATASTORE_NAME }}"
 EDX_NOTES_API_MYSQL_DB_PASS: secret
 EDX_NOTES_API_MYSQL_HOST: localhost
-<<<<<<< HEAD
 EDX_NOTES_API_MYSQL_PORT: "3306"
 EDX_NOTES_API_MYSQL_OPTIONS:
   connect_timeout: 10
 EDX_NOTES_API_ELASTICSEARCH_URL: "localhost:9200"
-=======
-EDX_NOTES_API_MYSQL_OPTIONS: {}
-EDX_NOTES_API_ELASTICSEARCH_URL: http://127.0.0.1:9200
->>>>>>> 7325c7ba
 EDX_NOTES_API_NEWRELIC_APPNAME: "{{ COMMON_ENVIRONMENT }}-{{ COMMON_DEPLOYMENT }}-notes"
 # Change these values!!
 EDX_NOTES_API_SECRET_KEY: "CHANGEME"
@@ -46,11 +41,7 @@
     USER: "{{ EDX_NOTES_API_MYSQL_DB_USER }}"
     PASSWORD: "{{ EDX_NOTES_API_MYSQL_DB_PASS }}"
     HOST: "{{ EDX_NOTES_API_MYSQL_HOST }}"
-<<<<<<< HEAD
     PORT: "{{ EDX_NOTES_API_MYSQL_PORT }}"
-=======
-    PORT: 3306
->>>>>>> 7325c7ba
     OPTIONS: "{{ EDX_NOTES_API_MYSQL_OPTIONS }}"
 EDX_NOTES_API_ALLOWED_HOSTS:
   - localhost
@@ -97,7 +88,7 @@
 
 edx_notes_api_environment:
   EDXNOTES_CONFIG_ROOT: "{{ COMMON_CFG_DIR }}"
-  LANG: "{{ EDX_NOTES_API_LANG }}" 
+  LANG: "{{ EDX_NOTES_API_LANG }}"
   DJANGO_SETTINGS_MODULE: "{{ EDX_NOTES_API_DJANGO_SETTINGS_MODULE }}"
   SERVICE_VARIANT: "{{ edx_notes_api_service_name }}"
   PATH: "{{ edx_notes_api_venv_dir }}/bin:{{ ansible_env.PATH }}"
@@ -115,7 +106,7 @@
 edx_notes_api_wsgi: notesserver.wsgi:application
 edx_notes_api_nginx_port: 18120
 edx_notes_api_ssl_nginx_port: 48120
-edx_notes_api_manage: "{{ edx_notes_api_code_dir }}/manage.py" 
+edx_notes_api_manage: "{{ edx_notes_api_code_dir }}/manage.py"
 edx_notes_api_requirements_base: "{{ edx_notes_api_code_dir }}/requirements"
 # Application python requirements
 edx_notes_api_requirements:
