  # static pages for server status
  location ~ ^/server/(?P<file>.*) {
      root /edx/var/nginx/server-static;
      try_files /$file =404;
  }

  location ~ ^/static/(?P<file>.*) {
    root {{ edxapp_data_dir }};
    try_files /staticfiles/$file /course_static/$file =404;

{% if EDXAPP_CORS_ORIGIN_WHITELIST|length > 0 %}
    add_header Access-Control-Allow-Origin $cors_origin;
{% endif %}

    # return a 403 for static files that shouldn't be
    # in the staticfiles directory
    location ~ ^/static/(?:.*)(?:\.xml|\.json|README.TXT) {
        return 403;
    }

    # http://www.red-team-design.com/firefox-doesnt-allow-cross-domain-fonts-by-default
    location ~ "/static/(?P<collected>.*\.[0-9a-f]{12}\.(eot|otf|ttf|woff|woff2)$)" {
        add_header "Cache-Control" $cache_header_long_lived always;
<<<<<<< HEAD
        add_header Access-Control-Allow-Origin *;
        
        # Prevent the browser from doing MIME-type sniffing
        add_header X-Content-Type-Options nosniff;
         
=======
{% if EDXAPP_CORS_ORIGIN_WHITELIST|length > 0 %}
        add_header Access-Control-Allow-Origin $cors_origin;
{% endif %}
>>>>>>> 3305832c
        try_files /staticfiles/$collected /course_static/$collected =404;
    }

    # Set django-pipelined files to maximum cache time
    location ~ "/static/(?P<collected>.*\.[0-9a-f]{12}\..*)" {
        add_header "Cache-Control" $cache_header_long_lived always;
        # Without this try_files, files that have been run through
        # django-pipeline return 404s
        try_files /staticfiles/$collected /course_static/$collected =404;
    }

    # Set django-pipelined files for studio to maximum cache time
    location ~ "/static/(?P<collected>[0-9a-f]{7}/.*)" {
        add_header "Cache-Control" $cache_header_long_lived always;

        # Without this try_files, files that have been run through
        # django-pipeline return 404s
        try_files /staticfiles/$collected /course_static/$collected =404;
    }

    {% include "static-files-extra.j2" ignore missing %}

    # Non-hashed files (there should be very few / none of these)
    add_header "Cache-Control" $cache_header_short_lived always;
  }

<|MERGE_RESOLUTION|>--- conflicted
+++ resolved
@@ -21,17 +21,13 @@
     # http://www.red-team-design.com/firefox-doesnt-allow-cross-domain-fonts-by-default
     location ~ "/static/(?P<collected>.*\.[0-9a-f]{12}\.(eot|otf|ttf|woff|woff2)$)" {
         add_header "Cache-Control" $cache_header_long_lived always;
-<<<<<<< HEAD
-        add_header Access-Control-Allow-Origin *;
-        
+
         # Prevent the browser from doing MIME-type sniffing
         add_header X-Content-Type-Options nosniff;
-         
-=======
+
 {% if EDXAPP_CORS_ORIGIN_WHITELIST|length > 0 %}
         add_header Access-Control-Allow-Origin $cors_origin;
 {% endif %}
->>>>>>> 3305832c
         try_files /staticfiles/$collected /course_static/$collected =404;
     }
 
