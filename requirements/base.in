# Standard dependencies for Ansible runs

<<<<<<< HEAD
ansible==2.3.1.0
=======
ansible==2.7.12
>>>>>>> 05bb4edc
awscli==1.15.19
boto==2.48.0
boto3==1.7.14
datadog==0.8.0
docopt==0.6.2
ecdsa==0.13.3
Jinja2==2.8
mysqlclient==1.3.0                 # Needed for the mysql_db module
networkx==1.11
paramiko==2.4.2
pathlib2==2.3.0
prettytable==0.7.2
pycrypto==2.6.1
pymongo==3.9.0                      # Needed for the mongo_* modules (playbooks/library/mongo_*)
PyYAML==3.12
requests==2.20.0<|MERGE_RESOLUTION|>--- conflicted
+++ resolved
@@ -1,10 +1,6 @@
 # Standard dependencies for Ansible runs
 
-<<<<<<< HEAD
-ansible==2.3.1.0
-=======
 ansible==2.7.12
->>>>>>> 05bb4edc
 awscli==1.15.19
 boto==2.48.0
 boto3==1.7.14
