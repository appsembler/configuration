Vagrant.require_version ">= 1.8.7"
unless Vagrant.has_plugin?("vagrant-vbguest")
  raise "Please install the vagrant-vbguest plugin by running `vagrant plugin install vagrant-vbguest`"
end

VAGRANTFILE_API_VERSION = "2"

MEMORY = 4096
CPU_COUNT = 2

# These are versioning variables in the roles. Each can be overridden, first
# with OPENEDX_RELEASE, and then with a specific environment variable of the
# same name but upper-cased.
VERSION_VARS = [
    'edx_platform_version',
    'configuration_version',
    'certs_version',
    'forum_version',
    'xqueue_version',
    'demo_version',
    'NOTIFIER_VERSION',
    'ECOMMERCE_VERSION',
    'ECOMMERCE_WORKER_VERSION',
    'DISCOVERY_VERSION',
]

MOUNT_DIRS = {
  :edx_platform => {:repo => "edx-platform", :local => "/edx/app/edxapp/edx-platform", :owner => "edxapp"},
  :themes => {:repo => "themes", :local => "/edx/app/edxapp/themes", :owner => "edxapp"},
  :forum => {:repo => "cs_comments_service", :local => "/edx/app/forum/cs_comments_service", :owner => "forum"},
  :ecommerce => {:repo => "ecommerce", :local => "/edx/app/ecommerce/ecommerce", :owner => "ecommerce"},
  :ecommerce_worker => {:repo => "ecommerce-worker", :local => "/edx/app/ecommerce_worker/ecommerce_worker", :owner => "ecommerce_worker"},
  # This src directory won't have useful permissions. You can set them from the
  # vagrant user in the guest OS. "sudo chmod 0777 /edx/src" is useful.
  :src => {:repo => "src", :local => "/edx/src", :owner => "root"},

}
if ENV['VAGRANT_MOUNT_BASE']
  MOUNT_DIRS.each { |k, v| MOUNT_DIRS[k][:repo] = ENV['VAGRANT_MOUNT_BASE'] + "/" + MOUNT_DIRS[k][:repo] }
end

# map the name of the git branch that we use for a release
# to a name and a file path, which are used for retrieving
# a Vagrant box from the internet.
openedx_releases = {
<<<<<<< HEAD
=======
  "open-release/ginkgo.master" => "ginkgo-devstack-2017-07-14",
  "open-release/ginkgo.1rc1" => "ginkgo-devstack-2017-07-14",
  "open-release/ginkgo.1" => "ginkgo-devstack-2017-07-14",

>>>>>>> 8f6dd7bf
  "open-release/ficus.master" => "ficus-devstack-2017-02-07",
  "open-release/ficus.1rc1" => "ficus-devstack-2017-01-11",
  "open-release/ficus.1rc3" => "ficus-devstack-2017-02-07",
  "open-release/ficus.1rc4" => "ficus-devstack-2017-02-07",
  "open-release/ficus.1" => "ficus-devstack-2017-02-07",
  "open-release/ficus.2" => "ficus-devstack-2017-02-07",
  "open-release/ficus.3" => "ficus-devstack-2017-02-07",

  "open-release/eucalyptus.master" => "eucalyptus-devstack-2016-09-01",
  "open-release/eucalyptus.1rc2" => "eucalyptus-devstack-2016-08-19",
  "open-release/eucalyptus.1" => "eucalyptus-devstack-2016-08-19",
  "open-release/eucalyptus.2" => "eucalyptus-devstack-2016-09-01",

  "named-release/dogwood.rc" => "dogwood-devstack-2016-03-09",
  "named-release/dogwood.1" => "dogwood-devstack-2016-03-09",
  "named-release/dogwood.2" => "dogwood-devstack-2016-03-09",
  "named-release/dogwood.3" => "dogwood-devstack-2016-03-09",
  "named-release/dogwood" => {
    :name => "dogwood-devstack-rc2", :file => "20151221-dogwood-devstack-rc2.box",
  },
  # Cypress is deprecated and unsupported
  # Birch is deprecated and unsupported
}
<<<<<<< HEAD
openedx_releases.default = "ficus-devstack-2017-02-07"
=======
openedx_releases.default = "ginkgo-devstack-2017-07-14"
>>>>>>> 8f6dd7bf

openedx_release = ENV['OPENEDX_RELEASE']
boxname = ENV['OPENEDX_BOXNAME']

# Build -e override lines for each overridable variable.
extra_vars_lines = ""
VERSION_VARS.each do |var|
  rel = ENV[var.upcase] || openedx_release
  if rel
    extra_vars_lines += "-e #{var}=#{rel} \\\n"
  end
end

$script = <<SCRIPT
if [ ! -d /edx/app/edx_ansible ]; then
    echo "Error: Base box is missing provisioning scripts." 1>&2
    exit 1
fi
export PYTHONUNBUFFERED=1
source /edx/app/edx_ansible/venvs/edx_ansible/bin/activate
cd /edx/app/edx_ansible/edx_ansible/playbooks

EXTRA_VARS="#{extra_vars_lines}"
CONFIG_VER="#{ENV['CONFIGURATION_VERSION'] || openedx_release || 'master'}"

ansible-playbook -i localhost, -c local run_role.yml -e role=edx_ansible -e configuration_version=$CONFIG_VER $EXTRA_VARS
ansible-playbook -i localhost, -c local vagrant-devstack.yml -e configuration_version=$CONFIG_VER $EXTRA_VARS

SCRIPT

Vagrant.configure(VAGRANTFILE_API_VERSION) do |config|

  boxfile = ""
  if not boxname
    reldata = openedx_releases[openedx_release]
    if Hash == reldata.class
      boxname = openedx_releases[openedx_release][:name]
      boxfile = openedx_releases[openedx_release].fetch(:file, "")
    else
      boxname = reldata
    end
  end
  if boxfile == ""
    boxfile = "#{boxname}.box"
  end

  # Creates an edX devstack VM from an official release
  config.vm.box     = boxname
  config.vm.box_url = "http://files.edx.org/vagrant-images/#{boxfile}"
  config.vm.box_check_update = false

  config.vm.network :private_network, ip: "192.168.33.10"

  # If you want to run the box but don't need network ports, set VAGRANT_NO_PORTS=1.
  # This is useful if you want to run more than one box at once.
  if not ENV['VAGRANT_NO_PORTS']
    config.vm.network :forwarded_port, guest: 8000, host: 8000  # LMS
    config.vm.network :forwarded_port, guest: 8001, host: 8001  # Studio
    config.vm.network :forwarded_port, guest: 8002, host: 8002  # Ecommerce
    config.vm.network :forwarded_port, guest: 8003, host: 8003  # LMS for Bok Choy
    config.vm.network :forwarded_port, guest: 8031, host: 8031  # Studio for Bok Choy
    config.vm.network :forwarded_port, guest: 8120, host: 8120  # edX Notes Service
    config.vm.network :forwarded_port, guest: 8765, host: 8765
    config.vm.network :forwarded_port, guest: 9200, host: 9200  # Elasticsearch
    config.vm.network :forwarded_port, guest: 18080, host: 18080  # Forums
    config.vm.network :forwarded_port, guest: 8100, host: 8100  # Analytics Data API
    config.vm.network :forwarded_port, guest: 8110, host: 8110  # Insights
    config.vm.network :forwarded_port, guest: 9876, host: 9876  # ORA2 Karma tests
    config.vm.network :forwarded_port, guest: 50070, host: 50070  # HDFS Admin UI
    config.vm.network :forwarded_port, guest: 8088, host: 8088  # Hadoop Resource Manager
    config.vm.network :forwarded_port, guest: 18381, host: 18381    # Course discovery
  end
  config.ssh.insert_key = true

  config.vm.synced_folder  ".", "/vagrant", disabled: true

  # Enable X11 forwarding so we can interact with GUI applications
  if ENV['VAGRANT_X11']
    config.ssh.forward_x11 = true
  end

  if ENV['VAGRANT_USE_VBOXFS'] == 'true'
    MOUNT_DIRS.each { |k, v|
      config.vm.synced_folder v[:repo], v[:local], create: true, owner: v[:owner], group: "www-data"
    }
  else
    MOUNT_DIRS.each { |k, v|
      config.vm.synced_folder v[:repo], v[:local], create: true, nfs: true
    }
  end

  config.vm.provider :virtualbox do |vb|
    vb.customize ["modifyvm", :id, "--memory", MEMORY.to_s]
    vb.customize ["modifyvm", :id, "--cpus", CPU_COUNT.to_s]

    # Allow DNS to work for Ubuntu 12.10 host
    # http://askubuntu.com/questions/238040/how-do-i-fix-name-service-for-vagrant-client
    vb.customize ["modifyvm", :id, "--natdnshostresolver1", "on"]

    # Virtio is faster, but the box needs to have support for it.  We didn't
    # have support in the boxes before Ficus.
    if !(boxname.include?("dogwood") || boxname.include?("eucalyptus"))
      vb.customize ['modifyvm', :id, '--nictype1', 'virtio']
    end
  end

  # Use vagrant-vbguest plugin to make sure Guest Additions are in sync
  config.vbguest.auto_reboot = true
  config.vbguest.auto_update = true

  # Assume that the base box has the edx_ansible role installed
  # We can then tell the Vagrant instance to update itself.
  config.vm.provision "shell", inline: $script
end<|MERGE_RESOLUTION|>--- conflicted
+++ resolved
@@ -43,13 +43,10 @@
 # to a name and a file path, which are used for retrieving
 # a Vagrant box from the internet.
 openedx_releases = {
-<<<<<<< HEAD
-=======
   "open-release/ginkgo.master" => "ginkgo-devstack-2017-07-14",
   "open-release/ginkgo.1rc1" => "ginkgo-devstack-2017-07-14",
   "open-release/ginkgo.1" => "ginkgo-devstack-2017-07-14",
 
->>>>>>> 8f6dd7bf
   "open-release/ficus.master" => "ficus-devstack-2017-02-07",
   "open-release/ficus.1rc1" => "ficus-devstack-2017-01-11",
   "open-release/ficus.1rc3" => "ficus-devstack-2017-02-07",
@@ -73,11 +70,7 @@
   # Cypress is deprecated and unsupported
   # Birch is deprecated and unsupported
 }
-<<<<<<< HEAD
-openedx_releases.default = "ficus-devstack-2017-02-07"
-=======
 openedx_releases.default = "ginkgo-devstack-2017-07-14"
->>>>>>> 8f6dd7bf
 
 openedx_release = ENV['OPENEDX_RELEASE']
 boxname = ENV['OPENEDX_BOXNAME']
