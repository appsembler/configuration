--- conflicted
+++ resolved
@@ -192,16 +192,14 @@
 # Extra settings to add to site configuration for LMS
 NGINX_EDXAPP_LMS_APP_EXTRA: ""
 
-<<<<<<< HEAD
 
 NGINX_X_CONTENT_SECURITY_POLICY_HEADER: "default-src 'self' *.edx.org *.microsoft.com www.bing.com tags.tiqcdn.com az725175.vo.msecnd.net *.tealiumiq.com mscom.demdex.net googleads.g.doubleclick.net www.google.com;"
-=======
+
 # If comprehensive theme enabled, write down the name of
 # the theme as in EDXAPP_DEFAULT_SITE_THEME ending with /
 # to allow to override favicon properly.
 # Example: "your-site-theme/"
 NGINX_EDXAPP_DEFAULT_SITE_THEME: ""
->>>>>>> 6a04065f
 
 # List of subnet or IP addressess to allow to access admin endpoints
 NGINX_ADMIN_ACCESS_CIDRS: []
