--- conflicted
+++ resolved
@@ -73,12 +73,8 @@
     repo: "{{ edxapp_theme_source_repo }}"
     version: "{{ edxapp_theme_version }}"
     accept_hostkey: yes
-<<<<<<< HEAD
-  when: edxapp_theme_name and not EDXAPP_ENABLE_COMPREHENSIVE_THEMING
-=======
     key_file: "{% if EDXAPP_USE_GIT_IDENTITY %}{{ edxapp_git_identity }}{% endif %}"
   when: edxapp_theme_name != ''
->>>>>>> 05bb4edc
   become_user: "{{ edxapp_user }}"
   register: edxapp_theme_checkout
   tags:
@@ -294,11 +290,7 @@
     - install:app-requirements
 
 - name: Create the virtualenv to install the Python sandbox requirements
-<<<<<<< HEAD
-  command: "virtualenv {{ edxapp_sandbox_venv_dir }} -p python2.7"
-=======
   command: "virtualenv {{ edxapp_sandbox_venv_dir }} -p {{ edxapp_sandbox_python_version }}"
->>>>>>> 05bb4edc
   args:
     chdir: "{{ edxapp_code_dir }}"
     creates: "{{ edxapp_sandbox_venv_dir }}/bin/pip"
@@ -593,9 +585,6 @@
     hour: "{{ EDXAPP_CLEARSESSIONS_CRON_HOURS }}"
     minute: "{{ EDXAPP_CLEARSESSIONS_CRON_MINUTES }}"
     day: "*"
-<<<<<<< HEAD
-  when: EDXAPP_CLEARSESSIONS_CRON_ENABLED
-=======
   when: EDXAPP_CLEARSESSIONS_CRON_ENABLED
 
 - name: install additional cron jobs
@@ -610,5 +599,4 @@
   when: COMMON_RETIREMENT_SERVICE_SETUP | default(false)
   tags:
     - manage
-    - manage:db
->>>>>>> 05bb4edc
+    - manage:db