--- conflicted
+++ resolved
@@ -79,7 +79,17 @@
 EDXAPP_MONGO_USER: 'edxapp'
 EDXAPP_MONGO_DB_NAME: 'edxapp'
 EDXAPP_MONGO_USE_SSL: False
-<<<<<<< HEAD
+
+EDXAPP_MONGO_SSL_CLIENT_KEY: ""
+EDXAPP_MONGO_SSL_CLIENT_CERT: ""
+EDXAPP_MONGO_SSL_CA_CERT: ""
+EDXAPP_MONGO_SSL_CLIENT_CERT_PATH: !!null
+EDXAPP_MONGO_SSL_CA_CERT_PATH: !!null
+
+# When `EDXAPP_MONGO_USE_SSL: True`, set
+# EDXAPP_MONGO_SSL_CLIENT_CERT_PATH: "{{ EDXAPP_CFG_DIR }}/mongodb.pem"
+# EDXAPP_MONGO_SSL_CA_CERT_PATH: "{{ EDXAPP_CFG_DIR }}/ca.pem"
+
 EDXAPP_MONGO_REPLICA_SET: ''
 # Used only if EDXAPP_MONGO_REPLICA_SET is provided.
 EDXAPP_MONGO_CMS_READ_PREFERENCE: 'PRIMARY'
@@ -89,17 +99,6 @@
 # changes in Preview mode.
 EDXAPP_LMS_DRAFT_DOC_STORE_READ_PREFERENCE: '{{ EDXAPP_MONGO_CMS_READ_PREFERENCE }}'
 EDXAPP_LMS_SPLIT_DOC_STORE_READ_PREFERENCE: '{{ EDXAPP_MONGO_LMS_READ_PREFERENCE }}'
-=======
-EDXAPP_MONGO_SSL_CLIENT_KEY: ""
-EDXAPP_MONGO_SSL_CLIENT_CERT: ""
-EDXAPP_MONGO_SSL_CA_CERT: ""
-EDXAPP_MONGO_SSL_CLIENT_CERT_PATH: !!null
-EDXAPP_MONGO_SSL_CA_CERT_PATH: !!null
-
-# When `EDXAPP_MONGO_USE_SSL: True`, set
-# EDXAPP_MONGO_SSL_CLIENT_CERT_PATH: "{{ EDXAPP_CFG_DIR }}/mongodb.pem"
-# EDXAPP_MONGO_SSL_CA_CERT_PATH: "{{ EDXAPP_CFG_DIR }}/ca.pem"
->>>>>>> 502e639e
 
 EDXAPP_MYSQL_DB_NAME: 'edxapp'
 EDXAPP_MYSQL_USER: 'edxapp001'
@@ -676,12 +675,9 @@
 EDXAPP_OAUTH_ENFORCE_SECURE: True
 EDXAPP_OAUTH_EXPIRE_CONFIDENTIAL_CLIENT_DAYS: 365
 EDXAPP_OAUTH_EXPIRE_PUBLIC_CLIENT_DAYS: 30
-<<<<<<< HEAD
+EDXAPP_OAUTH_CREDENTIALS: []
 # This turns on deletion of access tokens, refresh tokens, and grants when consumed (not bulk deletions)
 EDXAPP_OAUTH_DELETE_EXPIRED: True
-=======
-EDXAPP_OAUTH_CREDENTIALS: []
->>>>>>> 502e639e
 
 # Unused directory for edxapp application yaml configuration files
 EDXAPP_CFG_DIR: "{{ COMMON_CFG_DIR }}/edxapp"
@@ -1056,6 +1052,8 @@
     port: "{{ EDXAPP_MONGO_PORT }}"
     user: "{{ EDXAPP_MONGO_USER }}"
     ssl: "{{ EDXAPP_MONGO_USE_SSL }}"
+    ssl_certfile: "{{ EDXAPP_MONGO_SSL_CLIENT_CERT_PATH }}"
+    ssl_ca_certs: "{{ EDXAPP_MONGO_SSL_CA_CERT_PATH }}"
 
 edxapp_generic_doc_store_config: &edxapp_generic_default_docstore
   db: "{{ EDXAPP_MONGO_DB_NAME }}"
@@ -1096,7 +1094,6 @@
     PASSWORD: "{{ EDXAPP_MYSQL_REPLICA_PASSWORD }}"
     HOST: "{{ EDXAPP_MYSQL_REPLICA_HOST }}"
     PORT: "{{ EDXAPP_MYSQL_REPLICA_PORT }}"
-    OPTIONS: "{{ EDXAPP_MYSQL_REPLICA_OPTIONS }}"
     CONN_MAX_AGE: "{{ EDXAPP_MYSQL_CONN_MAX_AGE }}"
     OPTIONS: "{{ EDXAPP_MYSQL_REPLICA_OPTIONS }}"
   default:
@@ -1106,13 +1103,9 @@
     PASSWORD: "{{ EDXAPP_MYSQL_PASSWORD }}"
     HOST: "{{ EDXAPP_MYSQL_HOST }}"
     PORT: "{{ EDXAPP_MYSQL_PORT }}"
-<<<<<<< HEAD
     ATOMIC_REQUESTS: "{{ EDXAPP_MYSQL_ATOMIC_REQUESTS }}"
-=======
+    CONN_MAX_AGE: "{{ EDXAPP_MYSQL_CONN_MAX_AGE }}"
     OPTIONS: "{{ EDXAPP_MYSQL_OPTIONS }}"
-    ATOMIC_REQUESTS: True
->>>>>>> 502e639e
-    CONN_MAX_AGE: "{{ EDXAPP_MYSQL_CONN_MAX_AGE }}"
   student_module_history:
     ENGINE: 'django.db.backends.mysql'
     NAME: "{{ EDXAPP_MYSQL_CSMH_DB_NAME }}"
@@ -1120,7 +1113,6 @@
     PASSWORD: "{{ EDXAPP_MYSQL_CSMH_PASSWORD }}"
     HOST: "{{ EDXAPP_MYSQL_CSMH_HOST }}"
     PORT: "{{ EDXAPP_MYSQL_CSMH_PORT }}"
-    OPTIONS: "{{ EDXAPP_MYSQL_CSMH_OPTIONS }}"
     CONN_MAX_AGE: "{{ EDXAPP_MYSQL_CONN_MAX_AGE }}"
     OPTIONS: "{{ EDXAPP_MYSQL_CSMH_OPTIONS }}"
 
@@ -1157,26 +1149,6 @@
     basic_auth: "{{ EDXAPP_XQUEUE_BASIC_AUTH }}"
     django_auth: "{{ EDXAPP_XQUEUE_DJANGO_AUTH }}"
     url: "{{ EDXAPP_XQUEUE_URL }}"
-<<<<<<< HEAD
-=======
-  CONTENTSTORE:
-    ENGINE:  'xmodule.contentstore.mongo.MongoContentStore'
-    #
-    # connection strings are duplicated temporarily for
-    # backward compatibility
-    #
-    OPTIONS:
-      db: "{{ EDXAPP_MONGO_DB_NAME }}"
-      host: "{{ EDXAPP_MONGO_HOSTS }}"
-      password: "{{ EDXAPP_MONGO_PASSWORD }}"
-      port: "{{ EDXAPP_MONGO_PORT }}"
-      user: "{{ EDXAPP_MONGO_USER }}"
-      ssl: "{{ EDXAPP_MONGO_USE_SSL }}"
-      ssl_certfile: "{{ EDXAPP_MONGO_SSL_CLIENT_CERT_PATH }}"
-      ssl_ca_certs: "{{ EDXAPP_MONGO_SSL_CA_CERT_PATH }}"
-    ADDITIONAL_OPTIONS: "{{ EDXAPP_CONTENTSTORE_ADDITIONAL_OPTS }}"
-    DOC_STORE_CONFIG: *edxapp_generic_default_docstore
->>>>>>> 502e639e
   DATABASES: "{{ edxapp_databases }}"
   EMAIL_HOST_USER: "{{ EDXAPP_EMAIL_HOST_USER }}"
   EMAIL_HOST_PASSWORD: "{{ EDXAPP_EMAIL_HOST_PASSWORD }}"
