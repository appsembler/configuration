--- conflicted
+++ resolved
@@ -117,14 +117,11 @@
   - unzip
   - python-pip
   - python2.7-dev
-<<<<<<< HEAD
+  - libpq-dev
 
 # Packages that should be installed from our custom PPA, i.e. COMMON_EDX_PPA
 old_python_debian_pkgs:
   - "python2.7=2.7.10-0+{{ ansible_distribution_release }}1"
-=======
-  - libpq-dev
->>>>>>> be9ddce5
 
 common_pip_pkgs:
   - pip==8.1.2
