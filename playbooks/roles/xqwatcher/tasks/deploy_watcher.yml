--- conflicted
+++ resolved
@@ -2,17 +2,6 @@
 # The watcher can watch one or many queues and dispatch submissions
 # to the appropriate grader which lives in a separate SCM repository.
 
-<<<<<<< HEAD
-- name: checkout watcher code
-  git: >
-    dest={{ xqwatcher_code_dir }} repo={{ xqwatcher_source_repo }} version={{ XQWATCHER_VERSION }}
-    accept_hostkey=yes
-    ssh_opts="{{ xqwatcher_git_ssh_opts }}"
-  sudo_user: "{{ xqwatcher_user }}"
-  register: xqwatcher_checkout
-
-=======
->>>>>>> cef9193d
 - name: install application requirements
   pip: >
     requirements="{{ xqwatcher_requirements_file }}"
