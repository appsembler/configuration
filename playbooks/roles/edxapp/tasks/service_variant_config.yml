--- conflicted
+++ resolved
@@ -167,15 +167,10 @@
     state: link
     force: yes
   become_user: "{{ supervisor_user }}"
-<<<<<<< HEAD
-  when: celery_worker is defined and not disable_edx_services and
-        (EDXAPP_CELERY_BEAT_LMS_ENABLED or EDXAPP_CELERY_BEAT_CMS_ENABLED)
-=======
   when: 
     - celery_worker is not defined and not disable_edx_services
     - EDXAPP_CELERY_BEAT_LMS_ENABLED or EDXAPP_CELERY_BEAT_CMS_ENABLED
     - inventory_hostname == ansible_play_hosts_all[0]  # Avoid duplicate scheduling
->>>>>>> f27bd1f3
   tags:
     - install
     - install:configuration
