--- conflicted
+++ resolved
@@ -134,16 +134,11 @@
   {% if NGINX_ENABLE_SSL %}
   listen {{ EDXAPP_LMS_SSL_NGINX_PORT }} {{ default_ssl_site }} ssl;
 
-<<<<<<< HEAD
-  ssl_certificate /etc/ssl/certs/{{ NGINX_SSL_CERTIFICATE|basename }};
-  ssl_certificate_key /etc/ssl/private/{{ NGINX_SSL_KEY|basename }};
-  {% endif %}
-
-  {% if NGINX_ENABLE_SSL or NGINX_REDIRECT_TO_HTTPS %}
-=======
   ssl_certificate {{ NGINX_SSL_CERTIFICATE_PATH }};
   ssl_certificate_key {{ NGINX_SSL_KEY_PATH }};
->>>>>>> 502e639e
+  {% endif %}
+
+  {% if NGINX_ENABLE_SSL or NGINX_REDIRECT_TO_HTTPS %}
   # request the browser to use SSL for all connections
   add_header Strict-Transport-Security "max-age={{ NGINX_HSTS_MAX_AGE }}";
   {% endif %}
@@ -158,37 +153,8 @@
   {% endif %}
 
 
-<<<<<<< HEAD
   {% include "handle-tls-redirect-and-ip-disclosure.j2" %}
   
-=======
-  # Nginx does not support nested condition or or conditions so
-  # there is an unfortunate mix of conditonals here.
-  {% if NGINX_REDIRECT_TO_HTTPS %}
-     {% if NGINX_HTTPS_REDIRECT_STRATEGY == "scheme" %}
-  # Redirect http to https over single instance
-  if ($scheme != "https")
-  {
-   set $do_redirect_to_https "true";
-  }
-
-     {% elif NGINX_HTTPS_REDIRECT_STRATEGY == "forward_for_proto" %}
-
-  # Forward to HTTPS if we're an HTTP request... and the server is behind ELB
-  if ($http_x_forwarded_proto = "http")
-  {
-   set $do_redirect_to_https "true";
-  }
-     {% endif %}
-
-  # Execute the actual redirect
-  if ($do_redirect_to_https = "true")
-  {
-  return 301 https://$host$request_uri;
-  }
-  {% endif %}
-
->>>>>>> 502e639e
   access_log {{ nginx_log_dir }}/access.log {{ NGINX_LOG_FORMAT_NAME }};
   error_log {{ nginx_log_dir }}/error.log error;
 
