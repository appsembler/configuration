---
# Tests for this role


# Set up #

# To get a baseline comparison for timestamp comparisons
# create a testfile and register its stat info
- name: Create test file
  file: path=testfile state=touch
- name: Stat test file
  stat: path=testfile
  register: testfile


### Tests ###

# Firefox has a specific version, not the latest. This test also ensures it was not
# pulled in via dependency or misuse/clobbering due to the sitespeed variable, which uses
# the latest firefox.
- name: Verify firefox version
  shell: firefox --version
  register: firefox_version
- assert:
    that:
<<<<<<< HEAD
      - "'45.0' in firefox_version.stdout"
=======
      - "'45.0.2' in firefox_version.stdout"
>>>>>>> 8f6dd7bf

# Verify the virtualenv tar is newly-built
- name: Get info on virtualenv tar
  stat: path={{ jenkins_home }}/edx-venv_clean.tar.gz
  register: edxvenv
- assert:
    that:
# Assert that it was modified at least within the hour
      - "{{ testfile.stat.mtime }} - {{ edxvenv.stat.mtime }} < 3600"

# Verify that postfix (mail server) is listening
- wait_for: host={{ inventory_hostname }} port=25
  delegate_to: localhost

# Tear Down #
- name: Remove test file
  file: path=testfile state=absent<|MERGE_RESOLUTION|>--- conflicted
+++ resolved
@@ -23,11 +23,7 @@
   register: firefox_version
 - assert:
     that:
-<<<<<<< HEAD
-      - "'45.0' in firefox_version.stdout"
-=======
       - "'45.0.2' in firefox_version.stdout"
->>>>>>> 8f6dd7bf
 
 # Verify the virtualenv tar is newly-built
 - name: Get info on virtualenv tar
