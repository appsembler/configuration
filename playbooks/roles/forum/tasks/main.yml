--- conflicted
+++ resolved
@@ -72,13 +72,10 @@
   tags:
     - install
     - install:base
-<<<<<<< HEAD
+    - install:configuration
   when: devstack is defined and devstack
   with_items:
     - "{{ devstack_forum_env }}"
-=======
-    - install:configuration
->>>>>>> 502e639e
 
 - name: create {{ forum_data_dir }}
   file:
