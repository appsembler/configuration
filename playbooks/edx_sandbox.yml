---

# Example sandbox configuration
# for single server community
# installs

- name: Configure instance(s)
  hosts: all
  become: True
  gather_facts: True
  vars:
    migrate_db: "yes"
    EDXAPP_LMS_NGINX_PORT: '80'
    edx_platform_version: 'master'
    # Set to false if deployed behind another proxy/load balancer.
    NGINX_SET_X_FORWARDED_HEADERS: True
    # These should stay false for the public AMI
    COMMON_ENABLE_DATADOG: False
    SANDBOX_ENABLE_ECOMMERCE: False
    COMMON_ENABLE_SPLUNKFORWARDER: False
  roles:
    - { role: swapfile, SWAPFILE_SIZE: "2GB" }
    - role: nginx
      nginx_sites:
      - certs
      - cms
      - lms
      - forum
      - xqueue
      nginx_default_sites:
      - lms
    - role: nginx
      nginx_sites:
      - ecommerce
      when: SANDBOX_ENABLE_ECOMMERCE
    - role: edxlocal
      when: EDXAPP_MYSQL_HOST == 'localhost'
    - role: memcache
      when: "'localhost' in ' '.join(EDXAPP_MEMCACHE)"
    - role: mongo
      when: "'localhost' in EDXAPP_MONGO_HOSTS"
    - { role: 'rabbitmq', rabbitmq_ip: '127.0.0.1' }
    - { role: 'edxapp', celery_worker: True }
    - edxapp
    - role: ecommerce
      when: SANDBOX_ENABLE_ECOMMERCE
    - role: ecomworker
      when: SANDBOX_ENABLE_ECOMMERCE
    - notifier
    - analytics_api
<<<<<<< HEAD
    - edx_notes_api
=======
    - insights
    # not ready yet: - edx_notes_api
>>>>>>> 36bbf4c9
    - demo
    - oauth_client_setup
    - oraclejdk
    - role: elasticsearch
      when: "'localhost' in EDXAPP_ELASTIC_SEARCH_CONFIG|map(attribute='host')"
    - forum
    - { role: notifier, NOTIFIER_DIGEST_TASK_INTERVAL: "5" }
    - { role: "xqueue", update_users: True }
    - certs
    - edx_ansible
    - role: datadog
      when: COMMON_ENABLE_DATADOG
    - role: splunkforwarder
      when: COMMON_ENABLE_SPLUNKFORWARDER
    - role: newrelic
      when: COMMON_ENABLE_NEWRELIC<|MERGE_RESOLUTION|>--- conflicted
+++ resolved
@@ -48,12 +48,8 @@
       when: SANDBOX_ENABLE_ECOMMERCE
     - notifier
     - analytics_api
-<<<<<<< HEAD
+    - insights
     - edx_notes_api
-=======
-    - insights
-    # not ready yet: - edx_notes_api
->>>>>>> 36bbf4c9
     - demo
     - oauth_client_setup
     - oraclejdk
