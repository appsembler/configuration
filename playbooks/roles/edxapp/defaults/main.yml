--- conflicted
+++ resolved
@@ -105,17 +105,17 @@
 EDXAPP_MYSQL_CSMH_HOST: "{{ EDXAPP_MYSQL_HOST }}"
 EDXAPP_MYSQL_CSMH_PORT: "{{ EDXAPP_MYSQL_PORT }}"
 EDXAPP_MYSQL_CSMH_OPTIONS: "{{ EDXAPP_MYSQL_OPTIONS }}"
-<<<<<<< HEAD
-=======
-
->>>>>>> 8f6dd7bf
+
 # This is Django's default https://docs.djangoproject.com/en/1.8/ref/settings/#conn-max-age
 EDXAPP_MYSQL_CONN_MAX_AGE: 0
 
 EDXAPP_MYSQL_HOST: 'localhost'
 EDXAPP_MYSQL_PORT: '3306'
 
-<<<<<<< HEAD
+EDXAPP_SEARCH_HOST: 'localhost'
+EDXAPP_SEARCH_PORT: 9200
+EDXAPP_SEARCH_USE_SSL: false
+
 EDXAPP_POSTGRESQL_AGGREGATION_HOST: "localhost"
 EDXAPP_POSTGRESQL_AGGREGATION_DATABASE: ""
 EDXAPP_POSTGRESQL_AGGREGATION_USER: "aggregation_user"
@@ -123,11 +123,6 @@
 EDXAPP_POSTGRESQL_AGGREGATION_USER_ROLE: "boxes"
 EDXAPP_POSTGRESQL_AGGREGATION_PORT: 5432
 EDXAPP_POSTGRESQL_AGGREGATION_OPTIONS: {}
-=======
-EDXAPP_SEARCH_HOST: 'localhost'
-EDXAPP_SEARCH_PORT: 9200
-EDXAPP_SEARCH_USE_SSL: false
->>>>>>> 8f6dd7bf
 
 # list of dictionaries of the format
 # { 'host': 'hostname', 'port': 'portnumber', 'otherconfigsuchas use_ssl': 'True' }
@@ -843,13 +838,9 @@
     PASSWORD: "{{ EDXAPP_MYSQL_REPLICA_PASSWORD }}"
     HOST: "{{ EDXAPP_MYSQL_REPLICA_HOST }}"
     PORT: "{{ EDXAPP_MYSQL_REPLICA_PORT }}"
-<<<<<<< HEAD
+    CONN_MAX_AGE: "{{ EDXAPP_MYSQL_CONN_MAX_AGE }}"
     OPTIONS: "{{ EDXAPP_MYSQL_REPLICA_OPTIONS }}"
     CONN_MAX_AGE: "{{ EDXAPP_MYSQL_CONN_MAX_AGE }}"
-=======
-    CONN_MAX_AGE: "{{ EDXAPP_MYSQL_CONN_MAX_AGE }}"
-    OPTIONS: "{{ EDXAPP_MYSQL_REPLICA_OPTIONS }}"
->>>>>>> 8f6dd7bf
   default:
     ENGINE: 'django.db.backends.mysql'
     NAME: "{{ EDXAPP_MYSQL_DB_NAME }}"
@@ -860,10 +851,7 @@
     OPTIONS: "{{ EDXAPP_MYSQL_OPTIONS }}"
     ATOMIC_REQUESTS: True
     CONN_MAX_AGE: "{{ EDXAPP_MYSQL_CONN_MAX_AGE }}"
-<<<<<<< HEAD
-=======
     OPTIONS: "{{ EDXAPP_MYSQL_OPTIONS }}"
->>>>>>> 8f6dd7bf
   student_module_history:
     ENGINE: 'django.db.backends.mysql'
     NAME: "{{ EDXAPP_MYSQL_CSMH_DB_NAME }}"
@@ -871,7 +859,7 @@
     PASSWORD: "{{ EDXAPP_MYSQL_CSMH_PASSWORD }}"
     HOST: "{{ EDXAPP_MYSQL_CSMH_HOST }}"
     PORT: "{{ EDXAPP_MYSQL_CSMH_PORT }}"
-<<<<<<< HEAD
+    CONN_MAX_AGE: "{{ EDXAPP_MYSQL_CONN_MAX_AGE }}"
     OPTIONS: "{{ EDXAPP_MYSQL_CSMH_OPTIONS }}"
     CONN_MAX_AGE: "{{ EDXAPP_MYSQL_CONN_MAX_AGE }}"
 
@@ -883,10 +871,6 @@
     HOST: "{{ EDXAPP_POSTGRESQL_AGGREGATION_HOST }}"
     PORT: "{{ EDXAPP_POSTGRESQL_AGGREGATION_PORT }}"
     OPTIONS: "{{ EDXAPP_POSTGRESQL_AGGREGATION_OPTIONS }}"
-=======
-    CONN_MAX_AGE: "{{ EDXAPP_MYSQL_CONN_MAX_AGE }}"
-    OPTIONS: "{{ EDXAPP_MYSQL_CSMH_OPTIONS }}"
->>>>>>> 8f6dd7bf
 
 edxapp_generic_auth_config:  &edxapp_generic_auth
   EVENT_TRACKING_SEGMENTIO_EMIT_WHITELIST: "{{ EDXAPP_EVENT_TRACKING_SEGMENTIO_EMIT_WHITELIST }}"
