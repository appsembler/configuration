<<<<<<< HEAD
- Role: ecommerce
  - Transformed the JWT_ISSUERS to match the format expected by edx-drf-extensions jwt_decode_handler. 
  
=======
- Role: edxapp
  - Added `ENTERPRISE_CUSTOMER_SUCCESS_EMAIL` to lms_env_config for configuring emails to the customer success team.
>>>>>>> 7491fa2e
- Role: edx_django_service
  - Added new overridable variable `edx_django_service_gunicorn_max_requests`
- Role: ecommerce
  - Set default max_requests to 3000.(eg. restart gunicorn process every 3000 requests.)

- Role: edx_notes_api
  - Added `JWT_AUTH` to edx-notes-api that is used in other IDAs.

- Role: edxapp
  - Removed `PASSWORD_MIN_LENGTH`, `PASSWORD_MAX_LENGTH`, and `PASSWORD_COMPLEXITY` in favor of specifying these in `AUTH_PASSWORD_VALIDATORS`.

- Role: edxapp
  - Added `AUTH_PASSWORD_VALIDATORS` to utilize Django's password validation. Base validators included in configuration are UserAttributeSimilarity to test the password against the username and email using the default similarity threshold of 0.7 (1.0 fails exact matches only), MinimumLength to test password minimum length, and MaximumLength to test password maximum length.

- Role: edxapp
  - Added `EDXAPP_LOGIN_REDIRECT_WHITELIST` which provides a whitelist of domains to which the login/logout pages will redirect.

- Role: prospectus
  - New role added to configure the prospectus service

- Role: edxapp
  - `EDXAPP_CACHE_BACKEND` added to allow overriding Django's memcache backend

- Removed the obsolete install_stack.sh file (the last reference to fullstack)

- Role: nginx
  - Added `NGINX_EDXAPP_PROXY_INTERCEPT_ERRORS` to be able to use custom static error pages for error responses from the LMS.
  - Added `NGINX_SERVER_HTML_FILES_TEMPLATE` to make the error file template configurable.
  - Added `NGINX_SERVER_STATIC_FILES` to allow copying static contents to the server static folder. Can be used to deploy static contents for the error pages for example.

- Role: analytics_api
  - Added `basic_auth_exempted_paths` configuration for enterprise api endpoints

- Role: edx_django_service
  - Added optional `edx_django_service_allow_cors_headers` boolean option to pass CORS headers (`Access-Control-Allow-Origin` and `Access-Control-Allow-Methods`) on non basic-auth
  calls to support `/api` endpoints for analytics_api.

- Role: analytics_api
  - Added `ANALYTICS_API_CORS_ORIGIN_WHITELIST` to allow CORS whitelisting of origins.

- Role: edxapp
  - `EDXAPP_X_FRAME_OPTIONS` added in studio to prevent clickjacking.

- Role: edxapp
  - Added `EDXAPP_X_FRAME_OPTIONS` to prevent click jacking in LMS.

- git_clone:
  - The working tree is explicitly checked for modified files, to prevent mysterious failures.

- Installation
  - OPENEDX_RELEASE is now required, to prevent accidental installation of master.
  - sandbox.sh has been renamed native.sh to better indicate what it does.

- XQueue
  - Expose CLOUDWATCH_QUEUE_COUNT_METRIC which is defined XQueue's settings.py for further dictionary structure

- nginx:
  - remove nginx_cfg - an internal variable that was really only used for the edx-release nginx site, which served version.{html,json} off of a nonstandard port.  The file it served was never populated.

- Role: edxapp
  - Create EDXAPP_CMS_GUNICORN_TIMEOUT and EDXAPP_LMS_STATIC_URL_BASE to allow overriding of the gunicorn timeout

- Structure: edx-east
  - Deprecated the edx-east folder, playbooks now live in the top level directory instead of edx-east/playbooks. A symbolic link was added for now, but should not be relied upon.

- Role: edxapp
  - EDXAPP_NGINX_SKIP_ENABLE_SITES added to allow you to not sync in the lms or cms nginx configuration.  Instead you can enable them during deployment.
  - EDXAPP_NGINX_DEFAULT_SITES added to allow you to mark both lms and cms as defaults, best paired with picking which site to enable during deployment.
  - EDXAPP_LMS_STATIC_URL_BASE and EDXAPP_CMS_STATIC_URL_BASE allow a per-application setting of the static URL.  You can stil use EDXAPP_STATIC_URL_BASE for now but we may retire that as we continue to separate LMS and CMS.

- Role: XQueue
  - Convert to a yaml config (instead of xqueue.auth.json and xqueue.env.json we get xqueue.yml and it lives by default in /edx/etc/xqueue.yml like standard IDAs)
  - Add XQUEUE_DEFAULT_FILE_STORAGE so that you can specify S3 or Swift in your config
  - XQUEUE_SETTINGS now prefers production.py over aws_settings.py

- Role: credentials
  - Set `LANGUAGE_COOKIE_NAME` so that Credentials will use the global language cookie.

- Role: edxapp
  - Added `PASSWORD_POLICY_COMPLIANCE_ROLLOUT_CONFIG` to make configurable whether password complexity is checked on login and how such complexity is rolled out to users.

- Role: certs
  - Added `CERTS_QUEUE_POLL_FREQUENCY` to make configurable the certificate agent's queue polling frequency.

- Role: edxapp
  - Added `RETIREMENT_STATES` to generic_env_config to support making the retirement workflow configurable.

- Removed Vagrantfiles for devstack and fullstack, and supporting files.

- Role: xqueue
  - Added XQUEUE_SUBMISSION_PROCESSING_DELAY and XQUEUE_CONSUMER_DELAY to xqueue env so they can be passed along to the app.

- Role: edxapp
  - Moved `PASSWORD_MIN_LENGTH`, `PASSWORD_MAX_LENGTH`, and `PASSWORD_COMPLEXITY` to generic_env_config to allow CMS and LMS to share these configurations

- Role: edxapp
  - Added GOOGLE_SITE_VERIFICATION_ID to move a previously hardcoded value into configuration.
  - Changed `EDXAPP_RETIRED_USERNAME_FMT` to `EDXAPP_RETIRED_USERNAME_PREFIX`. Changed/split `EDXAPP_RETIRED_EMAIL_FMT` to be `EDXAPP_RETIRED_EMAIL_PREFIX` and `EDXAPP_RETIRED_EMAIL_DOMAIN`.

- Role xqueue
  - Removed RabbitMQ in earlier changes in XQueue itself, we don't need any of the configuration
    XQUEUE_RABBITMQ_USER XQUEUE_RABBITMQ_PASS XQUEUE_RABBITMQ_VHOST XQUEUE_RABBITMQ_HOSTNAME
    XQUEUE_RABBITMQ_PORT XQUEUE_RABBITMQ_TLS
  - Added NEWRELIC_APPNAME and NEWRELIC_LICENSE_KEY to the configuration files consumed by XQueue.
    Useful for external utilities that are reporting NR metrics.
  - Added XQUEUE_CONSUMER_NEWRELIC_APPNAME which is added to the supervisor start of xqueue_consumer
    if you have New Relic enabled.
  - Retired XQUEUE_WORKERS_PER_QUEUE

- Role edx_django_service
  - Added maintenance page under the flag EDX_DJANGO_SERVICE_ENABLE_S3_MAINTENANCE.
  - Added the s3_maintenance.j2 file to point to the s3 maintenance page.

- Role: xqueue
  - Added XQUEUE_MYSQL_CONN_MAX_AGE so that you can have xqueue use django's persistent DB connections

- Role: edxapp
  - Added empty `EDXAPP_PASSWORD_COMPLEXITY` setting to ease overriding complexity.

- Role: splunkforwarder
  - Updated the role so the splunkforwarder can be installed on Amazon Linux OS environment, which is a RHEL variant

- Role: server_utils
  - Update to only do things for debian varient environment

- Role: xqueue
  - Added `XQUEUE_SESSION_ENGINE` to allow a configurable xqueue session engine.
  - Added `XQUEUE_CACHES` to allow a configurable xqueue cache.

- Role: devpi
  - New role added to configure a devpi service as a pass-through cache for PyPI.

- Role: devpi_consumer
  - Added role to configure Python containers to use devpi for Docker Devstack

- Role: xqueue
  - Remove S3_BUCKET and S3_PATH_PREFIX - they were deprecated prior to ginkgo
  - Remove SERVICE_VARIANT - it was copied from edxapp but never truly used (except to complicate things)
  - The manage_users management command is only run when disable_edx_services is false (previously this play would try
    to update databases while building images, where services are generally disabled).

- Role: edxapp
  - Added `EDXAPP_RETIRED_USERNAME_FMT`, `EDXAPP_RETIRED_EMAIL_FMT`, `EDXAPP_RETIRED_USER_SALTS`, and
  `EDXAPP_RETIREMENT_SERVICE_WORKER_USERNAME` to generic_env_config to allow user retirement to be configurable.

- Role: edxapp
  - Added `ENTERPRISE_REPORTING_SECRET` to CMS auth settings to allow edx-enterprise migrations to run.

- Role: edxapp
  - Added `EDXAPP_FERNET_KEYS` to allow for use of django-fernet-keys in LMS.

- Role: edxapp
  - Added `EDXAPP_DEFAULT_COURSE_VISIBILITY_IN_CATALOG` setting (defaults to `both`).

  - Added `EDXAPP_DEFAULT_MOBILE_AVAILABLE` setting (defaults to `false`).

  - Added `EDX_PLATFORM_REVISION` (set from `edx_platform_version`). This is for
  edx-platform debugging purposes, and replaces calling dealer.git at startup.

- Role: veda_pipeline_worker
  - New role to run all (`deliver, ingest, youtubecallback`) [video pipeline workers](https://github.com/edx/edx-video-pipeline/blob/master/bin/)

- Role: veda_ffmpeg
  - New role added to compile ffmpeg for video pipeline. It will be used as a dependency for video pipeline roles.

- Role: edxapp
  - Added `EDXAPP_BRANCH_IO_KEY` to configure branch.io journey app banners.

- Role: ecomworker
  - Added `ECOMMERCE_WORKER_BROKER_TRANSPORT` with a default value of 'ampq' to be backwards compatible with rabbit.  Set to 'redis' if you wish to use redis instead of rabbit as a queue for ecommerce worker.

- Role: ecommerce
  - Added `ECOMMERCE_BROKER_TRANSPORT` with a default value of 'ampq' to be backwards compatible with rabbit.  Set to 'redis' if you wish to use redis instead of rabbit as a queue for ecommerce.

- Role: credentials
  - This role is now dependent on the edx_django_service role. Settings are all the same, but nearly all of the tasks are performed by the edx_django_service role.

- Role: veda_delivery_worker
  - New role added to run [video delivery worker](https://github.com/edx/edx-video-pipeline/blob/master/bin/deliver)

- Role: veda_web_frontend
  - New role added for [edx-video-pipeline](https://github.com/edx/edx-video-pipeline)

- Role: edxapp
  - Added `EDXAPP_LMS_INTERNAL_ROOT_URL` setting (defaults to `EDXAPP_LMS_ROOT_URL`).

- Role: edxapp
  - Added `EDXAPP_CELERY_BROKER_TRANSPORT` and renamed `EDXAPP_RABBIT_HOSTNAME`
    to `EDXAPP_CELERY_BROKER_HOSTNAME`. This is to support non-amqp brokers,
    specifically redis. If `EDXAPP_CELERY_BROKER_HOSTNAME` is unset it will use
    the value of `EDXAPP_RABBIT_HOSTNAME`, however it is recommended to update
    your configuration to set `EDXAPP_CELERY_BROKER_TRANSPORT` explicitly.

- Role: edxapp
  - Added `EDXAPP_MONGO_REPLICA_SET`, which is required to use
    pymongo.MongoReplicaSetClient in PyMongo 2.9.1.  This should be set to the
    name of your replica set.
    This setting causes the `EDXAPP_*_READ_PREFERENCE` settings below to be used.
  - Added `EDXAPP_MONGO_CMS_READ_PREFERENCE` with a default value of `PRIMARY`.
  - Added `EDXAPP_MONGO_LMS_READ_PREFERENCE` with a default value of
    `SECONDARY_PREFERED` to distribute the read workload across the replica set
    for replicated docstores and contentstores.
  - Added `EDXAPP_LMS_SPLIT_DOC_STORE_READ_PREFERENCE` with a default value of
    `EDXAPP_MONGO_LMS_READ_PREFERENCE`.
  - Added `EDXAPP_LMS_DRAFT_DOC_STORE_CONFIG` with a default value of
    `EDXAPP_MONGO_CMS_READ_PREFERENCE`, to enforce consistency between
    Studio and the LMS Preview modes.
  - Removed `EDXAPP_CONTENTSTORE_ADDITIONAL_OPTS`, since there is no notion of
    common options to the content store anymore.

- Role: nginx
  - Modified `lms.j2` , `cms.j2` , `credentials.j2` , `edx_notes_api.j2` and `insights.j2` to enable HTTP Strict Transport Security
  - Added `NGINX_HSTS_MAX_AGE` to make HSTS header `max_age` value configurable and used in templates

- Role: server_utils
  - Install "vim", not "vim-tiny".

- Role: edxapp
  - Added GOOGLE_ANALYTICS_TRACKING_ID setting for inserting GA tracking into emails generated via ACE.

- Role: notifier
  - Added notifier back to continuous integration.

- Role: ecommerce
  - This role is now dependent on the edx_django_service role. Settings are all the same, but nearly all of the tasks are performed by the edx_django_service role.

- Role: discovery
  - Added `DISCOVERY_REPOS` to allow configuring discovery repository details.

- Role: edx_django_service
  - Made the keys `edx_django_service_git_protocol`, `edx_django_service_git_domain`, and `edx_django_service_git_path` of `edx_django_service_repos` all individually configurable.

- Role: discovery
  - Updated LANGUAGE_CODE to generic english. Added configuration for multilingual language package django-parler.

- Role: edxapp
  - Added `EDXAPP_EXTRA_MIDDLEWARE_CLASSES` for configuring additional middleware logic.

- Role: discovery
  - Added `OPENEXCHANGERATES_API_KEY` for retrieving currency exchange rates.

- Role: edxapp
  - Added `EDXAPP_SCORM_PKG_STORAGE_DIR`, with default value as it was in the server template.
  - Added `EDXAPP_SCORM_PLAYER_LOCAL_STORAGE_ROOT`, with default value as it was in the server template.

- Role: edxapp
  - Added `EDXAPP_ENTERPRISE_TAGLINE` for customized header taglines for different enterprises.
  - Added `EDXAPP_PLATFORM_DESCRIPTION` used to describe the specific Open edX platform.

- Role: edxapp
  - Added `EDXAPP_REINDEX_ALL_COURSES` to rebuild the course index on deploy. Disabled by default.

- Role: edxapp
  - Added `ENTERPRISE_SUPPORT_URL` variable used by the LMS.

- Role: edxapp
  - Added OAUTH_DELETE_EXPIRED to enable automatic deletion of edx-django-oauth2-provider grants, access tokens, and refresh tokens as they are consumed. This will not do a bulk delete of existing rows.

- Role: mongo_3_2
  - Added role for mongo 3.2, not yet in use.
  - Removed MONGO_CLUSTERED variable. In this role mongo replication is always configured, even if there is only one node.

- Role: edxapp
  - Added creation of enterprise_worker user to provisioning. This user is used by the edx-enterprise package when making API requests to Open edX IDAs.

- Role: neo4j
  - Increase heap and page caches sizes for neo4j

- Role: neo4j
  - Updated neo4j to 3.2.2
  - Removed authentication requirement for neo4j

- Role: forum
  - Added `FORUM_REBUILD_INDEX` to rebuild the ElasticSearch index from the database, when enabled.  Default: `False`.

- Role: nginx
  - Added `NGINX_EDXAPP_CMS_APP_EXTRA`, which makes it possible to add custom settings to the site configuration for Studio.
  - Added `NGINX_EDXAPP_LMS_APP_EXTRA`, which makes it possible to add custom settings to the site configuration for the LMS.

- Role: edxapp
  - Let `confirm_email` in `EDXAPP_REGISTRATION_EXTRA_FIELDS` default to `"hidden"`.
  - Let `terms_of_service` in `EDXAPP_REGISTRATION_EXTRA_FIELDS` default to `"hidden"`.

- Role: ecommerce
  - Added ECOMMERCE_LANGUAGE_COOKIE_NAME which is the name of the cookie the ecommerce django app looks at for determining the language preference.

- Role: neo4j
  - Enabled splunk forwarding for neo4j logs.
  - Increased maximum amount of open files to 40000, as suggested by neo4j.
  - Updated the java build that neo4j uses to run.

- Role: edxapp
  - Set the default value for EDXAPP_POLICY_CHANGE_GRADES_ROUTING_KEY to
 'edx.lms.core.default'.

- Role: edxapp
  - Set the default value for EDXAPP_BULK_EMAIL_ROUTING_KEY_SMALL_JOBS to
 'edx.lms.core.low'.

- Role: jenkins_master
  - Update pinned use of JDK7 in Jenkins installs to default JDK version from role `oraclejdk`.

- Role: notifier
  - Added `NOTIFIER_DATABASE_ENGINE`, `NOTIFIER_DATABASE_NAME`, `NOTIFIER_DATABASE_USER`, `NOTIFIER_DATABASE_PASSWORD`, `NOTIFIER_DATABASE_HOST`, and `NOTIFIER_DATABASE_PORT` to be able to configure the `notifier` service to use a database engine other than sqlite. Defaults to local sqlite.
  - Deprecated: `NOTIFIER_DB_DIR`: Please use `NOTIFIER_DATABASE_NAME` instead.

- Role: elasticsearch
  - Replaced `elasticsearch_apt_key` and `elastic_search_apt_keyserver` with `elasticsearch_apt_key_url`
  - Updated elasticsearch version to 1.5.0

- Role: edxapp
  - Install development.txt in Vagrant and Docker devstacks

- Role: edxapp
  - Set the EDXAPP_IMPORT_EXPORT_BUCKET setting to an empty string

- Role: edxapp
  - Updated default value of the EDXAPP_ENTERPRISE_COURSE_ENROLLMENT_AUDIT_MODES setting to ["audit", "honor"]

- Role: edx_notes_api
  - Removed EDX_NOTES_API_ELASTICSEARCH_HOST.
  - Removed EDX_NOTES_API_ELASTICSEARCH_PORT.
  - EDX_NOTES_API_ELASTICSEARCH_URL.

- Role: edxapp
  - Added the EDXAPP_ACTIVATION_EMAIL_SUPPORT_LINK URL with default value `''`.
  - Added the EDXAPP_PASSWORD_RESET_SUPPORT_LINK URL with default value `''`.

- Role: nginx
  - Modified `server-template.j2` to be more accessible and configurable.
  - The template should contain the `lang` attribute in the HTML tag.
  - If the image loaded has some meaning, as a logo, it should have the `alt` attribute.
  - After the header 1 (h1) there is no relevant text content, so next it can not be
    another header (h2). It was changed to be a paragraph with the header 2 CSS style.
  - Added `NGINX_SERVER_ERROR_IMG_ALT` with default value as it was in the server template
  - Added `NGINX_SERVER_ERROR_LANG` with default value `en`
  - Added `NGINX_SERVER_ERROR_STYLE_H1` with default value as it was in the server template
  - Added `NGINX_SERVER_ERROR_STYLE_P_H2` with default value as it was in the server template
  - Added `NGINX_SERVER_ERROR_STYLE_P` with default value as it was in the server template
  - Added `NGINX_SERVER_ERROR_STYLE_DIV` with default value as it was in the server template

- Role: edxapp
  - Added the EDXAPP_SHOW_HEADER_LANGUAGE_SELECTOR feature flag with default value [false]
  - Added the EDXAPP_SHOW_FOOTER_LANGUAGE_SELECTOR feature flag with default value [false]

- Role: edxapp
  - Added the EDXAPP_ENTERPRISE_COURSE_ENROLLMENT_AUDIT_MODES setting with default value ["audit"]

- Role: edxapp
  - DOC_LINK_BASE settings have been removed, replaced by HELP_TOKENS_BOOKS

- Role: edxapp
  - Add the EDXAPP_LANGUAGE_COOKIE setting

- Role: rabbitmq
  - Upgraded to 3.6.9
  - Switched to a PPA rather than a .deb hosted in S3
  - Note that you generally cannot upgrade RabbitMQ live in place https://www.rabbitmq.com/clustering.html
    this is particularly true coming from 3.2 to 3.6.  We are using the shovel plugin to move tasks across clusters
    but their documentation covers different scenarios.
- Role: edxapp
  - Added a new EDXAPP_MYSQL_CONN_MAX_AGE, default to 0.  Adjust it to change how long a connection is kept open
  for reuse before it is closed.
  - Set preload_app to False in gunicorn config for LMS and Studio.
- Role: analytics_api
  - Added `ANALYTICS_API_AGGREGATE_PAGE_SIZE`, default value 10.  Adjust this parameter to increase the number of
    aggregate search results returned by the Analytics API, i.e. in course_metadata: enrollment_modes, cohorts, and
    segments.
- Role: programs
  - This role has been removed as this service is no longer supported. The role is still available on the [Ficus branch](https://github.com/edx/configuration/releases/tag/open-release%2Fficus.1).
- Role: xqueue
  - Changed `XQUEUE_RABBITMQ_TLS` default from `true` to `false`.
- Role: credentials
  - Added `CREDENTIALS_EXTRA_APPS` to enable the inclusion of additional Django apps in the Credentials Service.
- Role: common
  - Renamed `COMMON_AWS_SYNC` to `COMMON_OBJECT_STORE_LOG_SYNC`
  - Renamed `COMMON_AWS_SYNC_BUCKET` to `COMMON_OBJECT_STORE_LOG_SYNC_BUCKET`
  - Renamed `COMMON_AWS_S3_SYNC_SCRIPT` to `COMMON_OBJECT_STORE_LOG_SYNC_SCRIPT`
  - Added `COMMON_OBJECT_STORE_LOG_SYNC_PREFIX`. Default: `logs/tracking/`
  - Added `COMMON_EDXAPP_SETTINGS`. Default: `aws`
- Role: aws
  - Removed `AWS_S3_LOGS`
  - Added `vhost` role as dependency
- Role: edxapp
  - Added `EDXAPP_SWIFT_USERNAME`
  - Added `EDXAPP_SWIFT_KEY`
  - Added `EDXAPP_SWIFT_TENANT_ID`
  - Added `EDXAPP_SWIFT_TENANT_NAME`
  - Added `EDXAPP_SWIFT_AUTH_URL`
  - Added `EDXAPP_SWIFT_AUTH_VERSION`
  - Added `EDXAPP_SWIFT_REGION_NAME`
  - Added `EDXAPP_SWIFT_USE_TEMP_URLS`
  - Added `EDXAPP_SWIFT_TEMP_URL_KEY`
  - Added `EDXAPP_SWIFT_TEMP_URL_DURATION`
  - Added `EDXAPP_SETTINGS` to allow using a settings file other than `aws.py`. Default: `aws`
  - Renamed `ENABLE_S3_GRADE_DOWNLOADS` to `ENABLE_GRADE_DOWNLOADS`
  - Replaced `EDXAPP_GRADE_STORAGE_TYPE`, `EDXAPP_GRADE_BUCKET` and `EDXAPP_GRADE_ROOT_PATH` with `EDXAPP_GRADE_STORAGE_CLASS` and `EDXAPP_GRADE_STORAGE_KWARGS`
- Role: openstack
  - Added role
- Role: vhost
  - Added as dependency for aws and openstack roles. Handles common functionality for setting up VM hosts
- Role: xqueue
  - Added `XQUEUE_SETTINGS` to specify which settings file to use. Default: `aws_settings`
  - Renamed `XQUEUE_S3_BUCKET` to `XQUEUE_UPLOAD_BUCKET`
  - Renamed `XQUEUE_S3_PATH_PREFIX` to `XQUEUE_UPLOAD_PATH_PREFIX`

- Role: discovery
  - Course Discovery JWT configuration now takes a list of issuers instead of a single issuer.  This change is not backward compatible with older versions of course discovery.

- Role: hadoop_common
  - Enable log retention by default to assist with debugging. Now YARN will retain stdout and stderr logs produced by map reduce tasks for 24 hours. They can be retrieved by running "yarn logs -applicationId YOUR_APPLICATION_ID".

- Role: rabbitmq
  - Removed the RABBITMQ_CLUSTERED var and related tooling. The goal of the var was to be able to setup a cluster in the aws environment without having to know all the IPs of the cluster before hand.  It relied on the `hostvars` ansible varible to work correctly which it no longer does in 1.9.  This may get fixed in the future but for now, the "magic" setup doesn't work.
  - Changed `rabbitmq_clustered_hosts` to RABBITMQ_CLUSTERED_HOSTS.

- Role: edxapp
  - Removed SUBDOMAIN_BRANDING and SUBDOMAIN_COURSE_LISTINGS variables

- Role: ora
  - Remove the ora1 role as support for it was deprecated in Cypress.
  - Removed dependencies on ora throughout the playbooks / vagrantfiles.
- Role: edxapp
  - Removed XmlModuleStore from the default list of modulestores for the LMS.
  - EDXAPP_XML_MAPPINGS variable no longer exists by default and is not used by the edxapp role.

- Role: ecommerce
  - Removed ECOMMERCE_ORDER_NUMBER_PREFIX variable

- Role: edxapp
  - All of the following changes are BACKWARDS-INCOMPATABLE:
    - Renamed two top level variables SEGMENT_IO_LMS_KEY and SEGMENT_IO_KEY to SEGMENT_KEY in {lms|cms].auth.json.
    - Renamed two top level variables in roles/edxapp/defaults/main.yml.  EDXAPP_SEGMENT_IO_LMS_KEY and EDXAPP_SEGMENT_IO_KEY are now EDXAPP_LMS_SEGMENT_KEY and EDXAPP_CMS_SEGMENT_KEY respectively
    - REMOVED two top level variables SEGMENT_IO_LMS and SEGMENT_IO from {lms|cms].auth.json. We will use the existence of the SEGMENT_KEY to to serve the same function that these boolean variables served.
    - REMOVED two top level variables EDXAPP_SEGMENT_IO_LMS and EDXAPP_SEGMENT_IO from roles/edxapp/defaults/main.yml.

- Updated ansible fork to be based on ansible 1.9.3rc1 instead of 1.9.1
  - Ansible Changelog: https://github.com/ansible/ansible/blob/stable-1.9/CHANGELOG.md

- Role: edxapp
  - Removed deprecated variables EDXAPP_PLATFORM_TWITTER_URL, EDXAPP_PLATFORM_MEETUP_URL, EDXAPP_PLATFORM_LINKEDIN_URL, and EDXAPP_PLATFORM_GOOGLE_PLUS_URL in favor of EDXAPP_SOCIAL_MEDIA_FOOTER_URLS.  These variables haven't been used in edx-platform since March 17, 2015 (when https://github.com/edx/edx-platform/pull/7383 was merged).  This change is backwards incompatible with versions of edx-platform from before March 17, 2015.
  - Added EDXAPP_MOBILE_STORE_URLS and EDXAPP_FOOTER_ORGANIZATION_IMAGE variables, used in https://github.com/edx/edx-platform/pull/8175 (v3 version of the edx.org footer).

- Updated ansible fork with small bug fix.
  - https://github.com/ansible/ansible/pull/10957

- Role: edxapp
  - Removed post.txt from the list of files that will have its github urls replaced with git mirror urls.

- Role: edxapp
  - The edxapp role no longer uses checksums to bypass pip installs.
    - pip install will always run for all known requirements files.

- Role: edx-ansible
  - `/edx/bin/update` no longer runs the ansible command with `--tags deploy`

- Role: edxapp
  - Added newrelic monitoring capabilities to edxapp workers. Note that this is a BACKWARDS-INCOMPATABLE CHANGE, as it introduces a new key, `monitor`, to each item in `EDXAPP_CELERY_WORKERS` in `defaults/main.yml`, and plays including this role will fail if that key is not set.

- Role: edxapp
  - Enabled combined login registration feature by default

- Role: analytics_api, xqwatcher, insights, minos, edx_notes_api
  - Expanded `edx_service` role to do git checkout and ec2 tagging
  - Refactored roles that depend on `edx_service` to use the new interface: `minos`, `analytics_api`, `insights`, and `xqwatcher`
  - Refactored name from `analytics-api` to `analytics_api`
  - Changed location of minos' config file from `/edx/etc/minos/minos.yml` to `/edx/etc/minos.yml`
  - Added new `edx_notes_api` role for forthcoming notes api
  - This is a __BACKWARDS INCOMPATABLE__ change and will require additional migrations when upgrading an existing server. While we recommend building from scratch, running the following command _might_ work:

      ```
      rm -rf /edx/app/analytics-api /edx/app/ /edx/app/nginx/sites-available/analytics-api.j2 /edx/app/supervisor/conf.d.available/analytics_api.conf
      rm -rf /edx/etc/minos
      ```

- Role: notifier
  - Refactored `NOTIFIER_HOME` and `NOTIFIER_USER` to `notifier_app_dir` and `notifier_user` to match other roles. This shouldn't change anything since users should've only been overriding COMMON_HOME.

- Role: gitreload
  - New role added for running
    [gitreload](https://github.com/mitodl/gitreload) that can be used
    for importing courses via github/gitlab Web hooks, or more
    generally updating any git repository that is already checked out
    on disk via a hook.

- Role: analytics-api, edxapp, ora, xqueue, xserver
  - Switched gunicorn from using an entirely command argument based
    configuration to usign python configuration files. Variables for
    extra configuration in the configuration file template, and
    command line argument overrides are available.

- Role: analytics-api, insights
  - Using Django 1.7 migrate command.

- Role: edxapp
  - A new var was added to make it easy ot invalidate the default
    memcache store to make it easier to invalidate sessions. Updating
    the edxapp env.json files will result in all users getting logged
    out.  This is a one time penalty as long as the value of `EDXAPP_DEFAULT_CACHE_VERSION`
    is not explicitly changed.

- Role: nginx
  - New html templates for server errors added.
    Defaults for a ratelimiting static page and server error static page.
    CMS/LMS are set to use them by default, wording can be changed in the
    Nginx default vars.

- Role: edxapp
  - We now have an all caps variable override for celery workers
- Role: common
  - We now remove the default syslog.d conf file (50-default.conf) this will
  break people who have hand edited that file.

- Role: edxapp
  - Updated the module store settings to match the new settings format.

- Update, possible breaking change: the edxapp role vars edxapp_lms_env and edxapp_cms_env have
  been changed to EDXAPP_LMS_ENV and EDXAPP_CMS_ENV to indicate, via our convention,
  that overridding them is expected.  The default values remain the same.

- Role: analytics-api
  - Added a new role for the analytics-api Django app.  Currently a private repo

- Logrotation now happens hourly by default for all logs.

- Role: xqwatcher, xqueue, nginx, edxapp, common
  - Moving nginx basic authorization flag and credentials to the common role
  - Basic auth will be turned on by default

- Role: Edxapp
  - Turn on code sandboxing by default and allow the jailed code to be able to write
    files to the tmp directory created for it by codejail.

- Role: Edxapp
  - The repo.txt requirements file is no longer being processed in anyway.  This file was removed from edxplatform
    via pull #3487(https://github.com/edx/edx-platform/pull/3487)

- Update `CMS_HOSTNAME` default to allow any hostname that starts with `studio` along with `prod-studio` or `stage-studio`.

- Start a change log to keep track of backwards incompatible changes and deprecations.

- Role: Mongo
  - Fixed case of variable used in if block that breaks cluster configuration
    by changing mongo_clustered to MONGO_CLUSTERED.

- Role: Edxapp
  - Added EDXAPP_LMS_AUTH_EXTRA and EDXAPP_CMS_AUTH_EXTRA for passing unique AUTH_EXTRA configurations to the LMS and CMS.
    Both variables default to EDXAPP_AUTH_EXTRA for backward compatibility

- Role: ecommerce
  - Renamed `ECOMMERCE_COMPREHENSIVE_THEME_DIR` to `ECOMMERCE_COMPREHENSIVE_THEME_DIRS`, `ECOMMERCE_COMPREHENSIVE_THEME_DIRS`
    is now a list of directories. Change is backward incompatible.
  - Renamed `COMPREHENSIVE_THEME_DIR` to `COMPREHENSIVE_THEME_DIRS`, `COMPREHENSIVE_THEME_DIRS` is now a list of directories.
    Change is backward incompatible.

- Role: Edxapp
  - `EDXAPP_COMPREHENSIVE_THEME_DIR` is deprecated and is maintained for backward compatibility, `EDXAPP_COMPREHENSIVE_THEME_DIRS`
    should be used instead which is a list of directories. `EDXAPP_COMPREHENSIVE_THEME_DIR` if present will have priority over `EDXAPP_COMPREHENSIVE_THEME_DIRS`
  - `COMPREHENSIVE_THEME_DIR` is deprecated and is maintained for backward compatibility, `COMPREHENSIVE_THEME_DIRS` should be used
    instead which is a list of directories. `COMPREHENSIVE_THEME_DIR` if present will have priority over `COMPREHENSIVE_THEME_DIRS`

- Role: edxapp
  - Added COMPREHENSIVE_THEME_LOCALE_PATHS to support internationalization of strings originating from custom themes.

- Role: edxapp
  - Added `EXPIRING_SOON_WINDOW` to show message to learners if their verification is expiring soon.

- Role: discovery
  - Added `PUBLISHER_FROM_EMAIL` for sending emails to publisher app users.

- Role: security
  - Changed SECURITY_UPGRADE_ON_ANSIBLE to only apply security updates.  If you want to retain the behavior of running safe-upgrade,
    you should switch to using SAFE_UPGRADE_ON_ANSIBLE.

- Role: mongo_2_6
  - Added `MONGO_AUTH` to turn authentication on/off. Auth is now enabled by default, and was previously disabled by default.

- Role: mongo_3_0
  - Changed MONGO_STORAGE_ENGINE to default to wiredTiger which is the default in 3.2 and 3.4 and what edX suggests be used even on 3.0.
    If you have a mmapv1 3.0 install, override MONGO_STORAGE_ENGINE to be mmapv1 which was the old default.
  - Support parsing the replset JSON in 3.2 and 3.0
  - Added `MONGO_AUTH` to turn authentication on/off. Auth is now enabled by default, and was previously disabled by default.

- Role: xqueue
  - Added `XQUEUE_RABBITMQ_TLS` to allow configuring xqueue to use TLS when connecting to the AMQP broker.
  - Added `XQUEUE_RABBITMQ_VHOST` to allow configuring the xqueue RabbitMQ host.
  - Added `XQUEUE_RABBITMQ_PORT` to allow configuring the RabbitMQ port.

- Role: edxapp
  - Added `EDXAPP_CELERY_BROKER_USE_SSL` to allow configuring celery to use TLS.

- Role: ecommerce
  - Added `ECOMMERCE_ENTERPRISE_URL` for the `enterprise` API endpoint exposed by a new service `edx-enterprise` (currently hosted by `LMS`), which defaults to the existing setting `ECOMMERCE_LMS_URL_ROOT`.

- Role: ecommerce
  - Removed `SEGMENT_KEY` which is no longer used.  Segment key is now defined in DB configuration. (https://github.com/edx/ecommerce/pull/1121)

- Role: edxapp
  - Added `EDXAPP_BLOCK_STRUCTURES_SETTINGS` to configure S3-backed Course Block Structures.

- Role: insights
  - Removed `INSIGHTS_FEEDBACK_EMAIL` which is no longer used, as it was deemed redundant with `INSIGHTS_SUPPORT_EMAIL`.

- Role: insights
  - Removed `SUPPORT_EMAIL` setting from `INSIGHTS_CONFIG`, as it is was replaced by `SUPPORT_URL`.

- Role: insights
  - Added `INSIGHTS_DOMAIN` to configure the domain Insights is deployed on
  - Added `INSIGHTS_CLOUDFRONT_DOMAIN` to configure the domain static files can be served from
  - Added `INSIGHTS_CORS_ORIGIN_WHITELIST_EXTRA` to configure allowing CORS on domains other than the `INSIGHTS_DOMAIN`

- Role: edxapp
  - Added `EDXAPP_VIDEO_IMAGE_SETTINGS` to configure S3-backed video images.

- Role: edxapp
  - Added `EDXAPP_BASE_COOKIE_DOMAIN` for sharing cookies across edx domains.

- Role: insights
  - Removed `bower install` task
  - Replaced r.js build task with webpack build task
  - Removed `./manage.py compress` task

- Role: insights
  - Moved `THEME_SCSS` from `INSIGHTS_CONFIG` to `insights_environment`

- Role: analytics_api
  - Added a number of `ANALYTICS_API_DEFAULT_*` and `ANALYTICS_API_REPORTS_*` variables to allow more selective specification of database parameters (rather than
      overriding the whole structure).

- Role: edxapp
  - Remove EDXAPP_ANALYTICS_API_KEY, EDXAPP_ANALYTICS_SERVER_URL, EDXAPP_ANALYTICS_DATA_TOKEN, EDXAPP_ANALYTICS_DATA_URL since they are old and
  no longer consumed.

- Role: edxapp
  - Added `PASSWORD_MIN_LENGTH` for password minimum length validation on reset page.
  - Added `PASSWORD_MAX_LENGTH` for password maximum length validation on reset page.

- Role: credentials
  - Replaced `CREDENTIALS_OAUTH_URL_ROOT` with `COMMON_OAUTH_URL_ROOT` from `common_vars`
  - Replaced `CREDENTIALS_OIDC_LOGOUT_URL` with `COMMON_OAUTH_LOGOUT_URL` from `common_vars`
  - Replaced `CREDENTIALS_JWT_AUDIENCE` with `COMMON_JWT_AUDIENCE` from `common_vars`
  - Replaced `CREDENTIALS_JWT_ISSUER` with `COMMON_JWT_ISSUER` from `common_vars`
  - Replaced `CREDENTIALS_JWT_SECRET_KEY` with `COMMON_JWT_SECRET_KEY` from `common_vars`
  - Replaced `CREDENTIALS_SOCIAL_AUTH_EDX_OIDC_ISSUER` with `COMMON_JWT_ISSUER` from `common_vars`

- Role: ecommerce
  - Replaced `ECOMMERCE_OAUTH_URL_ROOT` with `COMMON_OAUTH_URL_ROOT` from `common_vars`
  - Replaced `ECOMMERCE_OIDC_LOGOUT_URL` with `COMMON_OAUTH_LOGOUT_URL` from `common_vars`
  - Replaced `ECOMMERCE_JWT_SECRET_KEY` with `COMMON_JWT_SECRET_KEY` from `common_vars`
  - Replaced `ECOMMERCE_SOCIAL_AUTH_EDX_OIDC_ISSUER` with `COMMON_JWT_ISSUER` from `common_vars`

- Role: edxapp
  - Added `EDXAPP_VIDEO_TRANSCRIPTS_SETTINGS` to configure S3-backed video transcripts.
  - Removed unused `EDXAPP_BOOK_URL` setting

- Role: edxapp
  - Added `EDXAPP_ZENDESK_OAUTH_ACCESS_TOKEN` for making requests to Zendesk through front-end.

- Role: whitelabel
  - Added `WHITELABEL_THEME_DIR` to point to the location of whitelabel themes.
  - Added `WHITELABEL_ADMIN_USER` to specify an admin user.
  - Added `WHITELABEL_DNS` for DNS settings of themes.
  - Added `WHITELABEL_ORG` for whitelabel organization settings.<|MERGE_RESOLUTION|>--- conflicted
+++ resolved
@@ -1,11 +1,10 @@
-<<<<<<< HEAD
+
 - Role: ecommerce
   - Transformed the JWT_ISSUERS to match the format expected by edx-drf-extensions jwt_decode_handler. 
-  
-=======
+
 - Role: edxapp
   - Added `ENTERPRISE_CUSTOMER_SUCCESS_EMAIL` to lms_env_config for configuring emails to the customer success team.
->>>>>>> 7491fa2e
+
 - Role: edx_django_service
   - Added new overridable variable `edx_django_service_gunicorn_max_requests`
 - Role: ecommerce
