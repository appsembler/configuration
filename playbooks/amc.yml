---

- name: Configure instance(s)
  hosts: edx
  sudo: True
  gather_facts: True
  vars:
    migrate_db: "yes"
    openid_workaround: True
    EDXAPP_LMS_NGINX_PORT: '80'
    # Set to false if deployed behind another proxy/load balancer.
    NGINX_SET_X_FORWARDED_HEADERS: True
    # These should stay false for the public AMI
    COMMON_ENABLE_DATADOG: False
    COMMON_ENABLE_SPLUNKFORWARDER: False
  roles:
    - { role: swapfile, SWAPFILE_SIZE: "2GB" }
    - role: nginx
      nginx_sites:
      - certs
      - cms
      - lms
      - forum
      - xqueue
      nginx_default_sites:
      - lms
    - role: mysql
      when: EDXAPP_MYSQL_HOST == 'localhost'
    - edxlocal
    - role: mongo
      when: "'localhost' in EDXAPP_MONGO_HOSTS"
    - { role: 'rabbitmq', rabbitmq_ip: '127.0.0.1' }
    # Do we need need edxapp 2 times here????
    - { role: 'edxapp', celery_worker: True }
    - edxapp
<<<<<<< HEAD
    - notifier
    #- analytics_api
    #- insights
=======
    - analytics_api
    - insights
>>>>>>> ae170e95
    - edx_notes_api
    - demo
    - oauth_client_setup
    - oraclejdk
    - role: elasticsearch
      when: "'localhost' in EDXAPP_ELASTIC_SEARCH_CONFIG|map(attribute='host')"
    - forum
    - { role: notifier, NOTIFIER_DIGEST_TASK_INTERVAL: "5" }
    - { role: "xqueue", update_users: True }
    - certs
    - edx_ansible
    - role: datadog
      when: COMMON_ENABLE_DATADOG
    - role: splunkforwarder
      when: COMMON_ENABLE_SPLUNKFORWARDER
    - role: newrelic
      when: COMMON_ENABLE_NEWRELIC<|MERGE_RESOLUTION|>--- conflicted
+++ resolved
@@ -33,14 +33,9 @@
     # Do we need need edxapp 2 times here????
     - { role: 'edxapp', celery_worker: True }
     - edxapp
-<<<<<<< HEAD
     - notifier
     #- analytics_api
     #- insights
-=======
-    - analytics_api
-    - insights
->>>>>>> ae170e95
     - edx_notes_api
     - demo
     - oauth_client_setup
