--- conflicted
+++ resolved
@@ -20,15 +20,10 @@
 EDX_NOTES_API_MYSQL_DB_NAME: "{{ EDX_NOTES_API_DATASTORE_NAME }}"
 EDX_NOTES_API_MYSQL_DB_PASS: secret
 EDX_NOTES_API_MYSQL_HOST: localhost
-<<<<<<< HEAD
-EDX_NOTES_API_MYSQL_OPTIONS: {}
-EDX_NOTES_API_ELASTICSEARCH_URL: http://127.0.0.1:9200
-=======
 EDX_NOTES_API_MYSQL_PORT: "3306"
 EDX_NOTES_API_MYSQL_OPTIONS:
   connect_timeout: 10
 EDX_NOTES_API_ELASTICSEARCH_URL: "localhost:9200"
->>>>>>> 8f6dd7bf
 EDX_NOTES_API_NEWRELIC_APPNAME: "{{ COMMON_ENVIRONMENT }}-{{ COMMON_DEPLOYMENT }}-notes"
 # Change these values!!
 EDX_NOTES_API_SECRET_KEY: "CHANGEME"
@@ -46,11 +41,7 @@
     USER: "{{ EDX_NOTES_API_MYSQL_DB_USER }}"
     PASSWORD: "{{ EDX_NOTES_API_MYSQL_DB_PASS }}"
     HOST: "{{ EDX_NOTES_API_MYSQL_HOST }}"
-<<<<<<< HEAD
-    PORT: 3306
-=======
     PORT: "{{ EDX_NOTES_API_MYSQL_PORT }}"
->>>>>>> 8f6dd7bf
     OPTIONS: "{{ EDX_NOTES_API_MYSQL_OPTIONS }}"
 EDX_NOTES_API_ALLOWED_HOSTS:
   - localhost
