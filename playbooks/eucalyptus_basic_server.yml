--- conflicted
+++ resolved
@@ -38,15 +38,9 @@
     - notifier
     - edx_notes_api
     - role: insights
-<<<<<<< HEAD
       when: COMMON_ENABLE_INSIGHTS    
     - role: demo
-      when: "INSTALL_DEMO_DATA"
-=======
-      when: COMMON_ENABLE_INSIGHTS
-    - role: demo
       when: INSTALL_DEMO_DATA
->>>>>>> 26f0448b
     - role: oauth_client_setup
       when: COMMON_ENABLE_OAUTH_CLIENT
     - oraclejdk
