--- conflicted
+++ resolved
@@ -59,16 +59,7 @@
 # file system for storage. Setting this to a bucket-name will use AWS
 EDXAPP_IMPORT_EXPORT_BUCKET: ""
 EDXAPP_AWS_S3_CUSTOM_DOMAIN: "SET-ME-PLEASE (ex. bucket-name.s3.amazonaws.com)"
-<<<<<<< HEAD
 EDXAPP_AWS_S3_REGION_NAME: ""
-EDXAPP_SWIFT_USERNAME: "None"
-EDXAPP_SWIFT_KEY: "None"
-EDXAPP_SWIFT_TENANT_ID: "None"
-EDXAPP_SWIFT_TENANT_NAME: "None"
-EDXAPP_SWIFT_AUTH_URL: "None"
-EDXAPP_SWIFT_AUTH_VERSION: "None"
-EDXAPP_SWIFT_REGION_NAME: "None"
-=======
 EDXAPP_SWIFT_USERNAME: !!null
 EDXAPP_SWIFT_KEY: !!null
 EDXAPP_SWIFT_TENANT_ID: !!null
@@ -76,7 +67,6 @@
 EDXAPP_SWIFT_AUTH_URL: !!null
 EDXAPP_SWIFT_AUTH_VERSION: !!null
 EDXAPP_SWIFT_REGION_NAME: !!null
->>>>>>> 05bb4edc
 EDXAPP_SWIFT_USE_TEMP_URLS: false
 EDXAPP_SWIFT_TEMP_URL_KEY: !!null
 EDXAPP_SWIFT_TEMP_URL_DURATION: 1800  # seconds
@@ -313,11 +303,7 @@
 EDXAPP_ACE_ENABLED_POLICIES: ['bulk_email_optout']
 EDXAPP_ACE_CHANNEL_SAILTHRU_DEBUG: True
 EDXAPP_ACE_CHANNEL_SAILTHRU_TEMPLATE_NAME: !!null
-<<<<<<< HEAD
-EDXAPP_ACE_ROUTING_KEY: 'edx.lms.core.low'
-=======
 EDXAPP_ACE_ROUTING_KEY: 'edx.lms.core.default'
->>>>>>> 05bb4edc
 EDXAPP_ACE_CHANNEL_DEFAULT_EMAIL: 'django_email'
 EDXAPP_ACE_CHANNEL_TRANSACTIONAL_EMAIL: 'django_email'
 
@@ -622,14 +608,9 @@
 
 EDXAPP_OPTIMIZELY_PROJECT_ID: !!null
 EDXAPP_TRACKING_SEGMENTIO_WEBHOOK_SECRET: ""
-<<<<<<< HEAD
-EDXAPP_CMS_SEGMENT_KEY: "None"
-EDXAPP_LMS_SEGMENT_KEY: "None"
-EDXAPP_ENABLE_SEGMENT_SITE: False
-=======
 EDXAPP_CMS_SEGMENT_KEY: !!null
 EDXAPP_LMS_SEGMENT_KEY: !!null
->>>>>>> 05bb4edc
+EDXAPP_ENABLE_SEGMENT_SITE: False
 EDXAPP_EVENT_TRACKING_SEGMENTIO_EMIT_WHITELIST: []
 
 EDXAPP_EDX_API_KEY: "PUT_YOUR_API_KEY_HERE"
@@ -701,14 +682,6 @@
   country: "required"
 
 EDXAPP_CELERY_WORKERS:
-<<<<<<< HEAD
-  - queue: low
-    service_variant: cms
-    concurrency: 1
-    monitor: True
-    prefetch_optimization: default
-=======
->>>>>>> 05bb4edc
   - queue: default
     service_variant: cms
     concurrency: 1
@@ -719,14 +692,6 @@
     concurrency: 1
     monitor: True
     prefetch_optimization: default
-<<<<<<< HEAD
-  - queue: low
-    service_variant: lms
-    concurrency: 1
-    monitor: True
-    prefetch_optimization: default
-=======
->>>>>>> 05bb4edc
   - queue: default
     service_variant: lms
     concurrency: 1
@@ -956,14 +921,11 @@
 EDXAPP_CLEARSESSIONS_CRON_HOURS: "14"
 EDXAPP_CLEARSESSIONS_CRON_MINUTES: "0"
 
-<<<<<<< HEAD
-=======
 # Add additional cron jobs from the given list.
 # See ansible docs for valid options for these items:
 #  https://docs.ansible.com/ansible/latest/modules/cron_module.html
 EDXAPP_ADDITIONAL_CRON_JOBS: []
 
->>>>>>> 05bb4edc
 EDXAPP_VIDEO_IMAGE_MAX_AGE: 31536000
 
 # This is django storage configuration for Video Image settings.
@@ -1187,14 +1149,11 @@
   LMS_CFG: "{{ edxapp_lms_cfg }}"
   STUDIO_CFG: "{{ edxapp_studio_cfg }}"
   BOTO_CONFIG: "{{ edxapp_app_dir }}/.boto"
-<<<<<<< HEAD
   # honeycomb config, if set needs to be made available
   # to gunicorn
   HONEYCOMB_WRITEKEY: "{{ honeycomb_writekey | default(None) }}"
   HONEYCOMB_DATASET: "{{ honeycomb_dataset | default(None) }}"
-=======
   REVISION_CFG: "{{ edxapp_revision_cfg }}"
->>>>>>> 05bb4edc
 
 edxapp_environment_extra: {}
 
@@ -1213,13 +1172,9 @@
     port: "{{ EDXAPP_MONGO_PORT }}"
     user: "{{ EDXAPP_MONGO_USER }}"
     ssl: "{{ EDXAPP_MONGO_USE_SSL }}"
-<<<<<<< HEAD
     ssl_certfile: "{{ EDXAPP_MONGO_SSL_CLIENT_CERT_PATH }}"
     ssl_ca_certs: "{{ EDXAPP_MONGO_SSL_CA_CERT_PATH }}"
-    authSource: "{{ EDXAPP_MONGO_AUTH_SOURCE }}"
-=======
     auth_source: "{{ EDXAPP_MONGO_AUTH_DB }}"
->>>>>>> 05bb4edc
 
 edxapp_generic_doc_store_config: &edxapp_generic_default_docstore
   db: "{{ EDXAPP_MONGO_DB_NAME }}"
@@ -1236,11 +1191,7 @@
   socketTimeoutMS: 3000 # default is never timeout while the connection is open, this means it needs to explicitly close raising pymongo.errors.NetworkTimeout
   connectTimeoutMS: 2000 # default is 20000, I believe raises pymongo.errors.ConnectionFailure
   # Not setting waitQueueTimeoutMS and waitQueueMultiple since pymongo defaults to nobody being allowed to wait
-<<<<<<< HEAD
-  authSource: "{{ EDXAPP_MONGO_AUTH_SOURCE }}" # Needed for mongo atlas
-=======
   authsource: "{{ EDXAPP_MONGO_AUTH_DB }}"
->>>>>>> 05bb4edc
 
 EDXAPP_LMS_DRAFT_DOC_STORE_CONFIG:
   <<: *edxapp_generic_default_docstore
@@ -1828,14 +1779,11 @@
     username: "{{ EDXAPP_VEDA_SERVICE_USER_NAME }}"
     is_staff: true
     is_superuser: false
-<<<<<<< HEAD
   - email: "{{ JOURNALS_SERVICE_USER_EMAIL }}"
     username: "{{ JOURNALS_SERVICE_USER_NAME }}"
     is_staff: true
     is_superuser: false
     enabled: "{{ JOURNALS_ENABLED|default(false) }}"
-=======
->>>>>>> 05bb4edc
   - email: "{{ DISCOVERY_SERVICE_USER_EMAIL }}"
     username: "{{ DISCOVERY_SERVICE_USER_NAME }}"
     is_staff: true
@@ -1867,11 +1815,7 @@
 EDXAPP_LMS_LOCAL_CONFIG_FILE: "{{ UNENCRYPTED_CFG_DIR }}/lms.yml"
 EDXAPP_CMS_LOCAL_CONFIG_FILE: "{{ UNENCRYPTED_CFG_DIR }}/studio.yml"
 
-<<<<<<< HEAD
-EDXAPP_ENABLE_DJANGO_ADMIN_RESTRICTION: false
+edxapp_staticfiles_storage_overrides: !!null
 
 # for docker devstack
-private_requirements_file: "{{ edxapp_app_dir }}/customer_private_requirements.txt"
-=======
-edxapp_staticfiles_storage_overrides: !!null
->>>>>>> 05bb4edc
+private_requirements_file: "{{ edxapp_app_dir }}/customer_private_requirements.txt"