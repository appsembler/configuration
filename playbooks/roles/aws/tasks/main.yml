---
#
# edX Configuration
#
# github:     https://github.com/edx/configuration
# wiki:       https://openedx.atlassian.net/wiki/display/OpenOPS
# code style: https://openedx.atlassian.net/wiki/display/OpenOPS/Ansible+Code+Conventions
# license:    https://github.com/edx/configuration/blob/master/LICENSE.TXT
#
#
#
# Tasks for role aws
#
# Overview:
#
#
# Dependencies:
#
#
# Example play:
#
#

#
# Start dealing with Jumbo frames issue in mixed MTU deployements in AWS
#
<<<<<<< HEAD
#- name: Gather ec2 facts for use in other roles
#  action: ec2_facts
#  tags:
#    - deploy
#
#- name: Set the MTU to 1500 temporarily
#  shell: /sbin/ifconfig eth0 mtu 1500 up
#  when: ansible_distribution in common_debian_variants
#
#- name: Check for eth0.cfg
#  stat:
#    path: /etc/network/interfaces.d/eth0.cfg
#  register: eth0_cfg
#  when: ansible_distribution in common_debian_variants
#
#- name: Set the MTU to 1500 inside eth0.cfg file
#  lineinfile:
#    dest: /etc/network/interfaces.d/eth0.cfg
#   regexp: "^post-up /sbin/ifconfig eth0 mtu 1500"
#    line: "post-up /sbin/ifconfig eth0 mtu 1500"
#    insertafter: "^iface"
#  when: ansible_distribution in common_debian_variants and eth0_cfg.stat.exists
=======
- name: Gather ec2 facts for use in other roles
  action: ec2_facts
  no_log: True
  tags:
    - deploy

- name: Set the MTU to 1500 temporarily
  shell: /sbin/ifconfig eth0 mtu 1500 up
  when: ansible_distribution in common_debian_variants

- name: Check for eth0.cfg
  stat:
    path: /etc/network/interfaces.d/eth0.cfg
  register: eth0_cfg
  when: ansible_distribution in common_debian_variants

- name: Set the MTU to 1500 inside eth0.cfg file
  lineinfile:
    dest: /etc/network/interfaces.d/eth0.cfg
    regexp: "^post-up /sbin/ifconfig eth0 mtu 1500"
    line: "post-up /sbin/ifconfig eth0 mtu 1500"
    insertafter: "^iface"
  when: ansible_distribution in common_debian_variants and eth0_cfg.stat.exists
>>>>>>> bc971b0f

#
# End dealing with Jumbo frames issue in mixed MTU deployements in AWS
#

- name: Install system packages
  apt:
    name: "{{ item }}"
    state: present
    update_cache: yes
  with_items: "{{ aws_debian_pkgs }}"
  when: ansible_distribution in common_debian_variants

- name: Install aws python packages
  pip:
    name: "{{ item }}"
    state: present
    extra_args: "-i {{ COMMON_PYPI_MIRROR_URL }}"
  with_items: "{{ aws_pip_pkgs }}"

- name: Create s3 log sync script
  template:
    dest: "{{ aws_s3_sync_script }}"
    src: send-logs-to-s3.j2
    mode: 0755
    owner: root
    group: root
  when: COMMON_OBJECT_STORE_LOG_SYNC

- name: Create symlink for s3 log sync script
  file:
    state: link
    src: "{{ aws_s3_sync_script }}"
    dest: "{{ COMMON_OBJECT_STORE_LOG_SYNC_SCRIPT }}"
  when: COMMON_OBJECT_STORE_LOG_SYNC

 # update the ssh motd on Ubuntu
 # Remove some of the default motd display on ubuntu
 # and add a custom motd.  These do not require an
 # ssh restart
 # Only needed for EC2 instances.
<<<<<<< HEAD
#- name: Update the ssh motd on Ubuntu
#  file:
#    path: "{{ item }}"
#    mode: "0644"
#  when: (vagrant_home_dir.stat.exists == false) and (ansible_distribution in common_debian_variants)
#  with_items:
#    - "/etc/update-motd.d/10-help-text"
#    - "/usr/share/landscape/landscape-sysinfo.wrapper"
#    - "/etc/update-motd.d/51-cloudguest"
#    - "/etc/update-motd.d/91-release-upgrade"
=======
- name: Check if files exist so the next task doesn't fail
  stat:
    path: "{{ item }}"
  register: motd_files_exist
  with_items:
    - "/etc/update-motd.d/10-help-text"
    - "/usr/share/landscape/landscape-sysinfo.wrapper"
    - "/etc/update-motd.d/51-cloudguest"
    - "/etc/update-motd.d/91-release-upgrade"

- name: Update the ssh motd on Ubuntu
  file:
    path: "{{ item.item }}"
    mode: "0644"
  when: vagrant_home_dir.stat.exists == False and ansible_distribution in common_debian_variants and item.stat.exists
  with_items: "{{ motd_files_exist.results }}" 
>>>>>>> bc971b0f
<|MERGE_RESOLUTION|>--- conflicted
+++ resolved
@@ -24,9 +24,9 @@
 #
 # Start dealing with Jumbo frames issue in mixed MTU deployements in AWS
 #
-<<<<<<< HEAD
 #- name: Gather ec2 facts for use in other roles
 #  action: ec2_facts
+  no_log: True
 #  tags:
 #    - deploy
 #
@@ -47,31 +47,6 @@
 #    line: "post-up /sbin/ifconfig eth0 mtu 1500"
 #    insertafter: "^iface"
 #  when: ansible_distribution in common_debian_variants and eth0_cfg.stat.exists
-=======
-- name: Gather ec2 facts for use in other roles
-  action: ec2_facts
-  no_log: True
-  tags:
-    - deploy
-
-- name: Set the MTU to 1500 temporarily
-  shell: /sbin/ifconfig eth0 mtu 1500 up
-  when: ansible_distribution in common_debian_variants
-
-- name: Check for eth0.cfg
-  stat:
-    path: /etc/network/interfaces.d/eth0.cfg
-  register: eth0_cfg
-  when: ansible_distribution in common_debian_variants
-
-- name: Set the MTU to 1500 inside eth0.cfg file
-  lineinfile:
-    dest: /etc/network/interfaces.d/eth0.cfg
-    regexp: "^post-up /sbin/ifconfig eth0 mtu 1500"
-    line: "post-up /sbin/ifconfig eth0 mtu 1500"
-    insertafter: "^iface"
-  when: ansible_distribution in common_debian_variants and eth0_cfg.stat.exists
->>>>>>> bc971b0f
 
 #
 # End dealing with Jumbo frames issue in mixed MTU deployements in AWS
@@ -113,18 +88,6 @@
  # and add a custom motd.  These do not require an
  # ssh restart
  # Only needed for EC2 instances.
-<<<<<<< HEAD
-#- name: Update the ssh motd on Ubuntu
-#  file:
-#    path: "{{ item }}"
-#    mode: "0644"
-#  when: (vagrant_home_dir.stat.exists == false) and (ansible_distribution in common_debian_variants)
-#  with_items:
-#    - "/etc/update-motd.d/10-help-text"
-#    - "/usr/share/landscape/landscape-sysinfo.wrapper"
-#    - "/etc/update-motd.d/51-cloudguest"
-#    - "/etc/update-motd.d/91-release-upgrade"
-=======
 - name: Check if files exist so the next task doesn't fail
   stat:
     path: "{{ item }}"
@@ -140,5 +103,4 @@
     path: "{{ item.item }}"
     mode: "0644"
   when: vagrant_home_dir.stat.exists == False and ansible_distribution in common_debian_variants and item.stat.exists
-  with_items: "{{ motd_files_exist.results }}" 
->>>>>>> bc971b0f
+  with_items: "{{ motd_files_exist.results }}" 