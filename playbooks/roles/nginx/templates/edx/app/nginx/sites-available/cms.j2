--- conflicted
+++ resolved
@@ -84,13 +84,9 @@
   # CMS requires larger value for course assest, values provided
   # via hiera.
   client_max_body_size 100M;
-<<<<<<< HEAD
-  
-  rewrite ^(.*)/favicon(.*).ico$ /static/{{ NGINX_EDXAPP_DEFAULT_SITE_THEME }}images/favicon.ico last;
-=======
 
   rewrite ^(.*)/favicon.ico$ {{ NGINX_EDXAPP_FAVICON_PATH }} last;
->>>>>>> 3b7ae509
+
 
   {% include "python_lib.zip.j2" %}
   {% include "common-settings.j2" %}
