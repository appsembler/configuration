---
#
# edX Configuration
#
# github:     https://github.com/edx/configuration
# wiki:       https://openedx.atlassian.net/wiki/display/OpenOPS
# code style: https://openedx.atlassian.net/wiki/display/OpenOPS/Ansible+Code+Conventions
# license:    https://github.com/edx/configuration/blob/master/LICENSE.TXT
#
#
#
# Tasks for role aws
#
# Overview:
#
#
# Dependencies:
#
#
# Example play:
#
#

#
# Start dealing with Jumbo frames issue in mixed MTU deployements in AWS
#
#- name: Gather ec2 facts for use in other roles
#  action: ec2_facts
  no_log: True
<<<<<<< HEAD
#  tags:
#    - deploy
#
#- name: Set the MTU to 1500 temporarily
#  shell: /sbin/ifconfig eth0 mtu 1500 up
#  when: ansible_distribution in common_debian_variants
#
#- name: Check for eth0.cfg
#  stat:
#    path: /etc/network/interfaces.d/eth0.cfg
#  register: eth0_cfg
#  when: ansible_distribution in common_debian_variants
#
#- name: Set the MTU to 1500 inside eth0.cfg file
#  lineinfile:
#    dest: /etc/network/interfaces.d/eth0.cfg
#   regexp: "^post-up /sbin/ifconfig eth0 mtu 1500"
#    line: "post-up /sbin/ifconfig eth0 mtu 1500"
#    insertafter: "^iface"
#  when: ansible_distribution in common_debian_variants and eth0_cfg.stat.exists

=======
  tags:
    - deploy

- name: Set the MTU to 1500 temporarily
  shell: "/sbin/ifconfig {{ ansible_default_ipv4.interface }} mtu 1500 up"
  when: ansible_distribution in common_debian_variants

- name: Set the MTU to 1500 permanently
  template:
    dest: /etc/network/if-up.d/mtu
    src: mtu.j2
    mode: 0755
    owner: root
    group: root
  when: ansible_distribution in common_debian_variants
>>>>>>> 8f6dd7bf
#
# End dealing with Jumbo frames issue in mixed MTU deployements in AWS
#

- name: Install system packages
  apt:
    name: "{{ item }}"
    state: present
    update_cache: yes
  with_items: "{{ aws_debian_pkgs }}"
  when: ansible_distribution in common_debian_variants

- name: Install aws python packages
  pip:
    name: "{{ item }}"
    state: present
    extra_args: "-i {{ COMMON_PYPI_MIRROR_URL }}"
  with_items: "{{ aws_pip_pkgs }}"

- name: Create s3 log sync script
  template:
    dest: "{{ aws_s3_sync_script }}"
    src: send-logs-to-s3.j2
    mode: 0755
    owner: root
    group: root
  when: COMMON_OBJECT_STORE_LOG_SYNC

- name: Create symlink for s3 log sync script
  file:
    state: link
    src: "{{ aws_s3_sync_script }}"
    dest: "{{ COMMON_OBJECT_STORE_LOG_SYNC_SCRIPT }}"
  when: COMMON_OBJECT_STORE_LOG_SYNC

 # update the ssh motd on Ubuntu
 # Remove some of the default motd display on ubuntu
 # and add a custom motd.  These do not require an
 # ssh restart
 # Only needed for EC2 instances.
- name: Check if files exist so the next task doesn't fail
  stat:
    path: "{{ item }}"
  register: motd_files_exist
  with_items:
    - "/etc/update-motd.d/10-help-text"
    - "/usr/share/landscape/landscape-sysinfo.wrapper"
    - "/etc/update-motd.d/51-cloudguest"
    - "/etc/update-motd.d/91-release-upgrade"

- name: Update the ssh motd on Ubuntu
  file:
    path: "{{ item.item }}"
    mode: "0644"
  when: vagrant_home_dir.stat.exists == False and ansible_distribution in common_debian_variants and item.stat.exists
  with_items: "{{ motd_files_exist.results }}" <|MERGE_RESOLUTION|>--- conflicted
+++ resolved
@@ -27,12 +27,11 @@
 #- name: Gather ec2 facts for use in other roles
 #  action: ec2_facts
   no_log: True
-<<<<<<< HEAD
-#  tags:
-#    - deploy
-#
-#- name: Set the MTU to 1500 temporarily
-#  shell: /sbin/ifconfig eth0 mtu 1500 up
+  tags:
+    - deploy
+
+- name: Set the MTU to 1500 temporarily
+  shell: "/sbin/ifconfig {{ ansible_default_ipv4.interface }} mtu 1500 up"
 #  when: ansible_distribution in common_debian_variants
 #
 #- name: Check for eth0.cfg
@@ -49,14 +48,6 @@
 #    insertafter: "^iface"
 #  when: ansible_distribution in common_debian_variants and eth0_cfg.stat.exists
 
-=======
-  tags:
-    - deploy
-
-- name: Set the MTU to 1500 temporarily
-  shell: "/sbin/ifconfig {{ ansible_default_ipv4.interface }} mtu 1500 up"
-  when: ansible_distribution in common_debian_variants
-
 - name: Set the MTU to 1500 permanently
   template:
     dest: /etc/network/if-up.d/mtu
@@ -65,7 +56,6 @@
     owner: root
     group: root
   when: ansible_distribution in common_debian_variants
->>>>>>> 8f6dd7bf
 #
 # End dealing with Jumbo frames issue in mixed MTU deployements in AWS
 #
