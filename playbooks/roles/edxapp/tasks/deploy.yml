---
- name: create edxapp configuration dir
  file:
    path: "{{ EDXAPP_CFG_DIR }}"
    state: directory
    owner: "{{ edxapp_user }}"
    group: "{{ common_web_group }}"
  tags:
    - install
    - install:base

- name: copy the template to the desired location
  template:
    src: "{{ item.src }}"
    dest: "{{ item.dest }}"
    owner: "{{ item.owner }}"
    group: "{{ item.group }}"
    mode: "{{ item.mode }}"
  with_items:
    - { src: 'edxapp_env.j2', dest: '{{ edxapp_app_dir }}/edxapp_env', owner: '{{ edxapp_user }}', group: '{{ common_web_user }}', mode: '0644' }
    - { src: 'newrelic.ini.j2', dest: '{{ edxapp_app_dir }}/newrelic.ini', owner: '{{ edxapp_user }}', group: '{{ common_web_user }}', mode: '0644' }
    - { src: 'git_ssh.sh.j2', dest: '{{ edxapp_git_ssh }}', owner: '{{ edxapp_user }}', group: '{{ edxapp_user }}', mode: '0750' }
    - { src: 'boto.j2', dest: '{{ edxapp_app_dir }}/.boto', owner: '{{ edxapp_user }}', group: '{{ common_web_user }}', mode: '0644' }
  tags:
    - install
    - install:base

- name: install read-only ssh key
  copy:
    content: "{{ EDXAPP_GIT_IDENTITY }}"
    dest: "{{ edxapp_git_identity }}"
    force: yes
    owner: "{{ edxapp_user }}"
    mode: "0600"
  when: EDXAPP_USE_GIT_IDENTITY
  tags:
    - install
    - install:base
    - deploy:platform
    - install:app-requirements

- name: set git fetch.prune to ignore deleted remote refs
  shell: git config --global fetch.prune true
  become_user: "{{ edxapp_user }}"
  tags:
    - install
    - install:base

# Do A Checkout
- name: checkout edx-platform repo into {{ edxapp_code_dir }}
  git:
    dest: "{{ edxapp_code_dir }}"
    repo: "{{ edx_platform_repo }}"
    version: "{{ edx_platform_version }}"
    accept_hostkey: yes
  become_user: "{{ edxapp_user }}"
  environment:
    GIT_SSH: "{{ edxapp_git_ssh }}"
  register: edxapp_platform_checkout
  tags:
    - install
    - install:code
    - deploy:platform

- name: git clean after checking out edx-platform
  shell: cd {{ edxapp_code_dir }} && git clean -xdf
  become_user: "{{ edxapp_user }}"
  tags:
    - install
    - install:code
    - deploy:platform

# edX supports two theme types, Comprehensive themes and the older
# Stanford-style themes. They are mutually exclusive.
#
# To enable Stanford theming, point edxapp_theme_source_repo
# (yes, lowercase) to a Stanford-style theme and set
# edxapp_theme_name (again, lowercase) to its name.
- name: checkout Stanford-style theme
  git:
    dest: "{{ edxapp_app_dir }}/themes/{{ edxapp_theme_name }}"
    repo: "{{ edxapp_theme_source_repo }}"
    version: "{{ edxapp_theme_version }}"
    accept_hostkey: yes
  when: edxapp_theme_name and not EDXAPP_ENABLE_COMPREHENSIVE_THEMING
  become_user: "{{ edxapp_user }}"
  environment:
    GIT_SSH: "{{ edxapp_git_ssh }}"
  register: edxapp_theme_checkout
  tags:
    - install
    - install:code

- include: customer_theme.yml
  tags:
    - install
    - install:code
    - update_lms_theme

- name: Stat each requirements file with Github URLs to ensure it exists
  stat:
    path: "{{ item }}"
  with_items: "{{ edxapp_requirements_with_github_urls }}"
  register: requirement_file_stats
  tags:
    - install
    - install:code
    - install:app-requirements

# Substitute github mirror in all requirements files
# This is run on every single deploy
- name: Updating requirement files for git mirror
  command: |
    /bin/sed -i -e 's/github\.com/{{ COMMON_GIT_MIRROR }}/g' {{ item.item }}
  become_user: "{{ edxapp_user }}"
  when: item.stat.exists
  with_items: "{{ requirement_file_stats.results }}"
  tags:
    - install
    - install:code
    - install:app-requirements

- name: Create the virtualenv to install the Python requirements
  command: "virtualenv {{ edxapp_venv_dir }}"
  args:
    chdir: "{{ edxapp_code_dir }}"
    creates: "{{ edxapp_venv_dir }}/bin/pip"
  become_user: "{{ edxapp_user }}"
  environment: "{{ edxapp_environment }}"
  tags:
    - install
    - install:app-requirements

- name: Stat each Python requirements file to ensure it exists
  stat:
    path: "{{ item }}"
  with_items: "{{ edxapp_requirements_files }}"
  register: python_requirement_files
  tags:
    - install
    - install:app-requirements

# Install the python requirements into {{ edxapp_venv_dir }}
- name: install python requirements
  # Need to use command rather than pip so that we can maintain the context of our current working directory; some
  # requirements are pathed relative to the edx-platform repo. Using the pip from inside the virtual environment implicitly
  # installs everything into that virtual environment.
  command: "{{ edxapp_venv_dir }}/bin/pip install {{ COMMON_PIP_VERBOSITY }} -i {{ COMMON_PYPI_MIRROR_URL }} --exists-action w -r {{ item.item }}"
  args:
    chdir: "{{ edxapp_code_dir }}"
  become_user: "{{ edxapp_user }}"
  environment: "{{ edxapp_environment }}"
  when: item.stat.exists
  with_items: "{{ python_requirement_files.results }}"
  tags:
    - install
    - install:app-requirements

# Creates the Python private requirements file from the
# 'EDXAPP_PRIVATE_REQUIREMENTS' variable. This variable has the same structure
# as 'EDXAPP_EXTRA_REQUIREMENTS'
- name: Create private requirements file
  template:
    src: private_requirements.txt.j2
    dest: "{{ private_requirements_file }}"
    owner: "{{ edxapp_user }}"
    group: "{{ edxapp_user }}"
  become_user: "{{ edxapp_user }}"
  when:
    - EDXAPP_INSTALL_PRIVATE_REQUIREMENTS is defined and EDXAPP_INSTALL_PRIVATE_REQUIREMENTS
    - EDXAPP_PRIVATE_REQUIREMENTS is defined and EDXAPP_PRIVATE_REQUIREMENTS
  tags:
    - install
    - install:app-requirements

# Private requriements require a ssh key to install, use the same key as the private key for edx-platform
# If EDXAPP_INSTALL_PRIVATE_REQUIREMENTS is set to true EDXAPP_USE_GIT_IDENTITY must also be true
- name: install python private requirements
  # Need to use shell rather than pip so that we can maintain the context of our current working directory; some
  # requirements are pathed relative to the edx-platform repo. Using the pip from inside the virtual environment implicitly
  # installs everything into that virtual environment.
  shell: "{{ edxapp_venv_dir }}/bin/pip install {{ COMMON_PIP_VERBOSITY }} -i {{ COMMON_PYPI_MIRROR_URL }} --exists-action w -r {{ item }}"
  args:
    chdir: "{{ edxapp_code_dir }}"
  with_items:
  - "{{ private_requirements_file }}"
  become_user: "{{ edxapp_user }}"
  environment:
    GIT_SSH: "{{ edxapp_git_ssh }}"
  when: EDXAPP_INSTALL_PRIVATE_REQUIREMENTS
  tags:
    - install
    - install:app-requirements

# Install any custom extra requirements if defined in EDXAPP_EXTRA_REQUIREMENTS.
- name: install python extra requirements
  pip:
    name: "{{ item.name }}"
    version: "{{ item.version|default(omit) }}"
    extra_args: "--exists-action w {{ item.extra_args|default('') }}"
    virtualenv: "{{ edxapp_venv_dir }}"
    state: present
  with_items: "{{ EDXAPP_EXTRA_REQUIREMENTS }}"
  become_user: "{{ edxapp_user }}"
  tags:
    - install
    - install:app-requirements

# If using CAS and you have a function for mapping attributes, install
# the module here.  The next few tasks set up the python code sandbox
- name: install CAS attribute module
  pip:
    name: "{{ EDXAPP_CAS_ATTRIBUTE_PACKAGE }}"
    virtualenv: "{{ edxapp_venv_dir }}"
    state: present
    extra_args: "-i {{ COMMON_PYPI_MIRROR_URL }} --exists-action w"
  become_user: "{{ edxapp_user }}"
  when: EDXAPP_CAS_ATTRIBUTE_PACKAGE|length > 0
  tags:
    - install
    - install:app-requirements

# Install the sandbox python modules into {{ edxapp_venv_dir }}
- name: install sandbox requirements into regular venv
  # Need to use shell rather than pip so that we can maintain the context of our current working directory; some
  # requirements are pathed relative to the edx-platform repo. Using the pip from inside the virtual environment implicitly
  # installs everything into that virtual environment.
  shell: "{{ edxapp_venv_dir }}/bin/pip install {{ COMMON_PIP_VERBOSITY }} -i {{ COMMON_PYPI_MIRROR_URL }} --exists-action w -r {{ item }}"
  args:
    chdir: "{{ edxapp_code_dir }}"
  with_items:
  - "{{ sandbox_base_requirements }}"
  - "{{ sandbox_local_requirements }}"
  - "{{ sandbox_post_requirements }}"
  become_user: "{{ edxapp_user }}"
  when: not EDXAPP_PYTHON_SANDBOX
  tags:
    - install
    - install:app-requirements

- name: create nodeenv
  shell: "{{ edxapp_venv_dir }}/bin/nodeenv {{ edxapp_nodeenv_dir }} --node={{ edxapp_node_version }} --prebuilt --force"
  tags:
    - install
    - install:system-requirements

# Set the npm registry
# This needs to be done as root since npm is weird about
# chown - https://github.com/npm/npm/issues/3565
- name: Set the npm registry
  shell: "npm config set registry '{{ COMMON_NPM_MIRROR_URL }}'"
  args:
    creates: "{{ edxapp_app_dir }}/.npmrc"
  environment: "{{ edxapp_environment }}"
  tags:
    - install
    - install:app-requirements

# Set the npm registry permissions
- name: Set the npm registry permissions
  file:
    path: "{{ edxapp_app_dir }}/.npmrc"
    owner: "{{ edxapp_user }}"
    group: "{{ edxapp_user }}"
  tags:
    - install
    - install:app-requirements

- name: install node dependencies
  npm:
    executable: "{{ edxapp_nodeenv_bin }}/npm"
    path: "{{ edxapp_code_dir }}"
    production: "{{ edxapp_npm_production }}"
    state: latest
  environment: "{{ edxapp_environment }}"
  become_user: "{{ edxapp_user }}"
  tags:
    - install
    - install:app-requirements

# The next few tasks set up the python code sandbox

# need to disable this profile, otherwise the pip inside the sandbox venv has no permissions
# to install anything
- name: code sandbox | put sandbox apparmor profile in complain mode
  command: /usr/sbin/aa-complain /etc/apparmor.d/code.sandbox
  when: EDXAPP_PYTHON_SANDBOX
  tags:
    - edxapp-sandbox
    - install
    - install:app-requirements

- name: code sandbox | Install base sandbox requirements and create sandbox virtualenv
  pip:
    requirements: "{{ sandbox_base_requirements }}"
    virtualenv: "{{ edxapp_sandbox_venv_dir }}"
    state: present
    extra_args: "-i {{ COMMON_PYPI_MIRROR_URL }} --exists-action w"
  become_user: "{{ edxapp_sandbox_user }}"
  when: EDXAPP_PYTHON_SANDBOX
  tags:
    - edxapp-sandbox
    - install
    - install:app-requirements

- name: code sandbox | Install sandbox requirements into sandbox venv
  shell: "{{ edxapp_sandbox_venv_dir }}/bin/pip install -i {{ COMMON_PYPI_MIRROR_URL }} --exists-action w -r {{ item }}"
  args:
    chdir: "{{ edxapp_code_dir }}"
  with_items:
    - "{{ sandbox_local_requirements }}"
    - "{{ sandbox_post_requirements }}"
  become_user: "{{ edxapp_sandbox_user }}"
  when: EDXAPP_PYTHON_SANDBOX
  register: sandbox_install_output
  changed_when: sandbox_install_output.stdout is defined and 'installed' in sandbox_install_output.stdout
  tags:
    - edxapp-sandbox
    - install
    - install:app-requirements

- name: code sandbox | put code sandbox into aa-enforce or aa-complain mode, depending on EDXAPP_SANDBOX_ENFORCE
  command: /usr/sbin/{{ edxapp_aa_command }} /etc/apparmor.d/code.sandbox
  when: EDXAPP_PYTHON_SANDBOX
  tags:
    - edxapp-sandbox
    - install
    - install:app-requirements

- name: compiling all py files in the edx-platform repo
  shell: "{{ edxapp_venv_bin }}/python -m compileall -q -x '.git/.*|node_modules/.*' {{ edxapp_code_dir }}"
  become_user: "{{ edxapp_user }}"
  tags:
    - install
    - install:code

  # alternative would be to give {{ common_web_user }} read access
  # to the virtualenv but that permission change will require
  # root access.
- name: give other read permissions to the virtualenv
  file:
    path: "{{ edxapp_venv_dir }}"
    state: directory
    mode: "o+r"
    recurse: yes
  tags:
    - install
    - install:code
    - isntall:app-requirements

# creates the supervisor jobs for the
# service variants configured, runs
# gather_assets and db migrations
- include: service_variant_config.yml
  tags:
    - service_variant_config
    - deploy

  # call supervisorctl update. this reloads
  # the supervisorctl config and restarts
  # the services if any of the configurations
  # have changed.

- name: update supervisor configuration
  shell:  "{{ supervisor_ctl }} -c {{ supervisor_cfg }} update"
  register: supervisor_update
  become_user: "{{ supervisor_service_user }}"
  changed_when: supervisor_update.stdout is defined and supervisor_update.stdout != ""
  when: not disable_edx_services
  tags:
    - manage

- name: ensure edxapp has started
  supervisorctl:
    name: "edxapp:"
    supervisorctl_path: "{{ supervisor_ctl }}"
    config: "{{ supervisor_cfg }}"
    state: started
  become_user: "{{ supervisor_service_user }}"
  when: celery_worker is not defined and not disable_edx_services
  tags:
    - manage

- name: ensure edxapp_workers has started
  supervisorctl:
    name: "edxapp_worker:"
    supervisorctl_path: "{{ supervisor_ctl }}"
    config: "{{ supervisor_cfg }}"
    state: started
  when: celery_worker is defined and not disable_edx_services
  become_user: "{{ supervisor_service_user }}"
  tags:
    - manage

- name: create symlinks from the venv bin dir and repo dir
  file:
    src: "{{ item }}"
    dest: "{{ COMMON_BIN_DIR }}/{{ (item | basename).split('.', 1) | first }}.edxapp"
    state: link
  with_items:
    - '{{ edxapp_venv_bin }}/python'
    - '{{ edxapp_venv_bin }}/pip'
    - '{{ edxapp_venv_bin }}/django-admin.py'
    - '{{ edxapp_code_dir }}/manage.py'
  tags:
    - install
    - install:configuration

- name: remove read-only ssh key
  file:
    path: "{{ edxapp_git_identity }}"
    state: absent
  when: EDXAPP_USE_GIT_IDENTITY
  tags:
    - install
    - install:configuration
    - install:code
    - deploy:platform
    - install:app-requirements

- include: tag_ec2.yml tags=deploy
  when: COMMON_TAG_EC2_INSTANCE
  tags:
    - remove
    - aws

- set_fact:
    edxapp_installed: true

## Appsembler custom:
## compile i18n messages each time
- name: compile i18n messages
  shell: paver i18n_fastgenerate chdir={{ edxapp_code_dir }}
  sudo_user: "{{ edxapp_user }}"
  environment: "{{ edxapp_environment }}"

- name: restart edxapp
  supervisorctl:
    name: "edxapp:"
    supervisorctl_path: "{{ supervisor_ctl }}"
    config: "{{ supervisor_cfg }}"
    state: restarted
  when: edxapp_installed is defined and celery_worker is not defined and not disable_edx_services
  become_user: "{{ supervisor_service_user }}"
  tags:
    - manage
    - deploy:platform

- name: restart edxapp_workers
  supervisorctl:
    name: "edxapp_worker:"
    supervisorctl_path: "{{ supervisor_ctl }}"
    config: "{{ supervisor_cfg }}"
    state: restarted
  when: edxapp_installed is defined and celery_worker is defined and not disable_edx_services
  become_user: "{{ common_web_user }}"
  tags:
    - manage
<<<<<<< HEAD

- name: build service worker users list
  set_fact:
    service_worker_users: "{{ [SERVICE_WORKER_USERS] }}"
  when: CREATE_SERVICE_WORKER_USERS
  tags:
    - manage
    - manage:db

- name: create service worker users
  shell: "{{ edxapp_venv_bin }}/python ./manage.py lms --settings={{ edxapp_settings }} --service-variant lms manage_user {{ item.username}} {{ item.email }} --unusable-password {% if item.is_staff %} --staff{% endif %}"
  args:
    chdir: "{{ edxapp_code_dir }}"
  become_user: "{{ common_web_user }}"
  with_items: "{{ service_worker_users }}"
  when: CREATE_SERVICE_WORKER_USERS
  tags:
    - manage
    - manage:db
=======
    - deploy:platform

- name: Create OAuth credentials
  shell: >
    {{ edxapp_venv_bin }}/python manage.py lms --setting={{ EDXAPP_SETTINGS }} create_oauth2_client {{ item.url }} {{ item.redirect_uri }}
    {{ item.client_type }} --client_name {{ item.client_name }} --client_id {{ item.client_id }} --client_secret {{ item.client_secret }} --trusted
    chdir={{ edxapp_code_dir }}
  become_user: "{{ edxapp_user }}"
  with_items: "{{ EDXAPP_OAUTH_CREDENTIALS }}"
  tags:
    - install
    - install:configuration
    - install:oauth-credentials
>>>>>>> 7325c7ba
<|MERGE_RESOLUTION|>--- conflicted
+++ resolved
@@ -456,7 +456,7 @@
   become_user: "{{ common_web_user }}"
   tags:
     - manage
-<<<<<<< HEAD
+    - deploy:platform
 
 - name: build service worker users list
   set_fact:
@@ -476,8 +476,6 @@
   tags:
     - manage
     - manage:db
-=======
-    - deploy:platform
 
 - name: Create OAuth credentials
   shell: >
@@ -489,5 +487,4 @@
   tags:
     - install
     - install:configuration
-    - install:oauth-credentials
->>>>>>> 7325c7ba
+    - install:oauth-credentials