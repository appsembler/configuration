---
#
# edX Configuration
#
# github:     https://github.com/edx/configuration
# wiki:       https://openedx.atlassian.net/wiki/display/OpenOPS
# code style: https://openedx.atlassian.net/wiki/display/OpenOPS/Ansible+Code+Conventions
# license:    https://github.com/edx/configuration/blob/master/LICENSE.TXT
#
#
#
# Tasks for role discovery
#
# Overview: This role's tasks come from edx_django_service.
#
#
# Dependencies:
#
#
# Example play:
#
<<<<<<< HEAD
#

- name: add gunicorn configuration file
  template:
    src: edx/app/discovery/discovery_gunicorn.py.j2
    dest: "{{ discovery_home }}/discovery_gunicorn.py"
  become_user: "{{ discovery_user }}"
  tags:
    - install
    - install:configuration

- name: add deadsnakes repository
  apt_repository:
    repo: "ppa:fkrull/deadsnakes"
  tags:
    - install
    - install:system-requirements

- name: install python3.5
  apt:
    name: "{{ item }}"
  with_items:
    - python3.5
    - python3.5-dev
  tags:
    - install
    - install:system-requirements

- name: build virtualenv
  command: "virtualenv --python=python3.5 {{ discovery_venv_dir }}"
  args:
    creates: "{{ discovery_venv_dir }}/bin/pip"
  become_user: "{{ discovery_user }}"
  tags:
    - install
    - install:system-requirements

- name: install nodenv
  pip:
    name: "nodeenv"
    version: "1.1.1"
    # NOTE (CCB): Using the "virtualenv" option here doesn't seem to work.
    executable: "{{ discovery_venv_dir }}/bin/pip"
  become_user: "{{ discovery_user }}"
  tags:
    - install
    - install:system-requirements

- name: create nodeenv
  shell: "{{ discovery_venv_dir }}/bin/nodeenv {{ discovery_nodeenv_dir }} --node={{ discovery_node_version }} --prebuilt --force"
  become_user: "{{ discovery_user }}"
  tags:
    - install
    - install:system-requirements

- name: install application requirements
  command: make production-requirements
  args:
    chdir: "{{ discovery_code_dir }}"
  become_user: "{{ discovery_user }}"
  environment: "{{ discovery_environment }}"
  tags:
    - install
    - install:app-requirements

- name: install development requirements
  command: make requirements
  args:
    chdir: "{{ discovery_code_dir }}"
  become_user: "{{ discovery_user }}"
  environment: "{{ discovery_environment }}"
  tags:
    - devstack
    - devstack:install

- name: migrate database
  command: make migrate
  args:
    chdir: "{{ discovery_code_dir }}"
  become_user: "{{ discovery_user }}"
  environment: "{{ discovery_migration_environment }}"
  when: migrate_db is defined and migrate_db|lower == "yes"
  tags:
    - migrate
    - migrate:db

- name: write out the supervisor wrapper
  template:
    src: "edx/app/discovery/discovery.sh.j2"
    dest: "{{ discovery_home }}/{{ discovery_service_name }}.sh"
    mode: 0650
    owner: "{{ supervisor_user }}"
    group: "{{ common_web_user }}"
  tags:
    - install
    - install:configuration

- name: write supervisord config
  template:
    src: "edx/app/supervisor/conf.d.available/discovery.conf.j2"
    dest: "{{ supervisor_available_dir }}/{{ discovery_service_name }}.conf"
    owner: "{{ supervisor_user }}"
    group: "{{ common_web_user }}"
    mode: 0644
  tags:
    - install
    - install:configuration

- name: write devstack script
  template:
    src: "edx/app/discovery/devstack.sh.j2"
    dest: "{{ discovery_home }}/devstack.sh"
    owner: "{{ supervisor_user }}"
    group: "{{ common_web_user }}"
    mode: 0744
  tags:
    - devstack
    - devstack:install

- name: setup the discovery env file
  template:
    src: "./{{ discovery_home }}/{{ discovery_service_name }}_env.j2"
    dest: "{{ discovery_home }}/discovery_env"
    owner: "{{ discovery_user }}"
    group: "{{ discovery_user }}"
    mode: 0644
  tags:
    - install
    - install:configuration

- name: enable supervisor script
  file:
    src: "{{ supervisor_available_dir }}/{{ discovery_service_name }}.conf"
    dest: "{{ supervisor_cfg_dir }}/{{ discovery_service_name }}.conf"
    state: link
    force: yes
  when: not disable_edx_services
  tags:
    - install
    - install:configuration

- name: update supervisor configuration
  command: "{{ supervisor_ctl }} -c {{ supervisor_cfg }} update"
  when: not disable_edx_services
  tags:
    - manage
    - manage:start

- name: create symlinks from the venv bin dir
  file:
    src: "{{ discovery_venv_dir }}/bin/{{ item }}"
    dest: "{{ COMMON_BIN_DIR }}/{{ item.split('.')[0] }}.discovery"
    state: link
  with_items:
    - python
    - pip
    - django-admin.py
  tags:
    - install
    - install:app-requirements

- name: create symlinks from the repo dir
  file:
    src: "{{ discovery_code_dir }}/{{ item }}"
    dest: "{{ COMMON_BIN_DIR }}/{{ item.split('.')[0] }}.discovery"
    state: link
  with_items:
    - manage.py
  tags:
    - install
    - install:app-requirements

- name: run collectstatic
  command: make static
  args:
    chdir: "{{ discovery_code_dir }}"
  become_user: "{{ discovery_user }}"
  environment: "{{ discovery_environment }}"
  tags:
    - assets
    - assets:gather

- name: restart the application
  supervisorctl:
    state: restarted
    supervisorctl_path: "{{ supervisor_ctl }}"
    config: "{{ supervisor_cfg }}"
    name: "{{ discovery_service_name }}"
  when: not disable_edx_services
  become_user: "{{ supervisor_service_user }}"
  tags:
    - manage
    - manage:start

- name: Copying nginx configs for discovery
  template:
    src: "edx/app/nginx/sites-available/discovery.j2"
    dest: "{{ nginx_sites_available_dir }}/discovery"
    owner: root
    group: "{{ common_web_user }}"
    mode: 0640
  notify: reload nginx
  tags:
    - install
    - install:vhosts

- name: Creating nginx config links for discovery
  file:
    src: "{{ nginx_sites_available_dir }}/discovery"
    dest: "{{ nginx_sites_enabled_dir }}/discovery"
    state: link
    owner: root
    group: root
  notify: reload nginx
  tags:
    - install
    - install:vhosts
=======
#
>>>>>>> 8f6dd7bf
<|MERGE_RESOLUTION|>--- conflicted
+++ resolved
@@ -19,224 +19,4 @@
 #
 # Example play:
 #
-<<<<<<< HEAD
-#
-
-- name: add gunicorn configuration file
-  template:
-    src: edx/app/discovery/discovery_gunicorn.py.j2
-    dest: "{{ discovery_home }}/discovery_gunicorn.py"
-  become_user: "{{ discovery_user }}"
-  tags:
-    - install
-    - install:configuration
-
-- name: add deadsnakes repository
-  apt_repository:
-    repo: "ppa:fkrull/deadsnakes"
-  tags:
-    - install
-    - install:system-requirements
-
-- name: install python3.5
-  apt:
-    name: "{{ item }}"
-  with_items:
-    - python3.5
-    - python3.5-dev
-  tags:
-    - install
-    - install:system-requirements
-
-- name: build virtualenv
-  command: "virtualenv --python=python3.5 {{ discovery_venv_dir }}"
-  args:
-    creates: "{{ discovery_venv_dir }}/bin/pip"
-  become_user: "{{ discovery_user }}"
-  tags:
-    - install
-    - install:system-requirements
-
-- name: install nodenv
-  pip:
-    name: "nodeenv"
-    version: "1.1.1"
-    # NOTE (CCB): Using the "virtualenv" option here doesn't seem to work.
-    executable: "{{ discovery_venv_dir }}/bin/pip"
-  become_user: "{{ discovery_user }}"
-  tags:
-    - install
-    - install:system-requirements
-
-- name: create nodeenv
-  shell: "{{ discovery_venv_dir }}/bin/nodeenv {{ discovery_nodeenv_dir }} --node={{ discovery_node_version }} --prebuilt --force"
-  become_user: "{{ discovery_user }}"
-  tags:
-    - install
-    - install:system-requirements
-
-- name: install application requirements
-  command: make production-requirements
-  args:
-    chdir: "{{ discovery_code_dir }}"
-  become_user: "{{ discovery_user }}"
-  environment: "{{ discovery_environment }}"
-  tags:
-    - install
-    - install:app-requirements
-
-- name: install development requirements
-  command: make requirements
-  args:
-    chdir: "{{ discovery_code_dir }}"
-  become_user: "{{ discovery_user }}"
-  environment: "{{ discovery_environment }}"
-  tags:
-    - devstack
-    - devstack:install
-
-- name: migrate database
-  command: make migrate
-  args:
-    chdir: "{{ discovery_code_dir }}"
-  become_user: "{{ discovery_user }}"
-  environment: "{{ discovery_migration_environment }}"
-  when: migrate_db is defined and migrate_db|lower == "yes"
-  tags:
-    - migrate
-    - migrate:db
-
-- name: write out the supervisor wrapper
-  template:
-    src: "edx/app/discovery/discovery.sh.j2"
-    dest: "{{ discovery_home }}/{{ discovery_service_name }}.sh"
-    mode: 0650
-    owner: "{{ supervisor_user }}"
-    group: "{{ common_web_user }}"
-  tags:
-    - install
-    - install:configuration
-
-- name: write supervisord config
-  template:
-    src: "edx/app/supervisor/conf.d.available/discovery.conf.j2"
-    dest: "{{ supervisor_available_dir }}/{{ discovery_service_name }}.conf"
-    owner: "{{ supervisor_user }}"
-    group: "{{ common_web_user }}"
-    mode: 0644
-  tags:
-    - install
-    - install:configuration
-
-- name: write devstack script
-  template:
-    src: "edx/app/discovery/devstack.sh.j2"
-    dest: "{{ discovery_home }}/devstack.sh"
-    owner: "{{ supervisor_user }}"
-    group: "{{ common_web_user }}"
-    mode: 0744
-  tags:
-    - devstack
-    - devstack:install
-
-- name: setup the discovery env file
-  template:
-    src: "./{{ discovery_home }}/{{ discovery_service_name }}_env.j2"
-    dest: "{{ discovery_home }}/discovery_env"
-    owner: "{{ discovery_user }}"
-    group: "{{ discovery_user }}"
-    mode: 0644
-  tags:
-    - install
-    - install:configuration
-
-- name: enable supervisor script
-  file:
-    src: "{{ supervisor_available_dir }}/{{ discovery_service_name }}.conf"
-    dest: "{{ supervisor_cfg_dir }}/{{ discovery_service_name }}.conf"
-    state: link
-    force: yes
-  when: not disable_edx_services
-  tags:
-    - install
-    - install:configuration
-
-- name: update supervisor configuration
-  command: "{{ supervisor_ctl }} -c {{ supervisor_cfg }} update"
-  when: not disable_edx_services
-  tags:
-    - manage
-    - manage:start
-
-- name: create symlinks from the venv bin dir
-  file:
-    src: "{{ discovery_venv_dir }}/bin/{{ item }}"
-    dest: "{{ COMMON_BIN_DIR }}/{{ item.split('.')[0] }}.discovery"
-    state: link
-  with_items:
-    - python
-    - pip
-    - django-admin.py
-  tags:
-    - install
-    - install:app-requirements
-
-- name: create symlinks from the repo dir
-  file:
-    src: "{{ discovery_code_dir }}/{{ item }}"
-    dest: "{{ COMMON_BIN_DIR }}/{{ item.split('.')[0] }}.discovery"
-    state: link
-  with_items:
-    - manage.py
-  tags:
-    - install
-    - install:app-requirements
-
-- name: run collectstatic
-  command: make static
-  args:
-    chdir: "{{ discovery_code_dir }}"
-  become_user: "{{ discovery_user }}"
-  environment: "{{ discovery_environment }}"
-  tags:
-    - assets
-    - assets:gather
-
-- name: restart the application
-  supervisorctl:
-    state: restarted
-    supervisorctl_path: "{{ supervisor_ctl }}"
-    config: "{{ supervisor_cfg }}"
-    name: "{{ discovery_service_name }}"
-  when: not disable_edx_services
-  become_user: "{{ supervisor_service_user }}"
-  tags:
-    - manage
-    - manage:start
-
-- name: Copying nginx configs for discovery
-  template:
-    src: "edx/app/nginx/sites-available/discovery.j2"
-    dest: "{{ nginx_sites_available_dir }}/discovery"
-    owner: root
-    group: "{{ common_web_user }}"
-    mode: 0640
-  notify: reload nginx
-  tags:
-    - install
-    - install:vhosts
-
-- name: Creating nginx config links for discovery
-  file:
-    src: "{{ nginx_sites_available_dir }}/discovery"
-    dest: "{{ nginx_sites_enabled_dir }}/discovery"
-    state: link
-    owner: root
-    group: root
-  notify: reload nginx
-  tags:
-    - install
-    - install:vhosts
-=======
-#
->>>>>>> 8f6dd7bf
+#