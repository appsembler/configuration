# variables common to the lms role, automatically loaded
# when the role is included
---

# These are variables that default to a localhost
# setup and are meant to be overwritten for
# different environments.
#
# Variables in all caps are environment specific
# Lowercase variables are internal to the role
#
# Defaults specified here should not contain
# any secrets or host identifying information.
#
# Variables set to "None" will be converted to None
# when the edxapp config is written to disk.

#stub for appsembler specific vals
EDXAPP_APPSEMBLER_FEATURES: {
  TMP: None
}

# Bucket used for xblock file storage
EDXAPP_XBLOCK_FS_STORAGE_BUCKET: "None"
EDXAPP_XBLOCK_FS_STORAGE_PREFIX: "None"
EDXAPP_DJFS:
  type: 'osfs'
  directory_root: '{{ edxapp_data_dir }}/django-pyfs/static/django-pyfs'
  url_root : '/static/django-pyfs'

EDXAPP_LMS_BASE: "{{ EDXAPP_LMS_SITE_NAME }}:{{ EDXAPP_LMS_NGINX_PORT }}"
EDXAPP_PREVIEW_LMS_BASE: "preview.{{ EDXAPP_LMS_SITE_NAME }}:{{ EDXAPP_LMS_PREVIEW_NGINX_PORT }}"
EDXAPP_CMS_BASE: "{{ EDXAPP_CMS_SITE_NAME }}:{{ EDXAPP_CMS_NGINX_PORT }}"

EDXAPP_LMS_GUNICORN_EXTRA: ""
EDXAPP_LMS_GUNICORN_EXTRA_CONF: ""

EDXAPP_CMS_GUNICORN_EXTRA: ""
EDXAPP_CMS_GUNICORN_EXTRA_CONF: ""

# Set this to the maximum number
# of requests for gunicorn for the lms and cms
# gunicorn --max-requests <num>
EDXAPP_LMS_MAX_REQ: !!null
EDXAPP_CMS_MAX_REQ: !!null
# 'None' will be written out as null in
# the configuration on disk
EDXAPP_AWS_ACCESS_KEY_ID:  "None"
EDXAPP_AWS_SECRET_ACCESS_KEY:  "None"
EDXAPP_AWS_QUERYSTRING_AUTH: false
EDXAPP_AWS_STORAGE_BUCKET_NAME: "SET-ME-PLEASE (ex. bucket-name)"
EDXAPP_AWS_S3_CUSTOM_DOMAIN: "SET-ME-PLEASE (ex. bucket-name.s3.amazonaws.com)"
EDXAPP_SWIFT_USERNAME: "None"
EDXAPP_SWIFT_KEY: "None"
EDXAPP_SWIFT_TENANT_ID: "None"
EDXAPP_SWIFT_TENANT_NAME: "None"
EDXAPP_SWIFT_AUTH_URL: "None"
EDXAPP_SWIFT_AUTH_VERSION: "None"
EDXAPP_SWIFT_REGION_NAME: "None"
EDXAPP_SWIFT_USE_TEMP_URLS: false
EDXAPP_SWIFT_TEMP_URL_KEY: "None"
EDXAPP_SWIFT_TEMP_URL_DURATION: 1800  # seconds
EDXAPP_DEFAULT_FILE_STORAGE:  "django.core.files.storage.FileSystemStorage"
EDXAPP_XQUEUE_BASIC_AUTH: [ "{{ COMMON_HTPASSWD_USER }}", "{{ COMMON_HTPASSWD_PASS }}" ]
EDXAPP_XQUEUE_DJANGO_AUTH:
  username: 'lms'
  password: 'password'
EDXAPP_XQUEUE_URL: 'http://localhost:18040'

EDXAPP_MONGO_HOSTS: ['localhost']
EDXAPP_MONGO_PASSWORD: 'password'
EDXAPP_MONGO_PORT: 27017
EDXAPP_MONGO_USER: 'edxapp'
EDXAPP_MONGO_DB_NAME: 'edxapp'
EDXAPP_MONGO_USE_SSL: False

EDXAPP_MYSQL_DB_NAME: 'edxapp'
EDXAPP_MYSQL_USER: 'edxapp001'
EDXAPP_MYSQL_USER_ADMIN: 'root'
EDXAPP_MYSQL_PASSWORD: 'password'
EDXAPP_MYSQL_PASSWORD_READ_ONLY: 'password'
EDXAPP_MYSQL_PASSWORD_ADMIN: 'password'
EDXAPP_MYSQL_REPLICA_DB_NAME: "{{ EDXAPP_MYSQL_DB_NAME }}"
EDXAPP_MYSQL_REPLICA_USER: "{{ EDXAPP_MYSQL_USER }}"
EDXAPP_MYSQL_REPLICA_PASSWORD: "{{ EDXAPP_MYSQL_PASSWORD }}"
EDXAPP_MYSQL_REPLICA_HOST: "{{ EDXAPP_MYSQL_HOST }}"
EDXAPP_MYSQL_REPLICA_PORT: "{{ EDXAPP_MYSQL_PORT }}"
EDXAPP_MYSQL_CSMH_DB_NAME: "edxapp_csmh"
EDXAPP_MYSQL_CSMH_USER: "{{ EDXAPP_MYSQL_USER }}"
EDXAPP_MYSQL_CSMH_PASSWORD: "{{ EDXAPP_MYSQL_PASSWORD }}"
EDXAPP_MYSQL_CSMH_HOST: "{{ EDXAPP_MYSQL_HOST }}"
EDXAPP_MYSQL_CSMH_PORT: "{{ EDXAPP_MYSQL_PORT }}"

EDXAPP_MYSQL_HOST: 'localhost'
EDXAPP_MYSQL_PORT: '3306'

# list of dictionaries of the format
# { 'host': 'hostname', 'port': 'portnumber', 'otherconfigsuchas use_ssl': 'True' }
# http://elasticsearch-py.readthedocs.org/en/master/api.html#elasticsearch
EDXAPP_ELASTIC_SEARCH_CONFIG:
    - host: "localhost"
      port: 9200

EDXAPP_SETTINGS: 'aws'

EDXAPP_LMS_ENV: 'lms.envs.{{ EDXAPP_SETTINGS }}'
EDXAPP_CMS_ENV: 'cms.envs.{{ EDXAPP_SETTINGS }}'

EDXAPP_EMAIL_BACKEND: 'django.core.mail.backends.smtp.EmailBackend'
EDXAPP_EMAIL_HOST: 'localhost'
EDXAPP_EMAIL_PORT: 25
EDXAPP_EMAIL_USE_TLS: False
EDXAPP_EMAIL_HOST_USER: ''
EDXAPP_EMAIL_HOST_PASSWORD: ''

EDXAPP_AWS_SES_REGION_NAME: "us-east-1"
EDXAPP_AWS_SES_REGION_ENDPOINT: "email.us-east-1.amazonaws.com"

EDXAPP_LOG_LEVEL: 'INFO'

EDXAPP_MEMCACHE: [ 'localhost:11211' ]
EDXAPP_CACHE_COURSE_STRUCTURE_MEMCACHE: "{{ EDXAPP_MEMCACHE }}"
EDXAPP_COMMENTS_SERVICE_URL:  'http://localhost:18080'
EDXAPP_COMMENTS_SERVICE_KEY:  'password'

EDXAPP_EDXAPP_SECRET_KEY: "DUMMY KEY CHANGE BEFORE GOING TO PRODUCTION"

EDXAPP_ANALYTICS_API_KEY:  ""
EDXAPP_LTI_USER_EMAIL_DOMAIN: "lti.example.com"
# 900s, or 15 mins
EDXAPP_LTI_AGGREGATE_SCORE_PASSBACK_DELAY: 900
EDXAPP_PAYMENT_SUPPORT_EMAIL: "billing@example.com"
EDXAPP_YOUTUBE_API_KEY: "PUT_YOUR_API_KEY_HERE"
EDXAPP_ZENDESK_USER: ""
EDXAPP_ZENDESK_URL: ""
EDXAPP_ZENDESK_API_KEY: ""
EDXAPP_CELERY_USER: 'celery'
EDXAPP_CELERY_PASSWORD: 'celery'
EDXAPP_CELERY_BROKER_VHOST: ""

EDXAPP_VIDEO_CDN_URLS:
  EXAMPLE_COUNTRY_CODE: "http://example.com/edx/video?s3_url="

EDXAPP_CREDIT_HELP_LINK_URL: ""

EDXAPP_PARTNER_SUPPORT_EMAIL: ''

# ISO-8601 formatted date string, or null
EDXAPP_AUDIT_CERT_CUTOFF_DATE: null

EDXAPP_PLATFORM_NAME: 'Your Platform Name Here'
EDXAPP_STUDIO_NAME: 'Studio'
EDXAPP_STUDIO_SHORT_NAME: 'Studio'

EDXAPP_CAS_SERVER_URL: ""
EDXAPP_CAS_EXTRA_LOGIN_PARAMS: ""
EDXAPP_CAS_ATTRIBUTE_CALLBACK: ""
EDXAPP_CAS_ATTRIBUTE_PACKAGE: ""
# Enable an end-point that creates a user and logs them in
# Used for performance testing
EDXAPP_ENABLE_AUTO_AUTH: false
# Settings for enabling and configuring third party authorization
EDXAPP_ENABLE_THIRD_PARTY_AUTH: false
EDXAPP_ENABLE_OAUTH2_PROVIDER: false

EDXAPP_ENABLE_MOBILE_REST_API: false

# Settings for API access management
EDXAPP_API_ACCESS_MANAGER_EMAIL: "api-access@example.com"
EDXAPP_API_ACCESS_FROM_EMAIL: "api-requests@example.com"
EDXAPP_API_DOCUMENTATION_URL: "http://course-catalog-api-guide.readthedocs.io/en/latest/"
EDXAPP_AUTH_DOCUMENTATION_URL: "http://course-catalog-api-guide.readthedocs.io/en/latest/authentication/index.html"

# Settings for affiliate cookie tracking
EDXAPP_AFFILIATE_COOKIE_NAME: 'dev_affiliate_id'

EDXAPP_ENABLE_EDXNOTES: false

EDXAPP_ENABLE_CREDIT_ELIGIBILITY: false
EDXAPP_ENABLE_CREDIT_API: false

EDXAPP_CUSTOM_COURSES_EDX: false

EDXAPP_ENABLE_SYSADMIN_DASHBOARD: false
# This is different from lms/envs/common.py
# We're turning it on in config because it needs a lot more configuration
# support, such as settings.DATABASES and initial database creation which is
# handled in the play.
EDXAPP_ENABLE_CSMH_EXTENDED: True
EDXAPP_ENABLE_READING_FROM_MULTIPLE_HISTORY_TABLES: True

EDXAPP_GIT_REPO_DIR: '/edx/var/edxapp/course_repos'
EDXAPP_GIT_REPO_EXPORT_DIR: '/edx/var/edxapp/export_course_repos'

EDXAPP_ONLOAD_BEACON_SAMPLE_RATE: 0.0

EDXAPP_FINANCIAL_REPORTS:
  BUCKET: !!null
  ROOT_PATH: "sandbox"
  STORAGE_TYPE: "localfs"

#Only address should have newlines
EDXAPP_PDF_RECEIPT_BILLING_ADDRESS: |
  Enter your receipt billing
  address here.

EDXAPP_PDF_RECEIPT_DISCLAIMER_TEXT: >
  ENTER YOUR RECEIPT DISCLAIMER TEXT HERE.

EDXAPP_PDF_RECEIPT_FOOTER_TEXT: >
  Enter your receipt footer text here.

EDXAPP_PDF_RECEIPT_TERMS_AND_CONDITIONS: >
  Enter your receipt terms and conditions here.

EDXAPP_PDF_RECEIPT_TAX_ID: "00-0000000"
EDXAPP_PDF_RECEIPT_TAX_ID_LABEL: "fake Tax ID"
EDXAPP_PDF_RECEIPT_COBRAND_LOGO_PATH: ""
EDXAPP_PDF_RECEIPT_LOGO_PATH: ""

EDXAPP_SOCIAL_AUTH_OAUTH_SECRETS: ""

EDXAPP_FEATURES:
  AUTH_USE_OPENID_PROVIDER: true
  ENABLE_DISCUSSION_SERVICE: true
  ENABLE_INSTRUCTOR_ANALYTICS: false
  PREVIEW_LMS_BASE: "{{ EDXAPP_PREVIEW_LMS_BASE }}"
  ENABLE_GRADE_DOWNLOADS: true
  USE_CUSTOM_THEME: "{{ edxapp_use_custom_theme }}"
  ENABLE_MKTG_SITE: "{{ EDXAPP_ENABLE_MKTG_SITE }}"
  AUTOMATIC_AUTH_FOR_TESTING: "{{ EDXAPP_ENABLE_AUTO_AUTH }}"
  ENABLE_THIRD_PARTY_AUTH: "{{ EDXAPP_ENABLE_THIRD_PARTY_AUTH }}"
  ENABLE_VIDEO_UPLOAD_PIPELINE: false
  ENABLE_DISCUSSION_HOME_PANEL: true
  ENABLE_COMBINED_LOGIN_REGISTRATION: true
  ENABLE_CORS_HEADERS: false
  ENABLE_CROSS_DOMAIN_CSRF_COOKIE: false
  ENABLE_COUNTRY_ACCESS: false
  ENABLE_VIDEO_BEACON: false
  ENABLE_ONLOAD_BEACON: false
  ENABLE_EDXNOTES: "{{ EDXAPP_ENABLE_EDXNOTES }}"
  ENABLE_CREDIT_API: "{{ EDXAPP_ENABLE_CREDIT_API }}"
  ENABLE_CREDIT_ELIGIBILITY: "{{ EDXAPP_ENABLE_CREDIT_ELIGIBILITY }}"
  ENABLE_SPECIAL_EXAMS: false
  ENABLE_OAUTH2_PROVIDER: "{{ EDXAPP_ENABLE_OAUTH2_PROVIDER }}"
  ENABLE_SYSADMIN_DASHBOARD: "{{ EDXAPP_ENABLE_SYSADMIN_DASHBOARD }}"
  ENABLE_MOBILE_REST_API: "{{ EDXAPP_ENABLE_MOBILE_REST_API }}"
  CUSTOM_COURSES_EDX: "{{ EDXAPP_CUSTOM_COURSES_EDX }}"
  ENABLE_CSMH_EXTENDED: "{{ EDXAPP_ENABLE_CSMH_EXTENDED }}"
  ENABLE_READING_FROM_MULTIPLE_HISTORY_TABLES: "{{ EDXAPP_ENABLE_READING_FROM_MULTIPLE_HISTORY_TABLES }}"

EDXAPP_BOOK_URL: ""
# This needs to be set to localhost
# if xqueue is run on the same server
# as the lms (it's sent in the request)
EDXAPP_SITE_NAME: 'localhost'
EDXAPP_LMS_SITE_NAME: "{{ EDXAPP_SITE_NAME }}"
EDXAPP_CMS_SITE_NAME: 'localhost'
EDXAPP_MEDIA_URL:  "/media"
EDXAPP_ANALYTICS_SERVER_URL:  ""
EDXAPP_FEEDBACK_SUBMISSION_EMAIL: ""
EDXAPP_CELERY_BROKER_HOSTNAME: ""
EDXAPP_LOGGING_ENV:  'sandbox'

EDXAPP_SYSLOG_SERVER: ""
EDXAPP_RABBIT_HOSTNAME: 'localhost'

EDXAPP_LMS_NGINX_PORT: 18000
EDXAPP_LMS_SSL_NGINX_PORT: 48000

EDXAPP_LMS_PREVIEW_NGINX_PORT: 18020
EDXAPP_CMS_NGINX_PORT: 18010
EDXAPP_CMS_SSL_NGINX_PORT: 48010

# NGINX Rate limiting related vars
EDXAPP_ENABLE_RATE_LIMITING: false
EDXAPP_COURSES_REQUEST_RATE: '5r/s'
EDXAPP_COURSES_REQUEST_BURST_RATE: 10

EDXAPP_LANG: 'en_US.UTF-8'
EDXAPP_LANGUAGE_CODE : 'en'
EDXAPP_TIME_ZONE: 'America/New_York'

EDXAPP_TECH_SUPPORT_EMAIL: 'technical@example.com'
EDXAPP_CONTACT_EMAIL: 'info@example.com'
EDXAPP_BUGS_EMAIL: 'bugs@example.com'
EDXAPP_DEFAULT_FROM_EMAIL: 'registration@example.com'
EDXAPP_DEFAULT_FEEDBACK_EMAIL: 'feedback@example.com'
EDXAPP_DEFAULT_SERVER_EMAIL: 'devops@example.com'
EDXAPP_BULK_EMAIL_DEFAULT_FROM_EMAIL: 'no-reply@example.com'
EDXAPP_BULK_EMAIL_LOG_SENT_EMAILS: false
EDXAPP_UNIVERSITY_EMAIL: 'university@example.com'
EDXAPP_PRESS_EMAIL: 'press@example.com'
EDXAPP_LMS_ROOT_URL: "{{ EDXAPP_LMS_BASE_SCHEME | default('https') }}://{{ EDXAPP_LMS_BASE }}"
EDXAPP_LMS_ISSUER: "{{ EDXAPP_LMS_ROOT_URL }}/oauth2"
EDXAPP_JWT_EXPIRATION: 30  # Number of seconds until expiration
EDXAPP_JWT_AUDIENCE: "lms-key"
EDXAPP_JWT_SECRET_KEY: "lms-secret"

EDXAPP_PLATFORM_TWITTER_ACCOUNT: '@YourPlatformTwitterAccount'
EDXAPP_PLATFORM_FACEBOOK_ACCOUNT: 'http://www.facebook.com/YourPlatformFacebookAccount'
EDXAPP_FACEBOOK_APP_ID: "FACEBOOK_APP_ID"
EDXAPP_FACEBOOK_APP_SECRET: "FACEBOOK_APP_SECRET"
EDXAPP_FACEBOOK_API_VERSION: "v2.1"

EDXAPP_CONTACT_MAILING_ADDRESS: 'SET-ME-PLEASE'

EDXAPP_SOCIAL_MEDIA_FOOTER_URLS: {}
EDXAPP_MOBILE_STORE_URLS: {}
EDXAPP_FOOTER_ORGANIZATION_IMAGE: "images/logo.png"

EDXAPP_ENV_EXTRA: {}
EDXAPP_AUTH_EXTRA: {}
EDXAPP_LMS_AUTH_EXTRA: "{{ EDXAPP_AUTH_EXTRA }}"
EDXAPP_CMS_AUTH_EXTRA: "{{ EDXAPP_AUTH_EXTRA }}"
EDXAPP_ENABLE_MKTG_SITE: false
EDXAPP_MKTG_URL_LINK_MAP: {}
EDXAPP_MKTG_URLS: {}
EDXAPP_SUPPORT_SITE_LINK: ''
EDXAPP_EDXMKTG_USER_INFO_COOKIE_NAME: "edx-user-info"
# Set this sets the url for static files
# Override this var to use a CDN
# Example: xxxxx.cloudfront.net/static/
EDXAPP_STATIC_URL_BASE: "/static/"

# Settings for Grade downloads
EDXAPP_GRADE_STORAGE_CLASS: 'django.core.files.storage.FileSystemStorage'
EDXAPP_GRADE_STORAGE_KWARGS:
  location: /tmp/edx-s3/grades

# Credit card processor
# These are the same defaults set in common.py
EDXAPP_CC_PROCESSOR_NAME: "CyberSource2"
EDXAPP_CC_PROCESSOR:
  CyberSource:
    SHARED_SECRET: ""
    MERCHANT_ID: ""
    SERIAL_NUMBER: ""
    ORDERPAGE_VERSION: '7'
    PURCHASE_ENDPOINT: ""
  CyberSource2:
    PURCHASE_ENDPOINT: ""
    SECRET_KEY: ""
    ACCESS_KEY: ""
    PROFILE_ID: ""

# does not affect verified students
EDXAPP_PAID_COURSE_REGISTRATION_CURRENCY: ['usd', '$']

# Configure paver tasks in edx-platform to skip Python/Ruby/Node installation
EDXAPP_NO_PREREQ_INSTALL: 1

# whether to setup the python codejail or not
EDXAPP_PYTHON_SANDBOX: true
# this next setting, if true, turns on actual sandbox enforcement.  If not true,
# it puts the sandbox in 'complain' mode, for reporting but not enforcement
EDXAPP_SANDBOX_ENFORCE: true

# Supply authorized keys used for remote management via the user
# role.
EDXAPP_AUTOMATOR_NAME: automator
EDXAPP_AUTOMATOR_AUTHORIZED_KEYS: []
# These are the commands allowed by the automator role.
# The --settings parameter must be set at the end so that
# is caught by the glob.
# Example: sudo -u www-data /edx/bin/python.edxapp /edx/bin/manage.edxapp lms migrate --settings=aws
EDXAPP_AUTOMATOR_SUDO_CMDS:
- "ALL=({{ common_web_user }})  NOPASSWD:SETENV:{{ COMMON_BIN_DIR }}/python.edxapp {{ COMMON_BIN_DIR }}/manage.edxapp lms migrate *"
- "ALL=({{ common_web_user }})  NOPASSWD:SETENV:{{ COMMON_BIN_DIR }}/python.edxapp {{ COMMON_BIN_DIR }}/manage.edxapp cms migrate *"
- "ALL=({{ common_web_user }})  NOPASSWD:SETENV:{{ COMMON_BIN_DIR }}/python.edxapp {{ COMMON_BIN_DIR }}/manage.edxapp lms seed_permissions_roles *"
- "ALL=({{ common_web_user }})  NOPASSWD:SETENV:{{ COMMON_BIN_DIR }}/python.edxapp {{ COMMON_BIN_DIR }}/manage.edxapp lms set_staff *"
- "ALL=({{ common_web_user }})  NOPASSWD:SETENV:{{ COMMON_BIN_DIR }}/python.edxapp {{ COMMON_BIN_DIR }}/manage.edxapp lms transfer_students *"

EDXAPP_USE_GIT_IDENTITY: false
# Paste the contents of the git identity
# into this var
EDXAPP_GIT_IDENTITY: !!null

EDXAPP_UPDATE_STATIC_FILES_KEY: false
# Set this to true if you want to install the private pip
# requirements in the edx-platform repo.
# This will use EDXAPP_GIT_IDENTITY, EDXAPP_USE_GIT_IDENTITY
# must be set to true if EDXAPP_INSTALL_PRIVATE_REQUIREMENTS is
# set to true

EDXAPP_INSTALL_PRIVATE_REQUIREMENTS: false

# List of additional python packages that should be installed into the
# edxapp virtual environment.
# `name` (required), `version` (optional), and `extra_args` (optional)
# are supported and correspond to the options of ansible's pip module.
# Example:
# EDXAPP_EXTRA_REQUIREMENTS:
#   - name: mypackage
#     version: 1.0.1
#   - name: git+https://git.myproject.org/MyProject#egg=MyProject
EDXAPP_EXTRA_REQUIREMENTS: []

EDXAPP_GOOGLE_ANALYTICS_ACCOUNT: "None"

EDXAPP_OPTIMIZELY_PROJECT_ID: "None"
EDXAPP_TRACKING_SEGMENTIO_WEBHOOK_SECRET: ""
EDXAPP_CMS_SEGMENT_KEY: "None"
EDXAPP_LMS_SEGMENT_KEY: "None"
EDXAPP_EVENT_TRACKING_SEGMENTIO_EMIT_WHITELIST: []

EDXAPP_EDX_API_KEY: "PUT_YOUR_API_KEY_HERE"
# This is the default set in common.py
EDXAPP_VERIFY_STUDENT:
  DAYS_GOOD_FOR: 365
EDXAPP_GOOGLE_ANALYTICS_LINKEDIN: ""
EDXAPP_CONTENTSTORE_ADDITIONAL_OPTS: {}
EDXAPP_BULK_EMAIL_EMAILS_PER_TASK: 500
# If using microsites this should point to the microsite repo
EDXAPP_MICROSITE_ROOT_DIR: "{{ edxapp_app_dir }}/edx-microsite"
# this dictionary defines what microsites are configured
EDXAPP_MICROSITE_CONFIGURATION: {}
# Instructor code that will not be run in the code sandbox
EDXAPP_COURSES_WITH_UNSAFE_CODE: []
EDXAPP_SESSION_COOKIE_DOMAIN: ""
EDXAPP_SESSION_COOKIE_NAME: "sessionid"

# XML Course related flags
EDXAPP_XML_FROM_GIT: false
EDXAPP_XML_S3_BUCKET: !!null
EDXAPP_XML_S3_KEY: !!null

EDXAPP_NEWRELIC_LMS_APPNAME: "{{ COMMON_ENVIRONMENT }}-{{ COMMON_DEPLOYMENT }}-edxapp-lms"
EDXAPP_NEWRELIC_CMS_APPNAME: "{{ COMMON_ENVIRONMENT }}-{{ COMMON_DEPLOYMENT }}-edxapp-cms"
EDXAPP_NEWRELIC_WORKERS_APPNAME: "{{ COMMON_ENVIRONMENT }}-{{ COMMON_DEPLOYMENT }}-edxapp-workers"

EDXAPP_ORA2_FILE_PREFIX: '{{ COMMON_ENVIRONMENT }}-{{ COMMON_DEPLOYMENT }}/ora2'
EDXAPP_FILE_UPLOAD_STORAGE_BUCKET_NAME: '{{ EDXAPP_AWS_STORAGE_BUCKET_NAME }}'
EDXAPP_FILE_UPLOAD_STORAGE_PREFIX: 'submissions_attachments'

EDXAPP_CODE_JAIL_LIMITS:
  # Limit the memory of the jailed process to something high but not
  # infinite (512MiB in bytes)
  VMEM: 536870912
  # Time in seconds that the jailed process has to run.
  REALTIME: 3
  # Needs to be non-zero so that jailed code can use it as their temp directory.(1MiB in bytes)
  FSIZE: 1048576
  CPU: 1
  PROXY: 0

EDXAPP_VIRTUAL_UNIVERSITIES: []
# Set the number of workers explicitly for lms and cms
# Should be set to
# EDXAPP_WORKERS:
#   lms: <num workers>
#   cms: <num workers>
EDXAPP_WORKERS: !!null
EDXAPP_ANALYTICS_DATA_TOKEN: ""
EDXAPP_ANALYTICS_DATA_URL: ""
# Dashboard URL, assumes that the insights role is installed locally
EDXAPP_ANALYTICS_DASHBOARD_URL: "http://localhost:18110/courses"

EDXAPP_REGISTRATION_EXTRA_FIELDS:
  level_of_education: "optional"
  gender: "optional"
  year_of_birth: "optional"
  mailing_address: "optional"
  goals: "optional"
  honor_code: "required"
  city: "hidden"
  country: "hidden"

EDXAPP_CELERY_WORKERS:
  - queue: low
    service_variant: cms
    concurrency: 1
    monitor: True
  - queue: default
    service_variant: cms
    concurrency: 1
    monitor: True
  - queue: high
    service_variant: cms
    concurrency: 1
    monitor: True
  - queue: low
    service_variant: lms
    concurrency: 1
    monitor: True
  - queue: default
    service_variant: lms
    concurrency: 1
    monitor: True
  - queue: high
    service_variant: lms
    concurrency: 1
    monitor: True
  - queue: high_mem
    service_variant: lms
    concurrency: 1
    monitor: False
    max_tasks_per_child: 1

EDXAPP_DEFAULT_CACHE_VERSION: "1"
EDXAPP_OAUTH_ENFORCE_SECURE: True
EDXAPP_OAUTH_EXPIRE_CONFIDENTIAL_CLIENT_DAYS: 365
EDXAPP_OAUTH_EXPIRE_PUBLIC_CLIENT_DAYS: 30

# Directory for edxapp application configuration files
EDXAPP_CFG_DIR: "{{ COMMON_CFG_DIR }}/edxapp"
EDXAPP_DEPRECATED_ADVANCED_COMPONENT_TYPES: []

# Video Pipeline Settings
EDXAPP_VIDEO_UPLOAD_PIPELINE:
  BUCKET: ''
  ROOT_PATH: ''

EDXAPP_CORS_ORIGIN_WHITELIST: []
EDXAPP_CORS_ORIGIN_ALLOW_ALL: false
EDXAPP_CROSS_DOMAIN_CSRF_COOKIE_DOMAIN: ""
EDXAPP_CROSS_DOMAIN_CSRF_COOKIE_NAME: ""
EDXAPP_CSRF_COOKIE_SECURE: false

# Video Beacon Settings
CDN_VIDEO_URLS: {}
PERFORMANCE_GRAPHITE_URL: 'SetPerformanceGraphiteHostName'

# E-Commerce Related Settings
EDXAPP_ECOMMERCE_PUBLIC_URL_ROOT: "http://localhost:8002"
EDXAPP_ECOMMERCE_API_URL: "http://localhost:8002/api/v2"
# TODO (CCB) Remove this after all references in edx/edx-platform have been removed.
EDXAPP_ECOMMERCE_API_SIGNING_KEY: "{{ EDXAPP_JWT_SECRET_KEY }}"
EDXAPP_COURSE_CATALOG_API_URL: "http://localhost:8008/api/v1"

# Mailchimp Settings
EDXAPP_MAILCHIMP_NEW_USER_LIST_ID: null

# Social Sharing Related Settings
EDXAPP_SOCIAL_SHARING_SETTINGS:
  CUSTOM_COURSE_URLS: false
  DASHBOARD_FACEBOOK: false
  CERTIFICATE_FACEBOOK: false
  CERTIFICATE_TWITTER: false
  DASHBOARD_TWITTER: false

#To use AWS S3 as your backend, you need different kwargs:
# EDXAPP_PROFILE_IMAGE_BACKEND_CONFIG:
#   class: storages.backends.s3boto.S3BotoStorage
#   options:
#     location: /path/to/images
#     bucket: mybucket
#     custom_domain: mybucket.s3.amazonaws.com
#     access_key: XXXAWS_ACCESS_KEYXXX
#     secret_key: XXXAWS_SECRETY_KEYXXX
#     headers:
#       Cache-Control: max-age-{{ EDXAPP_PROFILE_IMAGE_MAX_AGE }}
#NB: access_key and secret_key are unneccessary if you use IAM roles
#NB2: custom_domain is REQUIRED. Otherwise, boto will generate a
# temporary URL whenever asked for the URL of a specific file.
EDXAPP_PROFILE_IMAGE_BACKEND:
  class: storages.backends.overwrite.OverwriteStorage
  options:
    location: "{{ edxapp_media_dir }}/profile-images/"
    base_url: "{{ EDXAPP_MEDIA_URL }}/profile-images/"

EDXAPP_PROFILE_IMAGE_MAX_AGE: 31536000

# used to salt hashed usernames for profile image filenames
EDXAPP_PROFILE_IMAGE_SECRET_KEY: placeholder_secret_key

# In bytes
EDXAPP_PROFILE_IMAGE_MAX_BYTES: 1048576
EDXAPP_PROFILE_IMAGE_MIN_BYTES: 100

EDXAPP_PARSE_KEYS: {}

# In a production environment when using separate clusters, you'll
# want to route requests differently from the LMS (internal api) and
# from JS (public API)
EDXAPP_EDXNOTES_PUBLIC_API: http://localhost:18120/api/v1
EDXAPP_EDXNOTES_INTERNAL_API: http://localhost:18120/api/v1

EDXAPP_XBLOCK_SETTINGS: {}

# Secret keys shared with credit providers.
# Used to digitally sign credit requests (us --> provider)
# and validate responses (provider --> us).
# Each key in the dictionary is a credit provider ID, and
# the value is the 32-character key.
EDXAPP_CREDIT_PROVIDER_SECRET_KEYS: {}

# Proctoring configuration (redirct URLs and keys shared between systems)
EDXAPP_PROCTORING_SETTINGS: {}
EDXAPP_PROCTORING_BACKEND_PROVIDER:
  class: 'edx_proctoring.backends.null.NullBackendProvider'
  options: {}

# Comprehensive Theming
# Deprecated, maintained for backward compatibility
EDXAPP_COMPREHENSIVE_THEME_DIR: ""

# list of paths to the comprehensive theme directories
EDXAPP_COMPREHENSIVE_THEME_DIRS:
  - "{{ EDXAPP_COMPREHENSIVE_THEME_DIR }}"

# Name of the default site theme
EDXAPP_DEFAULT_SITE_THEME: ""
EDXAPP_ENABLE_COMPREHENSIVE_THEMING: false

# Git repo for the comprehensive theme (if using a comprehensive theme
# other than the ones bundled with edx/platform)
EDXAPP_COMPREHENSIVE_THEME_SOURCE_REPO: ""
# Git branch, tag, or revision to check out from
# EDXAPP_COMPREHENSIVE_THEME_SOURCE_REPO
EDXAPP_COMPREHENSIVE_THEME_VERSION: ""

# SAML KEYS
EDXAPP_SOCIAL_AUTH_SAML_SP_PRIVATE_KEY: ''
EDXAPP_SOCIAL_AUTH_SAML_SP_PUBLIC_CERT: ''

# Session cookie setting
# Only set this to true for client side profiling, never for production
EDXAPP_SESSION_SAVE_EVERY_REQUEST: false

EDXAPP_SESSION_COOKIE_SECURE: false

#-------- Everything below this line is internal to the role ------------

#Use YAML references (& and *) and hash merge <<: to factor out shared settings
#see http://atechie.net/2009/07/merging-hashes-in-yaml-conf-files/

edxapp_data_dir: "{{ COMMON_DATA_DIR }}/edxapp"
edxapp_app_dir: "{{ COMMON_APP_DIR }}/edxapp"
edxapp_log_dir: "{{ COMMON_LOG_DIR }}/edxapp"
edxapp_venvs_dir: "{{ edxapp_app_dir }}/venvs"
edxapp_venv_dir: "{{ edxapp_venvs_dir }}/edxapp"
edxapp_venv_bin: "{{ edxapp_venv_dir }}/bin"
edxapp_node_bin: "{{ edxapp_code_dir }}/node_modules/.bin"
edxapp_user: edxapp
edxapp_deploy_path: "{{ edxapp_venv_bin }}:{{ edxapp_code_dir }}/bin:{{ edxapp_node_bin }}:/usr/local/sbin:/usr/local/bin:/usr/sbin:/usr/bin:/sbin:/bin"
edxapp_staticfile_dir: "{{ edxapp_data_dir }}/staticfiles"
edxapp_media_dir: "{{ edxapp_data_dir }}/media"
edxapp_course_static_dir: "{{ edxapp_data_dir }}/course_static"
edxapp_course_data_dir: "{{ edxapp_data_dir }}/data"
edxapp_upload_dir: "{{ edxapp_data_dir }}/uploads"
edxapp_theme_dir: "{{ edxapp_data_dir }}/themes"
edxapp_git_identity: "{{ edxapp_app_dir }}/edxapp-git-identity"
edxapp_git_ssh: "/tmp/edxapp_git_ssh.sh"

# TODO: This can be removed once VPC-122 is resolved
edxapp_legacy_course_data_dir: "{{ edxapp_app_dir }}/data"

edxapp_workers: "{{ EDXAPP_CELERY_WORKERS }}"
EDXAPP_WORKER_DEFAULT_STOPWAITSECS: 432000

# setup for python codejail
edxapp_sandbox_venv_dir:  '{{ edxapp_venvs_dir }}/edxapp-sandbox'
edxapp_sandbox_user: 'sandbox'  # I think something about the codejail requires hardcoding this to sandbox:sandbox

# apparmor command
edxapp_aa_command: "{% if EDXAPP_SANDBOX_ENFORCE %}aa-enforce{% else %}aa-complain{% endif %}"

# TODO: old style variable syntax is necessary
# for lists and dictionaries
edxapp_helper_scripts:
    - edxapp-migrate
    - edxapp-runserver
    - edxapp-update-assets
    - edxapp-shell

edxapp_environment:
  LANG: "{{ EDXAPP_LANG }}"
  NO_PREREQ_INSTALL: "{{ EDXAPP_NO_PREREQ_INSTALL }}"
  SKIP_WS_MIGRATIONS: 1
  PATH: "{{ edxapp_deploy_path }}"
  # the settings module for edxapp, DJANGO_SETTINGS_MODULE
  # should be set to {{SERVICE_VARIANT}}.{{EDXAPP_SETTINGS}}
  # where SERVICE_VARIANT is lms or cms
  EDX_PLATFORM_SETTINGS: "{{ EDXAPP_SETTINGS }}"
  # Current set to the app dir for json config, this should
  # be updated to /edx/etc/edxapp when the switch to
  # yaml based configs is complete
  CONFIG_ROOT: "{{ edxapp_app_dir }}"

edxapp_generic_doc_store_config: &edxapp_generic_default_docstore
  db: "{{ EDXAPP_MONGO_DB_NAME }}"
  host: "{{ EDXAPP_MONGO_HOSTS }}"
  password: "{{ EDXAPP_MONGO_PASSWORD }}"
  port: "{{ EDXAPP_MONGO_PORT }}"
  user: "{{ EDXAPP_MONGO_USER }}"
  collection:  'modulestore'
  ssl: "{{ EDXAPP_MONGO_USE_SSL }}"

EDXAPP_LMS_DRAFT_DOC_STORE_CONFIG:
  <<: *edxapp_generic_default_docstore

EDXAPP_LMS_SPLIT_DOC_STORE_CONFIG:
  <<: *edxapp_generic_default_docstore

EDXAPP_CMS_DOC_STORE_CONFIG:
  <<: *edxapp_generic_default_docstore

edxapp_databases:
# edxapp's edxapp-migrate scripts and the edxapp_migrate play
# will ensure that any DB not named read_replica will be migrated
# for both the lms and cms.
  read_replica:
    ENGINE: 'django.db.backends.mysql'
    NAME: "{{ EDXAPP_MYSQL_REPLICA_DB_NAME }}"
    USER: "{{ EDXAPP_MYSQL_REPLICA_USER }}"
    PASSWORD: "{{ EDXAPP_MYSQL_REPLICA_PASSWORD }}"
    HOST: "{{ EDXAPP_MYSQL_REPLICA_HOST }}"
    PORT: "{{ EDXAPP_MYSQL_REPLICA_PORT }}"
  default:
    ENGINE: 'django.db.backends.mysql'
    NAME: "{{ EDXAPP_MYSQL_DB_NAME }}"
    USER: "{{ EDXAPP_MYSQL_USER }}"
    PASSWORD: "{{ EDXAPP_MYSQL_PASSWORD }}"
    HOST: "{{ EDXAPP_MYSQL_HOST }}"
    PORT: "{{ EDXAPP_MYSQL_PORT }}"
    ATOMIC_REQUESTS: True
  student_module_history:
    ENGINE: 'django.db.backends.mysql'
    NAME: "{{ EDXAPP_MYSQL_CSMH_DB_NAME }}"
    USER: "{{ EDXAPP_MYSQL_CSMH_USER }}"
    PASSWORD: "{{ EDXAPP_MYSQL_CSMH_PASSWORD }}"
    HOST: "{{ EDXAPP_MYSQL_CSMH_HOST }}"
    PORT: "{{ EDXAPP_MYSQL_CSMH_PORT }}"

edxapp_generic_auth_config:  &edxapp_generic_auth
  EVENT_TRACKING_SEGMENTIO_EMIT_WHITELIST: "{{ EDXAPP_EVENT_TRACKING_SEGMENTIO_EMIT_WHITELIST }}"
  ECOMMERCE_API_SIGNING_KEY: "{{ EDXAPP_ECOMMERCE_API_SIGNING_KEY }}"
  ANALYTICS_DATA_TOKEN: "{{ EDXAPP_ANALYTICS_DATA_TOKEN }}"
  DEFAULT_FILE_STORAGE:  "{{ EDXAPP_DEFAULT_FILE_STORAGE }}"
  AWS_ACCESS_KEY_ID:  "{{ EDXAPP_AWS_ACCESS_KEY_ID }}"
  AWS_SECRET_ACCESS_KEY: "{{ EDXAPP_AWS_SECRET_ACCESS_KEY }}"
  AWS_QUERYSTRING_AUTH: "{{ EDXAPP_AWS_QUERYSTRING_AUTH }}"
  AWS_STORAGE_BUCKET_NAME: "{{ EDXAPP_AWS_STORAGE_BUCKET_NAME }}"
  AWS_S3_CUSTOM_DOMAIN: "{{ EDXAPP_AWS_S3_CUSTOM_DOMAIN }}"
  SWIFT_USERNAME: "{{ EDXAPP_SWIFT_USERNAME }}"
  SWIFT_KEY: "{{ EDXAPP_SWIFT_KEY }}"
  SWIFT_TENANT_ID: "{{ EDXAPP_SWIFT_TENANT_ID }}"
  SWIFT_TENANT_NAME: "{{ EDXAPP_SWIFT_TENANT_NAME }}"
  SWIFT_AUTH_URL: "{{ EDXAPP_SWIFT_AUTH_URL }}"
  SWIFT_AUTH_VERSION: "{{ EDXAPP_SWIFT_AUTH_VERSION }}"
  SWIFT_REGION_NAME: "{{ EDXAPP_SWIFT_REGION_NAME }}"
  SWIFT_USE_TEMP_URLS: "{{ EDXAPP_SWIFT_USE_TEMP_URLS }}"
  SWIFT_TEMP_URL_KEY: "{{ EDXAPP_SWIFT_TEMP_URL_KEY }}"
  SWIFT_TEMP_URL_DURATION: "{{ EDXAPP_SWIFT_TEMP_URL_DURATION }}"
  SECRET_KEY:  "{{ EDXAPP_EDXAPP_SECRET_KEY }}"
  DOC_STORE_CONFIG: "{{ edxapp_generic_doc_store_config }}"
  XQUEUE_INTERFACE:
    basic_auth: "{{ EDXAPP_XQUEUE_BASIC_AUTH }}"
    django_auth: "{{ EDXAPP_XQUEUE_DJANGO_AUTH }}"
    url: "{{ EDXAPP_XQUEUE_URL }}"
  CONTENTSTORE:
    ENGINE:  'xmodule.contentstore.mongo.MongoContentStore'
    #
    # connection strings are duplicated temporarily for
    # backward compatibility
    #
    OPTIONS:
      db: "{{ EDXAPP_MONGO_DB_NAME }}"
      host: "{{ EDXAPP_MONGO_HOSTS }}"
      password: "{{ EDXAPP_MONGO_PASSWORD }}"
      port: "{{ EDXAPP_MONGO_PORT }}"
      user: "{{ EDXAPP_MONGO_USER }}"
      ssl: "{{ EDXAPP_MONGO_USE_SSL }}"
    ADDITIONAL_OPTIONS: "{{ EDXAPP_CONTENTSTORE_ADDITIONAL_OPTS }}"
    DOC_STORE_CONFIG: *edxapp_generic_default_docstore
  DATABASES: "{{ edxapp_databases }}"
  ANALYTICS_API_KEY:  "{{ EDXAPP_ANALYTICS_API_KEY }}"
  EMAIL_HOST_USER: "{{ EDXAPP_EMAIL_HOST_USER }}"
  EMAIL_HOST_PASSWORD: "{{ EDXAPP_EMAIL_HOST_PASSWORD }}"
  YOUTUBE_API_KEY: "{{ EDXAPP_YOUTUBE_API_KEY }}"
  ZENDESK_USER: "{{ EDXAPP_ZENDESK_USER }}"
  ZENDESK_API_KEY: "{{ EDXAPP_ZENDESK_API_KEY }}"
  CELERY_BROKER_USER: "{{ EDXAPP_CELERY_USER }}"
  CELERY_BROKER_PASSWORD: "{{ EDXAPP_CELERY_PASSWORD }}"
  GOOGLE_ANALYTICS_ACCOUNT: "{{ EDXAPP_GOOGLE_ANALYTICS_ACCOUNT }}"
  DJFS: "{{ EDXAPP_DJFS }}"
  CREDIT_PROVIDER_SECRET_KEYS: "{{ EDXAPP_CREDIT_PROVIDER_SECRET_KEYS }}"
  SOCIAL_AUTH_SAML_SP_PRIVATE_KEY: "{{ EDXAPP_SOCIAL_AUTH_SAML_SP_PRIVATE_KEY }}"
  SOCIAL_AUTH_SAML_SP_PUBLIC_CERT: "{{ EDXAPP_SOCIAL_AUTH_SAML_SP_PUBLIC_CERT }}"
  FACEBOOK_APP_ID: "{{ EDXAPP_FACEBOOK_APP_ID }}"
  FACEBOOK_APP_SECRET: "{{ EDXAPP_FACEBOOK_APP_SECRET }}"
  FACEBOOK_API_VERSION: "{{ EDXAPP_FACEBOOK_API_VERSION }}"

generic_cache_config: &default_generic_cache
  BACKEND:  'django.core.cache.backends.memcached.MemcachedCache'
  KEY_FUNCTION:  'util.memcache.safe_key'
  KEY_PREFIX: 'default'
  LOCATION: "{{ EDXAPP_MEMCACHE }}"

generic_env_config:  &edxapp_generic_env
  ECOMMERCE_PUBLIC_URL_ROOT: "{{ EDXAPP_ECOMMERCE_PUBLIC_URL_ROOT }}"
  ECOMMERCE_API_URL: "{{ EDXAPP_ECOMMERCE_API_URL }}"
  COURSE_CATALOG_API_URL: "{{ EDXAPP_COURSE_CATALOG_API_URL }}"
  FINANCIAL_REPORTS: "{{ EDXAPP_FINANCIAL_REPORTS }}"
  ONLOAD_BEACON_SAMPLE_RATE: "{{ EDXAPP_ONLOAD_BEACON_SAMPLE_RATE }}"
  CORS_ORIGIN_WHITELIST: "{{ EDXAPP_CORS_ORIGIN_WHITELIST }}"
  CORS_ORIGIN_ALLOW_ALL: "{{ EDXAPP_CORS_ORIGIN_ALLOW_ALL }}"
  CROSS_DOMAIN_CSRF_COOKIE_DOMAIN: "{{ EDXAPP_CROSS_DOMAIN_CSRF_COOKIE_DOMAIN }}"
  CROSS_DOMAIN_CSRF_COOKIE_NAME: "{{ EDXAPP_CROSS_DOMAIN_CSRF_COOKIE_NAME }}"
  CSRF_COOKIE_SECURE: "{{ EDXAPP_CSRF_COOKIE_SECURE  }}"
  VIDEO_UPLOAD_PIPELINE: "{{ EDXAPP_VIDEO_UPLOAD_PIPELINE }}"
  DEPRECATED_ADVANCED_COMPONENT_TYPES: "{{ EDXAPP_DEPRECATED_ADVANCED_COMPONENT_TYPES }}"
  OAUTH_OIDC_ISSUER: "{{ EDXAPP_LMS_ISSUER }}"
  XBLOCK_FS_STORAGE_BUCKET: "{{ EDXAPP_XBLOCK_FS_STORAGE_BUCKET }}"
  XBLOCK_FS_STORAGE_PREFIX: "{{ EDXAPP_XBLOCK_FS_STORAGE_PREFIX }}"
  ANALYTICS_DATA_URL: "{{ EDXAPP_ANALYTICS_DATA_URL }}"
  ANALYTICS_DASHBOARD_URL: '{{ EDXAPP_ANALYTICS_DASHBOARD_URL }}'
  CELERY_BROKER_VHOST: "{{ EDXAPP_CELERY_BROKER_VHOST }}"
  PAYMENT_SUPPORT_EMAIL: "{{ EDXAPP_PAYMENT_SUPPORT_EMAIL }}"
  ZENDESK_URL: "{{ EDXAPP_ZENDESK_URL }}"
  COURSES_WITH_UNSAFE_CODE: "{{ EDXAPP_COURSES_WITH_UNSAFE_CODE }}"
  BULK_EMAIL_EMAILS_PER_TASK: "{{ EDXAPP_BULK_EMAIL_EMAILS_PER_TASK }}"
  MICROSITE_ROOT_DIR: "{{ EDXAPP_MICROSITE_ROOT_DIR }}"
  MICROSITE_CONFIGURATION: "{{ EDXAPP_MICROSITE_CONFIGURATION }}"
  DEFAULT_FILE_STORAGE:  "{{ EDXAPP_DEFAULT_FILE_STORAGE }}"
  GRADES_DOWNLOAD:
    STORAGE_CLASS: "{{ EDXAPP_GRADE_STORAGE_CLASS | default(None) }}"
    STORAGE_KWARGS: "{{ EDXAPP_GRADE_STORAGE_KWARGS | default(None) }}"
    STORAGE_TYPE: "{{ EDXAPP_GRADE_STORAGE_TYPE | default(None) }}"
    BUCKET: "{{ EDXAPP_GRADE_BUCKET | default(None) }}"
    ROOT_PATH: "{{ EDXAPP_GRADE_ROOT_PATH | default(None) }}"
  STATIC_URL_BASE: "{{ EDXAPP_STATIC_URL_BASE }}"
  STATIC_ROOT_BASE: "{{ edxapp_staticfile_dir }}"
  LMS_BASE: "{{ EDXAPP_LMS_BASE }}"
  CMS_BASE: "{{ EDXAPP_CMS_BASE }}"
  BOOK_URL:  "{{ EDXAPP_BOOK_URL }}"
  PARTNER_SUPPORT_EMAIL: "{{ EDXAPP_PARTNER_SUPPORT_EMAIL }}"
  PLATFORM_NAME: "{{ EDXAPP_PLATFORM_NAME }}"
  STUDIO_NAME: "{{ EDXAPP_STUDIO_NAME }}"
  STUDIO_SHORT_NAME: "{{ EDXAPP_STUDIO_SHORT_NAME }}"
  CERT_QUEUE:  'certificates'
  LOCAL_LOGLEVEL: "{{ EDXAPP_LOG_LEVEL }}"
  # default email backed set to local SMTP
  EMAIL_BACKEND: "{{ EDXAPP_EMAIL_BACKEND }}"
  EMAIL_HOST: "{{ EDXAPP_EMAIL_HOST }}"
  EMAIL_PORT: "{{ EDXAPP_EMAIL_PORT }}"
  EMAIL_USE_TLS: "{{ EDXAPP_EMAIL_USE_TLS }}"
  AWS_SES_REGION_NAME: "{{ EDXAPP_AWS_SES_REGION_NAME }}"
  AWS_SES_REGION_ENDPOINT: "{{ EDXAPP_AWS_SES_REGION_ENDPOINT }}"
  FEATURES: "{{ EDXAPP_FEATURES }}"
  WIKI_ENABLED: true
  SYSLOG_SERVER:  "{{ EDXAPP_SYSLOG_SERVER }}"
  LOG_DIR:  "{{ COMMON_DATA_DIR }}/logs/edx"
  JWT_ISSUER: "{{ EDXAPP_LMS_ISSUER }}"
  JWT_EXPIRATION: '{{ EDXAPP_JWT_EXPIRATION }}'
  JWT_AUTH:
    JWT_ISSUER: "{{ EDXAPP_LMS_ISSUER }}"
    JWT_AUDIENCE: "{{ EDXAPP_JWT_AUDIENCE }}"
    JWT_SECRET_KEY: "{{ EDXAPP_JWT_SECRET_KEY }}"

  #must end in slash (https://docs.djangoproject.com/en/1.4/ref/settings/#media-url)
  MEDIA_URL:  "{{ EDXAPP_MEDIA_URL }}/"
  MEDIA_ROOT: "{{ edxapp_media_dir }}/"

  ANALYTICS_SERVER_URL:  "{{ EDXAPP_ANALYTICS_SERVER_URL }}"
  FEEDBACK_SUBMISSION_EMAIL: "{{ EDXAPP_FEEDBACK_SUBMISSION_EMAIL }}"
  TIME_ZONE: "{{ EDXAPP_TIME_ZONE }}"
  LANGUAGE_CODE: "{{ EDXAPP_LANGUAGE_CODE }}"
  MKTG_URL_LINK_MAP: "{{ EDXAPP_MKTG_URL_LINK_MAP }}"
  MKTG_URLS: "{{ EDXAPP_MKTG_URLS }}"
  SUPPORT_SITE_LINK: "{{ EDXAPP_SUPPORT_SITE_LINK }}"
  CDN_VIDEO_URLS: "{{ CDN_VIDEO_URLS }}"
  PERFORMANCE_GRAPHITE_URL: "{{ PERFORMANCE_GRAPHITE_URL }}"

  # repo root for courses
  GITHUB_REPO_ROOT: "{{ edxapp_course_data_dir }}"
  CACHES:
    default:
      <<: *default_generic_cache
      KEY_PREFIX: 'default'
      VERSION: "{{ EDXAPP_DEFAULT_CACHE_VERSION }}"
    general:
      <<: *default_generic_cache
      KEY_PREFIX:  'general'
    mongo_metadata_inheritance:
      <<: *default_generic_cache
      KEY_PREFIX:  'mongo_metadata_inheritance'
      TIMEOUT: 300
    staticfiles:
      <<: *default_generic_cache
      KEY_PREFIX: "{{ ansible_hostname|default('staticfiles') }}_general"
    configuration:
      <<: *default_generic_cache
      KEY_PREFIX: "{{ ansible_hostname|default('configuration') }}"
    celery:
      <<: *default_generic_cache
      KEY_PREFIX:  'celery'
      TIMEOUT: "7200"
    course_structure_cache:
      <<: *default_generic_cache
      KEY_PREFIX: 'course_structure'
      LOCATION: "{{ EDXAPP_CACHE_COURSE_STRUCTURE_MEMCACHE }}"
      # Default to two hours
      TIMEOUT: "7200"
  CELERY_BROKER_TRANSPORT: 'amqp'
  CELERY_BROKER_HOSTNAME: "{{ EDXAPP_RABBIT_HOSTNAME }}"
  COMMENTS_SERVICE_URL: "{{ EDXAPP_COMMENTS_SERVICE_URL }}"
  LOGGING_ENV: "{{ EDXAPP_LOGGING_ENV }}"
  SESSION_COOKIE_DOMAIN:  "{{ EDXAPP_SESSION_COOKIE_DOMAIN }}"
  SESSION_COOKIE_NAME:  "{{ EDXAPP_SESSION_COOKIE_NAME }}"
  COMMENTS_SERVICE_KEY: "{{ EDXAPP_COMMENTS_SERVICE_KEY }}"
  THEME_NAME: "{{ edxapp_theme_name }}"
  TECH_SUPPORT_EMAIL: "{{ EDXAPP_TECH_SUPPORT_EMAIL }}"
  CONTACT_EMAIL: "{{ EDXAPP_CONTACT_EMAIL }}"
  BUGS_EMAIL: "{{ EDXAPP_BUGS_EMAIL }}"
  DEFAULT_FROM_EMAIL: "{{ EDXAPP_DEFAULT_FROM_EMAIL }}"
  DEFAULT_FEEDBACK_EMAIL: "{{ EDXAPP_DEFAULT_FEEDBACK_EMAIL }}"
  SERVER_EMAIL: "{{ EDXAPP_DEFAULT_SERVER_EMAIL }}"
  BULK_EMAIL_DEFAULT_FROM_EMAIL: "{{ EDXAPP_BULK_EMAIL_DEFAULT_FROM_EMAIL }}"
  BULK_EMAIL_LOG_SENT_EMAILS: "{{ EDXAPP_BULK_EMAIL_LOG_SENT_EMAILS }}"
  CAS_SERVER_URL: "{{ EDXAPP_CAS_SERVER_URL }}"
  CAS_EXTRA_LOGIN_PARAMS: "{{ EDXAPP_CAS_EXTRA_LOGIN_PARAMS }}"
  CAS_ATTRIBUTE_CALLBACK: "{{ EDXAPP_CAS_ATTRIBUTE_CALLBACK }}"
  UNIVERSITY_EMAIL: "{{ EDXAPP_UNIVERSITY_EMAIL }}"
  PRESS_EMAIL: "{{ EDXAPP_PRESS_EMAIL }}"
  SOCIAL_MEDIA_FOOTER_URLS: "{{ EDXAPP_SOCIAL_MEDIA_FOOTER_URLS }}"
  MOBILE_STORE_URLS: "{{ EDXAPP_MOBILE_STORE_URLS }}"
  FOOTER_ORGANIZATION_IMAGE: "{{ EDXAPP_FOOTER_ORGANIZATION_IMAGE }}"
  ORA2_FILE_PREFIX: "{{ EDXAPP_ORA2_FILE_PREFIX }}"
  FILE_UPLOAD_STORAGE_BUCKET_NAME: "{{ EDXAPP_FILE_UPLOAD_STORAGE_BUCKET_NAME }}"
  FILE_UPLOAD_STORAGE_PREFIX: "{{ EDXAPP_FILE_UPLOAD_STORAGE_PREFIX }}"
  VIRTUAL_UNIVERSITIES: "{{ EDXAPP_VIRTUAL_UNIVERSITIES }}"
  REGISTRATION_EXTRA_FIELDS: "{{ EDXAPP_REGISTRATION_EXTRA_FIELDS }}"
  XBLOCK_SETTINGS: "{{ EDXAPP_XBLOCK_SETTINGS }}"
  EDXMKTG_USER_INFO_COOKIE_NAME: "{{ EDXAPP_EDXMKTG_USER_INFO_COOKIE_NAME }}"

  # Deprecated, maintained for backward compatibility
  COMPREHENSIVE_THEME_DIR: "{{ EDXAPP_COMPREHENSIVE_THEME_DIR }}"

  COMPREHENSIVE_THEME_DIRS: "{{ EDXAPP_COMPREHENSIVE_THEME_DIRS }}"
  ENABLE_COMPREHENSIVE_THEMING: "{{ EDXAPP_ENABLE_COMPREHENSIVE_THEMING }}"
  DEFAULT_SITE_THEME: "{{ EDXAPP_DEFAULT_SITE_THEME }}"
  SESSION_SAVE_EVERY_REQUEST: "{{ EDXAPP_SESSION_SAVE_EVERY_REQUEST }}"
  SOCIAL_SHARING_SETTINGS: "{{ EDXAPP_SOCIAL_SHARING_SETTINGS }}"
  SESSION_COOKIE_SECURE: "{{ EDXAPP_SESSION_COOKIE_SECURE }}"
<<<<<<< HEAD
  APPSEMBLER_FEATURES: "{{ EDXAPP_APPSEMBLER_FEATURES }}"
=======
  CODE_JAIL:
    # from https://github.com/edx/codejail/blob/master/codejail/django_integration.py#L24, '' should be same as None
    python_bin: '{% if EDXAPP_PYTHON_SANDBOX %}{{ edxapp_sandbox_venv_dir }}/bin/python{% endif %}'
    limits: "{{ EDXAPP_CODE_JAIL_LIMITS }}"
    user: '{{ edxapp_sandbox_user }}'
  AFFILIATE_COOKIE_NAME: "{{ EDXAPP_AFFILIATE_COOKIE_NAME }}"
>>>>>>> 36bbf4c9

lms_auth_config:
  <<: *edxapp_generic_auth
  SEGMENT_KEY: "{{ EDXAPP_LMS_SEGMENT_KEY }}"
  OPTIMIZELY_PROJECT_ID: "{{ EDXAPP_OPTIMIZELY_PROJECT_ID }}"
  EDX_API_KEY: "{{ EDXAPP_EDX_API_KEY }}"
  VERIFY_STUDENT: "{{ EDXAPP_VERIFY_STUDENT }}"
  GOOGLE_ANALYTICS_LINKEDIN: "{{ EDXAPP_GOOGLE_ANALYTICS_LINKEDIN }}"
  CC_PROCESSOR_NAME: "{{ EDXAPP_CC_PROCESSOR_NAME }}"
  CC_PROCESSOR: "{{ EDXAPP_CC_PROCESSOR }}"
  TRACKING_SEGMENTIO_WEBHOOK_SECRET: "{{ EDXAPP_TRACKING_SEGMENTIO_WEBHOOK_SECRET }}"
  PROFILE_IMAGE_SECRET_KEY: "{{ EDXAPP_PROFILE_IMAGE_SECRET_KEY }}"
  MODULESTORE:
    default:
        ENGINE: 'xmodule.modulestore.mixed.MixedModuleStore'
        OPTIONS:
          mappings: {}
          stores:
            - NAME: 'split'
              ENGINE: 'xmodule.modulestore.split_mongo.split_draft.DraftVersioningModuleStore'
              DOC_STORE_CONFIG: "{{ EDXAPP_LMS_SPLIT_DOC_STORE_CONFIG }}"
              OPTIONS:
                default_class: 'xmodule.hidden_module.HiddenDescriptor'
                fs_root:  "{{ edxapp_course_data_dir }}"
                render_template: 'edxmako.shortcuts.render_to_string'
            - NAME: 'draft'
              ENGINE: 'xmodule.modulestore.mongo.DraftMongoModuleStore'
              DOC_STORE_CONFIG: "{{ EDXAPP_LMS_DRAFT_DOC_STORE_CONFIG }}"
              OPTIONS:
                default_class: 'xmodule.hidden_module.HiddenDescriptor'
                fs_root:  "{{ edxapp_course_data_dir }}"
                render_template: 'edxmako.shortcuts.render_to_string'
  PROCTORING_BACKEND_PROVIDER: "{{ EDXAPP_PROCTORING_BACKEND_PROVIDER }}"
  SOCIAL_AUTH_OAUTH_SECRETS: "{{ EDXAPP_SOCIAL_AUTH_OAUTH_SECRETS }}"


lms_env_config:
  <<: *edxapp_generic_env
  OAUTH_ENFORCE_SECURE: "{{ EDXAPP_OAUTH_ENFORCE_SECURE }}"
  OAUTH_EXPIRE_CONFIDENTIAL_CLIENT_DAYS: "{{ EDXAPP_OAUTH_EXPIRE_CONFIDENTIAL_CLIENT_DAYS }}"
  OAUTH_EXPIRE_PUBLIC_CLIENT_DAYS: "{{ EDXAPP_OAUTH_EXPIRE_PUBLIC_CLIENT_DAYS }}"
  PAID_COURSE_REGISTRATION_CURRENCY: "{{ EDXAPP_PAID_COURSE_REGISTRATION_CURRENCY }}"
  GIT_REPO_DIR: "{{ EDXAPP_GIT_REPO_DIR }}"
  SITE_NAME:  "{{ EDXAPP_LMS_SITE_NAME }}"
  VIDEO_CDN_URL: "{{ EDXAPP_VIDEO_CDN_URLS }}"
  PDF_RECEIPT_TAX_ID: "{{ EDXAPP_PDF_RECEIPT_TAX_ID }}"
  PDF_RECEIPT_FOOTER_TEXT: "{{ EDXAPP_PDF_RECEIPT_FOOTER_TEXT }}"
  PDF_RECEIPT_DISCLAIMER_TEXT: "{{ EDXAPP_PDF_RECEIPT_DISCLAIMER_TEXT }}"
  PDF_RECEIPT_BILLING_ADDRESS: "{{ EDXAPP_PDF_RECEIPT_BILLING_ADDRESS }}"
  PDF_RECEIPT_TERMS_AND_CONDITIONS: "{{ EDXAPP_PDF_RECEIPT_TERMS_AND_CONDITIONS }}"
  PDF_RECEIPT_TAX_ID_LABEL: "{{ EDXAPP_PDF_RECEIPT_TAX_ID_LABEL }}"
  PDF_RECEIPT_COBRAND_LOGO_PATH: "{{ EDXAPP_PDF_RECEIPT_COBRAND_LOGO_PATH }}"
  PDF_RECEIPT_LOGO_PATH: "{{ EDXAPP_PDF_RECEIPT_LOGO_PATH }}"
  PROFILE_IMAGE_BACKEND: "{{ EDXAPP_PROFILE_IMAGE_BACKEND }}"
  PROFILE_IMAGE_MIN_BYTES: "{{ EDXAPP_PROFILE_IMAGE_MIN_BYTES }}"
  PROFILE_IMAGE_MAX_BYTES: "{{ EDXAPP_PROFILE_IMAGE_MAX_BYTES }}"
  EDXNOTES_PUBLIC_API: "{{ EDXAPP_EDXNOTES_PUBLIC_API }}"
  EDXNOTES_INTERNAL_API: "{{ EDXAPP_EDXNOTES_INTERNAL_API }}"
  LTI_USER_EMAIL_DOMAIN: "{{ EDXAPP_LTI_USER_EMAIL_DOMAIN }}"
  LTI_AGGREGATE_SCORE_PASSBACK_DELAY: "{{ EDXAPP_LTI_AGGREGATE_SCORE_PASSBACK_DELAY }}"
  PROCTORING_SETTINGS: "{{ EDXAPP_PROCTORING_SETTINGS }}"
  CREDIT_HELP_LINK_URL: "{{ EDXAPP_CREDIT_HELP_LINK_URL }}"
  ELASTIC_SEARCH_CONFIG: "{{ EDXAPP_ELASTIC_SEARCH_CONFIG }}"
  MAILCHIMP_NEW_USER_LIST_ID: "{{ EDXAPP_MAILCHIMP_NEW_USER_LIST_ID }}"
  CONTACT_MAILING_ADDRESS: "{{ EDXAPP_CONTACT_MAILING_ADDRESS }}"
  AUDIT_CERT_CUTOFF_DATE: "{{ EDXAPP_AUDIT_CERT_CUTOFF_DATE }}"
  API_ACCESS_MANAGER_EMAIL: "{{ EDXAPP_API_ACCESS_MANAGER_EMAIL }}"
  API_ACCESS_FROM_EMAIL: "{{ EDXAPP_API_ACCESS_FROM_EMAIL }}"
  API_DOCUMENTATION_URL: "{{ EDXAPP_API_DOCUMENTATION_URL }}"
  AUTH_DOCUMENTATION_URL: "{{ EDXAPP_AUTH_DOCUMENTATION_URL }}"

cms_auth_config:
  <<: *edxapp_generic_auth
  SEGMENT_KEY: "{{ EDXAPP_CMS_SEGMENT_KEY }}"
  MODULESTORE:
    default:
        ENGINE: 'xmodule.modulestore.mixed.MixedModuleStore'
        OPTIONS:
          mappings: {}
          stores:
            - NAME: 'split'
              ENGINE: 'xmodule.modulestore.split_mongo.split_draft.DraftVersioningModuleStore'
              DOC_STORE_CONFIG: "{{ EDXAPP_CMS_DOC_STORE_CONFIG }}"
              OPTIONS:
                default_class: 'xmodule.hidden_module.HiddenDescriptor'
                fs_root:  "{{ edxapp_course_data_dir }}"
                render_template: 'edxmako.shortcuts.render_to_string'
            - NAME: 'draft'
              ENGINE: 'xmodule.modulestore.mongo.DraftMongoModuleStore'
              DOC_STORE_CONFIG: "{{ EDXAPP_CMS_DOC_STORE_CONFIG }}"
              OPTIONS:
                default_class: 'xmodule.hidden_module.HiddenDescriptor'
                fs_root:  "{{ edxapp_course_data_dir }}"
                render_template: 'edxmako.shortcuts.render_to_string'
  PARSE_KEYS: "{{ EDXAPP_PARSE_KEYS }}"
cms_env_config:
  <<: *edxapp_generic_env
  SITE_NAME:  "{{ EDXAPP_CMS_SITE_NAME }}"
  GIT_REPO_EXPORT_DIR: "{{ EDXAPP_GIT_REPO_EXPORT_DIR }}"
  ELASTIC_SEARCH_CONFIG: "{{ EDXAPP_ELASTIC_SEARCH_CONFIG }}"

# install dir for the edx-platform repo
edxapp_code_dir: "{{ edxapp_app_dir }}/edx-platform"


# gunicorn ports/hosts, these shouldn't need to be overridden
edxapp_cms_gunicorn_port: 8010
edxapp_cms_gunicorn_host: 127.0.0.1
edxapp_lms_gunicorn_port: 8000
edxapp_lms_gunicorn_host: 127.0.0.1

# These vars are for creating the application json config
# files.  There are two for each service that uses the
# 'edx-platform' code.  Defining them will create the upstart
# job.  It will also enable the corresponding section in the
# 'edxapp' upstart job.

service_variants_enabled:
  - lms
  - cms

#Number of gunicorn worker processes to spawn, as a multiplier to number of virtual cores
worker_core_mult:
  lms: 4
  cms: 2

# Stanford-style Theming
# Turn theming on and off with edxapp_use_custom_theme
# Set theme name with edxapp_theme_name
# Stanford, for example, uses edxapp_theme_name: 'stanford'
#
# TODO: change variables to ALL-CAPS, since they are meant to be externally overridden
edxapp_use_custom_theme: false
edxapp_theme_name: ""
edxapp_theme_source_repo: 'https://{{ COMMON_GIT_MIRROR }}/Stanford-Online/edx-theme.git'
edxapp_theme_version: 'master'

# make this the public URL instead of writable
edx_platform_repo: "https://{{ COMMON_GIT_MIRROR }}/edx/edx-platform.git"
# `edx_platform_version` can be anything that git recognizes as a commit
# reference, including a tag, a branch name, or a commit hash
edx_platform_version: 'release'
pre_requirements_file:    "{{ edxapp_code_dir }}/requirements/edx/pre.txt"
github_requirements_file: "{{ edxapp_code_dir }}/requirements/edx/github.txt"
custom_requirements_file:   "{{ edxapp_code_dir }}/requirements/edx/custom.txt"
local_requirements_file:  "{{ edxapp_code_dir }}/requirements/edx/local.txt"
base_requirements_file:   "{{ edxapp_code_dir }}/requirements/edx/base.txt"
post_requirements_file:   "{{ edxapp_code_dir }}/requirements/edx/post.txt"
paver_requirements_file:   "{{ edxapp_code_dir }}/requirements/edx/paver.txt"
private_requirements_file:   "{{ edxapp_code_dir }}/requirements/edx/edx-private.txt"

sandbox_base_requirements:  "{{ edxapp_code_dir }}/requirements/edx-sandbox/base.txt"
sandbox_local_requirements: "{{ edxapp_code_dir }}/requirements/edx-sandbox/local.txt"
sandbox_post_requirements:  "{{ edxapp_code_dir }}/requirements/edx-sandbox/post.txt"

# The Python requirements files in the order they should be installed.  This order should
# match the order of PYTHON_REQ_FILES in edx-platform/pavelib/prereqs.py.  (Also check the
# edx-solutions fork of edx-platform when if you consider reordering this list.)
# private_requirements_file is not included in this list, since it is only installed
# conditionally based on the value of EDXAPP_INSTALL_PRIVATE_REQUIREMENTS.
edxapp_requirements_files:
  - "{{ pre_requirements_file }}"
  - "{{ github_requirements_file }}"
  - "{{ custom_requirements_file }}"
  - "{{ local_requirements_file }}"
  - "{{ base_requirements_file }}"
  - "{{ post_requirements_file }}"
  - "{{ paver_requirements_file }}"

# All edxapp requirements files potentially containing Github URLs.  When using a custom
# Github mirror, occurrences of "github.com" are replaced by the custom mirror in these
# files.
edxapp_requirements_with_github_urls:
  - "{{ pre_requirements_file }}"
  - "{{ github_requirements_file }}"
  - "{{ custom_requirements_file }}"
  - "{{ base_requirements_file }}"
  - "{{ post_requirements_file }}"
  - "{{ paver_requirements_file }}"
  - "{{ private_requirements_file }}"
  - "{{ sandbox_post_requirements }}"
  - "{{ sandbox_local_requirements }}"
  - "{{ sandbox_base_requirements }}"

edxapp_chrislea_ppa: "ppa:chris-lea/node.js"

edxapp_debian_pkgs:
  # for compiling the virtualenv
  # (only needed if wheel files aren't available)
  - s3cmd
  - pkg-config
  # for scipy, do not install
  # libopenblas-base, it will cause
  # problems for numpy
  - g++
  # apparmor
  - apparmor-utils
  # misc
  - curl
  - ipython
  - nodejs
  - ntp
  # matplotlib needs libfreetype6-dev
  - libfreetype6-dev
  # cffi needs libffi-dev
  - libffi-dev

# Deploy Specific Vars
edxapp_lms_variant: lms
edxapp_cms_variant: cms

# Worker Settings
worker_django_settings_module: '{{ EDXAPP_SETTINGS }}'<|MERGE_RESOLUTION|>--- conflicted
+++ resolved
@@ -934,16 +934,13 @@
   SESSION_SAVE_EVERY_REQUEST: "{{ EDXAPP_SESSION_SAVE_EVERY_REQUEST }}"
   SOCIAL_SHARING_SETTINGS: "{{ EDXAPP_SOCIAL_SHARING_SETTINGS }}"
   SESSION_COOKIE_SECURE: "{{ EDXAPP_SESSION_COOKIE_SECURE }}"
-<<<<<<< HEAD
   APPSEMBLER_FEATURES: "{{ EDXAPP_APPSEMBLER_FEATURES }}"
-=======
   CODE_JAIL:
     # from https://github.com/edx/codejail/blob/master/codejail/django_integration.py#L24, '' should be same as None
     python_bin: '{% if EDXAPP_PYTHON_SANDBOX %}{{ edxapp_sandbox_venv_dir }}/bin/python{% endif %}'
     limits: "{{ EDXAPP_CODE_JAIL_LIMITS }}"
     user: '{{ edxapp_sandbox_user }}'
   AFFILIATE_COOKIE_NAME: "{{ EDXAPP_AFFILIATE_COOKIE_NAME }}"
->>>>>>> 36bbf4c9
 
 lms_auth_config:
   <<: *edxapp_generic_auth
