- name: Configure instance(s)
  hosts: all
  become: True
  gather_facts: True
  vars:
    migrate_db: 'yes'
    devstack: true
    disable_edx_services: true
    mongo_enable_journal: false
    EDXAPP_NO_PREREQ_INSTALL: 0
    COMMON_SSH_PASSWORD_AUTH: "yes"
    EDXAPP_LMS_BASE: 127.0.0.1:8000
    EDXAPP_OAUTH_ENFORCE_SECURE: false
    EDXAPP_LMS_BASE_SCHEME: http
    ECOMMERCE_DJANGO_SETTINGS_MODULE: "ecommerce.settings.devstack"
    # When provisioning your devstack, we apply security updates
    COMMON_SECURITY_UPDATES: true
    SECURITY_UPGRADE_ON_ANSIBLE: true
<<<<<<< HEAD
=======
    MONGO_AUTH: false
>>>>>>> 8f6dd7bf
  roles:
    - common
    - vhost
    - edx_ansible
    - mysql
    - edxlocal
    - memcache
    - mongo
    - role: rabbitmq
      rabbitmq_ip: 127.0.0.1
    - edxapp
    - oraclejdk
    - elasticsearch
    - forum
    - ecommerce
    - role: ecomworker
      ECOMMERCE_WORKER_BROKER_HOST: 127.0.0.1
<<<<<<< HEAD
    - programs
=======
>>>>>>> 8f6dd7bf
    - role: notifier
      NOTIFIER_DIGEST_TASK_INTERVAL: "5"
    # The following two are added, relative to devstack
    - analytics_api
    - insights
    # Leaving out browsers and browsermob-proxy, relative to devstack.
    - local_dev
    - demo
    # adding this in, relative to devstack.
    - analytics_pipeline
    - oauth_client_setup<|MERGE_RESOLUTION|>--- conflicted
+++ resolved
@@ -16,10 +16,7 @@
     # When provisioning your devstack, we apply security updates
     COMMON_SECURITY_UPDATES: true
     SECURITY_UPGRADE_ON_ANSIBLE: true
-<<<<<<< HEAD
-=======
     MONGO_AUTH: false
->>>>>>> 8f6dd7bf
   roles:
     - common
     - vhost
@@ -37,10 +34,6 @@
     - ecommerce
     - role: ecomworker
       ECOMMERCE_WORKER_BROKER_HOST: 127.0.0.1
-<<<<<<< HEAD
-    - programs
-=======
->>>>>>> 8f6dd7bf
     - role: notifier
       NOTIFIER_DIGEST_TASK_INTERVAL: "5"
     # The following two are added, relative to devstack
