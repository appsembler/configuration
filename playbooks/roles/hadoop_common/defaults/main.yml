---
#
# edX Configuration
#
# github:     https://github.com/edx/configuration
# wiki:       https://openedx.atlassian.net/wiki/display/OpenOPS
# code style: https://openedx.atlassian.net/wiki/display/OpenOPS/Ansible+Code+Conventions
# license:    https://github.com/edx/configuration/blob/master/LICENSE.TXT
#
##
# Defaults for role hadoop_common
#

HADOOP_COMMON_VERSION: 2.7.2
HADOOP_COMMON_USER_HOME: "{{ COMMON_APP_DIR }}/hadoop"
HADOOP_COMMON_HOME: "{{ HADOOP_COMMON_USER_HOME }}/hadoop"
HADOOP_COMMON_DATA: "{{ COMMON_DATA_DIR }}/hadoop"

# These are non-standard directories, but are where Hadoop expects to find them.
HADOOP_COMMON_LOGS: "{{ HADOOP_COMMON_HOME }}/logs"
HADOOP_COMMON_CONF_DIR: "{{ HADOOP_COMMON_HOME }}/etc/hadoop"

HADOOP_COMMON_PROTOBUF_VERSION: 2.5.0
HADOOP_COMMON_SERVICES_DIR: "{{ HADOOP_COMMON_USER_HOME }}/services.d"
HADOOP_COMMON_SERVICE_HEAP_MAX: 256
HADOOP_COMMON_TOOL_HEAP_MAX: 128

hadoop_common_role_name: hadoop_common
hadoop_common_user: hadoop
hadoop_common_group: hadoop
hadoop_common_temporary_dir: /var/tmp
hadoop_common_dist:
  filename: "hadoop-{{ HADOOP_COMMON_VERSION }}.tar.gz"
  url: "https://archive.apache.org/dist/hadoop/common/hadoop-{{ HADOOP_COMMON_VERSION }}/hadoop-{{ HADOOP_COMMON_VERSION }}.tar.gz"
  sha256sum: 49AD740F85D27FA39E744EB9E3B1D9442AE63D62720F0AABDAE7AA9A718B03F7

hadoop_common_protobuf_dist:
  filename: "protobuf-{{ HADOOP_COMMON_PROTOBUF_VERSION }}.tar.gz"
  url: "https://github.com/google/protobuf/releases/download/v{{ HADOOP_COMMON_PROTOBUF_VERSION }}/protobuf-{{ HADOOP_COMMON_PROTOBUF_VERSION }}.tar.gz"
  sha256sum: c55aa3dc538e6fd5eaf732f4eb6b98bdcb7cedb5b91d3b5bdcf29c98c293f58e

hadoop_common_native_dist:
  filename: "hadoop-{{ HADOOP_COMMON_VERSION }}-src.tar.gz"
  url: "https://archive.apache.org/dist/hadoop/common/hadoop-{{ HADOOP_COMMON_VERSION }}/hadoop-{{ HADOOP_COMMON_VERSION }}-src.tar.gz"
  sha256sum: 7d48e61b5464a76543fecf5655d06215cf8674d248b28bc74f613bc8aa047d33

hadoop_common_java_home: "{{ oraclejdk_link }}"
hadoop_common_env: "{{ HADOOP_COMMON_HOME }}/hadoop_env"

#
# OS packages
#
hadoop_common_debian_pkgs:
  - gcc
  - build-essential
  - make
  - cmake
  - automake
  - autoconf
  - libtool
  - zlib1g-dev
  - maven

hadoop_common_redhat_pkgs: []

#
# Vars are used to fill in the following files:
#     core-site.xml
#     hdfs-site.xml
#     mapred-site.xml
#     yarn-site.xml
#
MAPRED_SITE_DEFAULT_CONFIG:
  mapreduce.framework.name: "yarn"

YARN_SITE_DEFAULT_CONFIG:
  yarn.nodemanager.aux-services: "mapreduce_shuffle"
  yarn.nodemanager.aux-services.mapreduce.shuffle.class: "org.apache.hadoop.mapred.ShuffleHandler"
  yarn.log-aggregation-enable: "true"
  # 24 hour log retention
  yarn.log-aggregation.retain-seconds: 86400
  # Checking virtual memory usage causes too many spurious failures.
  yarn.nodemanager.vmem-check-enabled: false

HADOOP_CORE_SITE_DEFAULT_CONFIG:
  fs.default.name: "hdfs://localhost:9000"

HDFS_SITE_DEFAULT_CONFIG:
  dfs.replication: "1"
  dfs.namenode.name.dir: "file:{{ HADOOP_COMMON_DATA }}/namenode"
  dfs.datanode.data.dir: "file:{{ HADOOP_COMMON_DATA }}/datanode"

#
# MapReduce/Yarn memory config (defaults for m1.medium)
# http://docs.aws.amazon.com/ElasticMapReduce/latest/DeveloperGuide/TaskConfiguration_H2.html
#
# mapred_site_config:
#   mapreduce.map.memory_mb: 768
#   mapreduce.map.java.opts: '-Xmx512M'
#   mapreduce.reduce.memory.mb: 1024
#   mapreduce.reduce.java.opts: '-Xmx768M'

# yarn_site_config:
#   yarn.app.mapreduce.am.resource.mb: 1024
#   yarn.scheduler.minimum-allocation-mb: 32
#   yarn.scheduler.maximum-allocation-mb: 2048
#   yarn.nodemanager.resource.memory-mb: 2048
#   yarn.nodemanager.vmem-pmem-ratio: 2.1

#
# Variables override the stock configuration for entry into
# the following files. Ensure that you use unambiguous
# string literals to avoid any confusion:
#     core-site.xml
#     hdfs-site.xml
#     mapred-site.xml
#     yarn-site.xml
#
mapred_site_config: {}
<<<<<<< HEAD

yarn_site_config:
  yarn.log-aggregation-enable: true
  # 24 hour log retention
  yarn.log-aggregation.retain-seconds: 86400
  # Checking virtual memory usage causes too many spurious failures.
  yarn.nodemanager.vmem-check-enabled: false

=======
yarn_site_config: {}
>>>>>>> 8f6dd7bf
HADOOP_CORE_SITE_EXTRA_CONFIG: {}
HDFS_SITE_EXTRA_CONFIG: {}

# Define all the services here, assuming we have a single-node Hadoop
# cluster.
hadoop_common_services:
  - hdfs-namenode
  - hdfs-datanode
  - yarn-resourcemanager
  - yarn-nodemanager
  - yarn-proxyserver
  - mapreduce-historyserver<|MERGE_RESOLUTION|>--- conflicted
+++ resolved
@@ -117,18 +117,14 @@
 #     yarn-site.xml
 #
 mapred_site_config: {}
-<<<<<<< HEAD
 
-yarn_site_config:
+yarn_site_config: {}
   yarn.log-aggregation-enable: true
   # 24 hour log retention
   yarn.log-aggregation.retain-seconds: 86400
   # Checking virtual memory usage causes too many spurious failures.
   yarn.nodemanager.vmem-check-enabled: false
 
-=======
-yarn_site_config: {}
->>>>>>> 8f6dd7bf
 HADOOP_CORE_SITE_EXTRA_CONFIG: {}
 HDFS_SITE_EXTRA_CONFIG: {}
 
