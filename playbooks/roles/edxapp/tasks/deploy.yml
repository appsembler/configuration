---
- name: copy the template to the desired location
  template:
    src: "{{ item.src }}"
    dest: "{{ item.dest }}"
    owner: "{{ item.owner }}"
    group: "{{ item.group }}"
    mode: "{{ item.mode }}"
  with_items:
    - { src: 'edxapp_env.j2', dest: '{{ edxapp_app_dir }}/edxapp_env', owner: '{{ edxapp_user }}', group: '{{ common_web_user }}', mode: '0644' }
    - { src: 'newrelic.ini.j2', dest: '{{ edxapp_app_dir }}/newrelic.ini', owner: '{{ edxapp_user }}', group: '{{ common_web_user }}', mode: '0644' }
    - { src: 'git_ssh.sh.j2', dest: '{{ edxapp_git_ssh }}', owner: '{{ edxapp_user }}', group: '{{ edxapp_user }}', mode: '0750' }
    - { src: 'boto.j2', dest: '{{ edxapp_app_dir }}/.boto', owner: '{{ edxapp_user }}', group: '{{ common_web_user }}', mode: '0644' }
  tags:
    - install
    - install:base

- name: install read-only ssh key
  copy:
    content: "{{ EDXAPP_GIT_IDENTITY }}"
    dest: "{{ edxapp_git_identity }}"
    force: yes
    owner: "{{ edxapp_user }}"
    mode: "0600"
  when: EDXAPP_USE_GIT_IDENTITY
  tags:
    - install
    - install:base
    - deploy:platform
    - install:app-requirements

- name: set git fetch.prune to ignore deleted remote refs
  shell: git config --global fetch.prune true
  become_user: "{{ edxapp_user }}"
  tags:
    - install
    - install:base

# Do A Checkout
- name: checkout edx-platform repo into {{ edxapp_code_dir }}
  git:
    dest: "{{ edxapp_code_dir }}"
    repo: "{{ edx_platform_repo }}"
    version: "{{ edx_platform_version }}"
    accept_hostkey: yes
  become_user: "{{ edxapp_user }}"
  environment:
    GIT_SSH: "{{ edxapp_git_ssh }}"
  register: edxapp_platform_checkout
  tags:
    - install
    - install:code
    - deploy:platform

- name: git clean after checking out edx-platform
  shell: cd {{ edxapp_code_dir }} && git clean -xdf
  become_user: "{{ edxapp_user }}"
  tags:
    - install
    - install:code
    - deploy:platform

# edX supports two theme types, Comprehensive themes and the older
# Stanford-style themes. They are mutually exclusive.
#
# To enable Stanford theming, point edxapp_theme_source_repo
# (yes, lowercase) to a Stanford-style theme and set
# edxapp_theme_name (again, lowercase) to its name.
- name: checkout Stanford-style theme
  git:
    dest: "{{ edxapp_app_dir }}/themes/{{ edxapp_theme_name }}"
    repo: "{{ edxapp_theme_source_repo }}"
    version: "{{ edxapp_theme_version }}"
    accept_hostkey: yes
  when: edxapp_theme_name and not EDXAPP_ENABLE_COMPREHENSIVE_THEMING
  become_user: "{{ edxapp_user }}"
  environment:
    GIT_SSH: "{{ edxapp_git_ssh }}"
  register: edxapp_theme_checkout
  tags:
    - install
    - install:code

<<<<<<< HEAD
# Download a theme and apply small modifications like SASS changes
# To enable/disable this, set SIMPLETHEME_ENABLE_DEPLOY
# https://github.com/ansible/ansible/issues/19472 prevents including the
# role conditionally
- name: Install a theme through simpletheme
  include_role:
    name: "simple_theme"
=======
- include: customer_theme.yml
  tags:
    - install
    - install:code
    - update_lms_theme
>>>>>>> 502e639e

- name: Stat each requirements file with Github URLs to ensure it exists
  stat:
    path: "{{ item }}"
  with_items: "{{ edxapp_requirements_with_github_urls }}"
  register: requirement_file_stats
  tags:
    - install
    - install:code
    - install:app-requirements

# Substitute github mirror in all requirements files
# This is run on every single deploy
- name: Updating requirement files for git mirror
  command: |
    /bin/sed -i -e 's/github\.com/{{ COMMON_GIT_MIRROR }}/g' {{ item.item }}
  become_user: "{{ edxapp_user }}"
  when: item.stat.exists
  with_items: "{{ requirement_file_stats.results }}"
  tags:
    - install
    - install:code
    - install:app-requirements

- name: Create the virtualenv to install the Python requirements
  command: "virtualenv {{ edxapp_venv_dir }}"
  args:
    chdir: "{{ edxapp_code_dir }}"
    creates: "{{ edxapp_venv_dir }}/bin/pip"
  become_user: "{{ edxapp_user }}"
  environment: "{{ edxapp_environment }}"
  tags:
    - install
    - install:app-requirements

- name: Pin pip to a specific version.
  command: "{{ edxapp_venv_dir }}/bin/pip install pip=={{ common_pip_version }}"
  args:
    chdir: "{{ edxapp_code_dir }}"
  become_user: "{{ edxapp_user }}"
  environment: "{{ edxapp_environment }}"
  tags:
    - install
    - install:app-requirements

- name: Stat each Python requirements file to ensure it exists
  stat:
    path: "{{ item }}"
  with_items: "{{ edxapp_requirements_files }} + {{ [openstack_requirements_file] if EDXAPP_SETTINGS == 'openstack' else [] }}"
  register: python_requirement_files
  tags:
    - install
    - install:app-requirements

# Install the python requirements into {{ edxapp_venv_dir }}
- name: install python requirements
  # Need to use command rather than pip so that we can maintain the context of our current working directory; some
  # requirements are pathed relative to the edx-platform repo. Using the pip from inside the virtual environment implicitly
  # installs everything into that virtual environment.
  command: "{{ edxapp_venv_dir }}/bin/pip install {{ COMMON_PIP_VERBOSITY }} -i {{ COMMON_PYPI_MIRROR_URL }} --exists-action w -r {{ item.item }}"
  args:
    chdir: "{{ edxapp_code_dir }}"
  become_user: "{{ edxapp_user }}"
  environment: "{{ edxapp_environment }}"
  when: item.stat.exists
  with_items: "{{ python_requirement_files.results }}"
  tags:
    - install
    - install:app-requirements

# Creates the Python private requirements file from the
# 'EDXAPP_PRIVATE_REQUIREMENTS' variable. This variable has the same structure
# as 'EDXAPP_EXTRA_REQUIREMENTS'
- name: Create private requirements file
  template:
    src: private_requirements.txt.j2
    dest: "{{ private_requirements_file }}"
    owner: "{{ edxapp_user }}"
    group: "{{ edxapp_user }}"
  become_user: "{{ edxapp_user }}"
  when:
    - EDXAPP_INSTALL_PRIVATE_REQUIREMENTS is defined and EDXAPP_INSTALL_PRIVATE_REQUIREMENTS
    - EDXAPP_PRIVATE_REQUIREMENTS is defined and EDXAPP_PRIVATE_REQUIREMENTS
  tags:
    - install
    - install:app-requirements

# Private requriements require a ssh key to install, use the same key as the private key for edx-platform
# If EDXAPP_INSTALL_PRIVATE_REQUIREMENTS is set to true EDXAPP_USE_GIT_IDENTITY must also be true
- name: install python private requirements
  # Need to use shell rather than pip so that we can maintain the context of our current working directory; some
  # requirements are pathed relative to the edx-platform repo. Using the pip from inside the virtual environment implicitly
  # installs everything into that virtual environment.
  shell: "{{ edxapp_venv_dir }}/bin/pip install {{ COMMON_PIP_VERBOSITY }} -i {{ COMMON_PYPI_MIRROR_URL }} --exists-action w {{ item.extra_args|default('') }} {{ item.name }}"
  args:
    chdir: "{{ edxapp_code_dir }}"
  with_items:
  - "{{ EDXAPP_PRIVATE_REQUIREMENTS }}"
  become_user: "{{ edxapp_user }}"
  environment:
    GIT_SSH: "{{ edxapp_git_ssh }}"
  when: EDXAPP_INSTALL_PRIVATE_REQUIREMENTS
  tags:
    - install
    - install:app-requirements

# Install any custom extra requirements if defined in EDXAPP_EXTRA_REQUIREMENTS.
- name: install python extra requirements
  pip:
    name: "{{ item.name }}"
    version: "{{ item.version|default(omit) }}"
    extra_args: "--exists-action w {{ item.extra_args|default('') }}"
    virtualenv: "{{ edxapp_venv_dir }}"
    state: present
  with_items: "{{ EDXAPP_EXTRA_REQUIREMENTS }}"
  become_user: "{{ edxapp_user }}"
  tags:
    - install
    - install:app-requirements

# If using CAS and you have a function for mapping attributes, install
# the module here.  The next few tasks set up the python code sandbox
- name: install CAS attribute module
  pip:
    name: "{{ EDXAPP_CAS_ATTRIBUTE_PACKAGE }}"
    virtualenv: "{{ edxapp_venv_dir }}"
    state: present
    extra_args: "-i {{ COMMON_PYPI_MIRROR_URL }} --exists-action w"
  become_user: "{{ edxapp_user }}"
  when: EDXAPP_CAS_ATTRIBUTE_PACKAGE|length > 0
  tags:
    - install
    - install:app-requirements

# Install the sandbox python modules into {{ edxapp_venv_dir }}
- name: install sandbox requirements into regular venv
  # Need to use shell rather than pip so that we can maintain the context of our current working directory; some
  # requirements are pathed relative to the edx-platform repo. Using the pip from inside the virtual environment implicitly
  # installs everything into that virtual environment.
  shell: "{{ edxapp_venv_dir }}/bin/pip install {{ COMMON_PIP_VERBOSITY }} -i {{ COMMON_PYPI_MIRROR_URL }} --exists-action w -r {{ item }}"
  args:
    chdir: "{{ edxapp_code_dir }}"
  with_items:
  - "{{ sandbox_base_requirements }}"
  become_user: "{{ edxapp_user }}"
  when: not EDXAPP_PYTHON_SANDBOX
  tags:
    - install
    - install:app-requirements

- name: create nodeenv
  shell: "{{ edxapp_venv_dir }}/bin/nodeenv {{ edxapp_nodeenv_dir }} --node={{ edxapp_node_version }} --prebuilt --force"
  tags:
    - install
    - install:system-requirements

# Set the npm registry
# This needs to be done as root since npm is weird about
# chown - https://github.com/npm/npm/issues/3565
- name: Set the npm registry
  shell: "npm config set registry '{{ COMMON_NPM_MIRROR_URL }}'"
  args:
    creates: "{{ edxapp_app_dir }}/.npmrc"
  environment: "{{ edxapp_environment }}"
  tags:
    - install
    - install:app-requirements

# Set the npm registry permissions
- name: Set the npm registry permissions
  file:
    path: "{{ edxapp_app_dir }}/.npmrc"
    owner: "{{ edxapp_user }}"
    group: "{{ edxapp_user }}"
  tags:
    - install
    - install:app-requirements

#install with the shell command instead of the ansible npm module so we don't accidentally re-write package.json
- name: install node dependencies
  shell: "{{ edxapp_nodeenv_bin }}/npm install"
  args:
    chdir: "{{ edxapp_code_dir }}"
  environment: "{{ edxapp_environment }}"
  become_user: "{{ edxapp_user }}"
  tags:
    - install
    - install:app-requirements

# The next few tasks set up the python code sandbox

# need to disable this profile, otherwise the pip inside the sandbox venv has no permissions
# to install anything
- name: code sandbox | put sandbox apparmor profile in complain mode
  command: /usr/sbin/aa-complain /etc/apparmor.d/code.sandbox
  when: EDXAPP_PYTHON_SANDBOX
  tags:
    - edxapp-sandbox
    - install
    - install:app-requirements

- name: code sandbox | Install base sandbox requirements and create sandbox virtualenv
  pip:
    chdir: "{{ edxapp_code_dir }}"
    requirements: "{{ sandbox_base_requirements }}"
    virtualenv: "{{ edxapp_sandbox_venv_dir }}"
    state: present
    extra_args: "-i {{ COMMON_PYPI_MIRROR_URL }} --exists-action w"
  become_user: "{{ edxapp_sandbox_user }}"
  when: EDXAPP_PYTHON_SANDBOX
  tags:
    - edxapp-sandbox
    - install
    - install:app-requirements

- name: code sandbox | put code sandbox into aa-enforce or aa-complain mode, depending on EDXAPP_SANDBOX_ENFORCE
  command: /usr/sbin/{{ edxapp_aa_command }} /etc/apparmor.d/code.sandbox
  when: EDXAPP_PYTHON_SANDBOX
  tags:
    - edxapp-sandbox
    - install
    - install:app-requirements

- name: compiling all py files in the edx-platform repo
  shell: "{{ edxapp_venv_bin }}/python -m compileall -q -x '.git/.*|node_modules/.*' {{ edxapp_code_dir }}"
  become_user: "{{ edxapp_user }}"
  tags:
    - install
    - install:code

  # alternative would be to give {{ common_web_user }} read access
  # to the virtualenv but that permission change will require
  # root access.
- name: give other read permissions to the virtualenv
  file:
    path: "{{ edxapp_venv_dir }}"
    state: directory
    mode: "o+r"
    recurse: yes
  tags:
    - install
    - install:code
    - isntall:app-requirements

- name: "create service wrapper scripts - {{item}}"
  template:
    dest: "{{ edxapp_app_dir }}/{{item}}"
    src: "edx/app/edxapp/{{item}}.j2"
    owner: "{{ edxapp_user }}"
    group: "{{ common_web_group }}"
    mode: "og+rx"
  with_items:
    - "lms.sh"
    - "cms.sh"
    - "worker.sh"
  tags:
    - install
    - install:configuration

# creates the supervisor jobs for the
# service variants configured, runs
# gather_assets and db migrations
- include: service_variant_config.yml
  tags:
    - service_variant_config
    - deploy

  # call supervisorctl update. this reloads
  # the supervisorctl config and restarts
  # the services if any of the configurations
  # have changed.

- name: update supervisor configuration
  shell:  "{{ supervisor_ctl }} -c {{ supervisor_cfg }} update"
  register: supervisor_update
  become_user: "{{ supervisor_service_user }}"
  changed_when: supervisor_update.stdout is defined and supervisor_update.stdout != ""
  when: not disable_edx_services
  tags:
    - manage

- name: ensure edxapp has started
  supervisorctl:
    name: "{{ item }}"
    supervisorctl_path: "{{ supervisor_ctl }}"
    config: "{{ supervisor_cfg }}"
    state: started
  become_user: "{{ supervisor_service_user }}"
  when: celery_worker is not defined and not disable_edx_services
  with_items:
    - 'lms'
    - 'cms'
  tags:
    - manage

- name: ensure edxapp_workers has started
  supervisorctl:
    name: "edxapp_worker:"
    supervisorctl_path: "{{ supervisor_ctl }}"
    config: "{{ supervisor_cfg }}"
    state: started
  when: celery_worker is defined and not disable_edx_services
  become_user: "{{ supervisor_service_user }}"
  tags:
    - manage

- name: create symlinks from the venv bin dir and repo dir
  file:
    src: "{{ item }}"
    dest: "{{ COMMON_BIN_DIR }}/{{ (item | basename).split('.', 1) | first }}.edxapp"
    state: link
  with_items:
    - '{{ edxapp_venv_bin }}/python'
    - '{{ edxapp_venv_bin }}/pip'
    - '{{ edxapp_venv_bin }}/django-admin.py'
    - '{{ edxapp_code_dir }}/manage.py'
  tags:
    - install
    - install:configuration

- name: remove read-only ssh key
  file:
    path: "{{ edxapp_git_identity }}"
    state: absent
  when: EDXAPP_USE_GIT_IDENTITY
  tags:
    - install
    - install:configuration
    - install:code
    - deploy:platform
    - install:app-requirements

- include: tag_ec2.yml tags=deploy
  when: COMMON_TAG_EC2_INSTANCE
  tags:
    - remove
    - aws

- set_fact:
    edxapp_installed: true

## Appsembler custom:
## compile i18n messages each time
- name: compile i18n messages
  shell: paver i18n_fastgenerate chdir={{ edxapp_code_dir }}
  sudo_user: "{{ edxapp_user }}"
  environment: "{{ edxapp_environment }}"

- name: restart edxapp
  supervisorctl:
    name: "{{ item }}"
    supervisorctl_path: "{{ supervisor_ctl }}"
    config: "{{ supervisor_cfg }}"
    state: restarted
  when: edxapp_installed is defined and celery_worker is not defined and not disable_edx_services
  become_user: "{{ supervisor_service_user }}"
  with_items:
    - 'lms'
    - 'cms'
  tags:
    - manage
    - deploy:platform

- name: restart edxapp_workers
  supervisorctl:
    name: "edxapp_worker:"
    supervisorctl_path: "{{ supervisor_ctl }}"
    config: "{{ supervisor_cfg }}"
    state: restarted
  when: edxapp_installed is defined and celery_worker is defined and not disable_edx_services
  become_user: "{{ common_web_user }}"
  tags:
    - manage
<<<<<<< HEAD

- name: create service worker users
  shell: "{{ edxapp_venv_bin }}/python ./manage.py lms --settings={{ edxapp_settings }} --service-variant lms manage_user {{ item.username}} {{ item.email }} --unusable-password {% if item.is_staff %} --staff{% endif %}"
  args:
    chdir: "{{ edxapp_code_dir }}"
  become_user: "{{ common_web_user }}"
  with_items: "{{ SERVICE_WORKER_USERS }}"
  when: CREATE_SERVICE_WORKER_USERS and item.enabled|default(true)
  tags:
    - manage
    - manage:db

- name: reindex all courses
  shell: "{{ edxapp_venv_bin }}/python ./manage.py cms reindex_course --setup --settings={{ edxapp_settings }}"
  args:
    chdir: "{{ edxapp_code_dir }}"
  become_user: "{{ common_web_user }}"
  when: EDXAPP_REINDEX_ALL_COURSES
  tags:
    - install
    - install:base

- name: install cron job to run clearsessions
  cron:
    name: "clear expired Django sessions"
    user: "{{ edxapp_user }}"
    job: "{{ edxapp_venv_bin }}/python {{ edxapp_code_dir }}/manage.py lms clearsessions --settings={{ edxapp_settings }} >/dev/null 2>&1"
    hour: "{{ EDXAPP_CLEARSESSIONS_CRON_HOURS }}"
    minute: "{{ EDXAPP_CLEARSESSIONS_CRON_MINUTES }}"
    day: "*"
  when: EDXAPP_CLEARSESSIONS_CRON_ENABLED
=======
    - deploy:platform

- name: Create OAuth credentials
  shell: >
    {{ edxapp_venv_bin }}/python manage.py lms --setting={{ EDXAPP_SETTINGS }} create_oauth2_client {{ item.url }} {{ item.redirect_uri }}
    {{ item.client_type }} --client_name {{ item.client_name }} --client_id {{ item.client_id }} --client_secret {{ item.client_secret }} --trusted
    chdir={{ edxapp_code_dir }}
  become_user: "{{ edxapp_user }}"
  with_items: "{{ EDXAPP_OAUTH_CREDENTIALS }}"
  tags:
    - install
    - install:configuration
    - install:oauth-credentials
>>>>>>> 502e639e
<|MERGE_RESOLUTION|>--- conflicted
+++ resolved
@@ -81,7 +81,12 @@
     - install
     - install:code
 
-<<<<<<< HEAD
+- include: customer_theme.yml
+  tags:
+    - install
+    - install:code
+    - update_lms_theme
+
 # Download a theme and apply small modifications like SASS changes
 # To enable/disable this, set SIMPLETHEME_ENABLE_DEPLOY
 # https://github.com/ansible/ansible/issues/19472 prevents including the
@@ -89,13 +94,6 @@
 - name: Install a theme through simpletheme
   include_role:
     name: "simple_theme"
-=======
-- include: customer_theme.yml
-  tags:
-    - install
-    - install:code
-    - update_lms_theme
->>>>>>> 502e639e
 
 - name: Stat each requirements file with Github URLs to ensure it exists
   stat:
@@ -469,7 +467,19 @@
   become_user: "{{ common_web_user }}"
   tags:
     - manage
-<<<<<<< HEAD
+    - deploy:platform
+
+- name: Create OAuth credentials
+  shell: >
+    {{ edxapp_venv_bin }}/python manage.py lms --setting={{ EDXAPP_SETTINGS }} create_oauth2_client {{ item.url }} {{ item.redirect_uri }}
+    {{ item.client_type }} --client_name {{ item.client_name }} --client_id {{ item.client_id }} --client_secret {{ item.client_secret }} --trusted
+    chdir={{ edxapp_code_dir }}
+  become_user: "{{ edxapp_user }}"
+  with_items: "{{ EDXAPP_OAUTH_CREDENTIALS }}"
+  tags:
+    - install
+    - install:configuration
+    - install:oauth-credentials
 
 - name: create service worker users
   shell: "{{ edxapp_venv_bin }}/python ./manage.py lms --settings={{ edxapp_settings }} --service-variant lms manage_user {{ item.username}} {{ item.email }} --unusable-password {% if item.is_staff %} --staff{% endif %}"
@@ -500,19 +510,4 @@
     hour: "{{ EDXAPP_CLEARSESSIONS_CRON_HOURS }}"
     minute: "{{ EDXAPP_CLEARSESSIONS_CRON_MINUTES }}"
     day: "*"
-  when: EDXAPP_CLEARSESSIONS_CRON_ENABLED
-=======
-    - deploy:platform
-
-- name: Create OAuth credentials
-  shell: >
-    {{ edxapp_venv_bin }}/python manage.py lms --setting={{ EDXAPP_SETTINGS }} create_oauth2_client {{ item.url }} {{ item.redirect_uri }}
-    {{ item.client_type }} --client_name {{ item.client_name }} --client_id {{ item.client_id }} --client_secret {{ item.client_secret }} --trusted
-    chdir={{ edxapp_code_dir }}
-  become_user: "{{ edxapp_user }}"
-  with_items: "{{ EDXAPP_OAUTH_CREDENTIALS }}"
-  tags:
-    - install
-    - install:configuration
-    - install:oauth-credentials
->>>>>>> 502e639e
+  when: EDXAPP_CLEARSESSIONS_CRON_ENABLED