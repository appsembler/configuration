--- conflicted
+++ resolved
@@ -4,9 +4,4 @@
   - mysql-server-5.5
   - postfix
 
-<<<<<<< HEAD
-MYSQL_BIND_IP: 127.0.0.1
-MYSQL_USER_HOST: localhost
-=======
-EDXAPP_MYSQL_USER_HOST: 'localhost'
->>>>>>> 74c96fbf
+EDXAPP_MYSQL_USER_HOST: 'localhost'