---

- name: ensure config directory exists
  file:
    path: "{{ EDXAPP_CFG_DIR }}"
    state: "directory"
    owner: "root"
    group: "root"

- name: copy Mongo CA certificate
  copy: >
    content="{{ EDXAPP_MONGO_SSL_CA_CERT }}"
    dest="{{ EDXAPP_MONGO_SSL_CA_CERT_PATH }}"
    mode=0440
    owner=edxapp
    group=www-data
  when: EDXAPP_MONGO_SSL_CA_CERT_PATH != None
  tags:
    - install
    - install:configuration
    - edxapp_cfg

- name: copy Mongo client key and certificate
  copy: >
    content="{{ EDXAPP_MONGO_SSL_CLIENT_KEY ~ EDXAPP_MONGO_SSL_CLIENT_CERT }}"
    dest="{{ EDXAPP_MONGO_SSL_CLIENT_CERT_PATH }}"
    mode=0440
    owner=edxapp
    group=www-data
  when: EDXAPP_MONGO_SSL_CLIENT_CERT_PATH != None
  tags:
    - install
    - install:configuration
    - edxapp_cfg

- name: create application and auth config
  template:
    src: "{{ item[0] }}.{{ item[1] }}.json.j2"
    dest: "{{ edxapp_app_dir }}/{{ item[0] }}.{{ item[1] }}.json"
    owner: "{{ edxapp_user }}"
    group: "{{ common_web_group }}"
    mode: 0640
  become: true
  with_nested:
    - "{{ service_variants_enabled }}"
    - [ 'env', 'auth' ]
  tags:
    - install
    - install:configuration
    - install:app-configuration
    - edxapp_cfg # Old deprecated tag, will remove when possible

- name: combined lms auth env for yml
  set_fact:
    lms_combined_config: '{{lms_env_config|combine(lms_auth_config)}}'
  no_log: "{{ COMMON_CONFIG_NO_LOGGING }}"
  when: '"lms" in service_variants_enabled and not EDXAPP_DECRYPT_CONFIG_ENABLED'
  tags:
    - install
    - install:configuration
    - install:app-configuration
    - edxapp_cfg # Old deprecated tag, will remove when possible
    - edxapp_cfg_yaml_only # Used to render the yaml without the json until we remove the json configs

- name: render lms yml config # meant to replace existing json config eventually
  template:
    src: "lms.yml.j2"
    dest: "{{ COMMON_CFG_DIR }}/lms.yml"
    owner: "{{ edxapp_user }}"
    group: "{{ common_web_group }}"
    mode: 0640
  become: true
  no_log: "{{ COMMON_CONFIG_NO_LOGGING }}"
  with_items: "{{ service_variants_enabled }}"
  when: '"lms" in service_variants_enabled and not EDXAPP_DECRYPT_CONFIG_ENABLED'
  tags:
    - install
    - install:configuration
    - install:app-configuration
    - edxapp_cfg # Old deprecated tag, will remove when possible
    - edxapp_cfg_yaml_only # Used to render the yaml without the json until we remove the json configs

- name: combined cms auth env for yml
  set_fact:
    cms_combined_config: '{{cms_env_config|combine(cms_auth_config)}}'
  no_log: "{{ COMMON_CONFIG_NO_LOGGING }}"
  when: '"cms" in service_variants_enabled and not EDXAPP_DECRYPT_CONFIG_ENABLED'
  tags:
    - install
    - install:configuration
    - install:app-configuration
    - edxapp_cfg # Old deprecated tag, will remove when possible
    - edxapp_cfg_yaml_only # Used to render the yaml without the json until we remove the json configs

- name: render studio yml config # meant to replace existing json config eventually
  template:
    src: "studio.yml.j2"
    dest: "{{ COMMON_CFG_DIR }}/studio.yml"
    owner: "{{ edxapp_user }}"
    group: "{{ common_web_group }}"
    mode: 0640
  become: true
  no_log: "{{ COMMON_CONFIG_NO_LOGGING }}"
  with_items: "{{ service_variants_enabled }}"
  when: '"cms" in service_variants_enabled and not EDXAPP_DECRYPT_CONFIG_ENABLED'
  tags:
    - install
    - install:configuration
    - install:app-configuration
    - edxapp_cfg # Old deprecated tag, will remove when possible
    - edxapp_cfg_yaml_only # Used to render the yaml without the json until we remove the json configs

- name: Decrypt lms config
  local_action: command asym_crypto_yaml decrypt-encrypted-yaml --secrets_file_path {{ ENCRYPTED_CFG_DIR }}/lms.yml --private_key_path {{ DECRYPT_CONFIG_PRIVATE_KEY }} --outfile_path {{ UNENCRYPTED_CFG_DIR }}/lms.yml
  become: false
  with_items: "{{ service_variants_enabled }}"
  when: '"lms" in service_variants_enabled and EDXAPP_DECRYPT_CONFIG_ENABLED'
  no_log: "{{ COMMON_CONFIG_NO_LOGGING }}"
  tags:
    - install
    - install:configuration
    - install:app-configuration
    - edxapp_cfg # Old deprecated tag, will remove when possible
    - edxapp_cfg_yaml_only

- name: Decrypt cms config
  local_action: command asym_crypto_yaml decrypt-encrypted-yaml --secrets_file_path {{ ENCRYPTED_CFG_DIR }}/studio.yml --private_key_path {{ DECRYPT_CONFIG_PRIVATE_KEY }} --outfile_path {{ UNENCRYPTED_CFG_DIR }}/studio.yml
  become: false
  with_items: "{{ service_variants_enabled }}"
  when: '"cms" in service_variants_enabled and EDXAPP_DECRYPT_CONFIG_ENABLED'
  no_log: "{{ COMMON_CONFIG_NO_LOGGING }}"
  tags:
    - install
    - install:configuration
    - install:app-configuration
    - edxapp_cfg # Old deprecated tag, will remove when possible

- name: Replace deploy host to sandbox dns name
  replace:
    path: "{{ UNENCRYPTED_CFG_DIR }}/{{ item }}.yml"
    regexp: 'deploy_host'
    replace: "{{ COMMON_DEPLOY_HOSTNAME }}"
  with_items: ['lms','studio']
  when: EDXAPP_DECRYPT_CONFIG_ENABLED and SANDBOX_CONFIG
  no_log: "{{ COMMON_CONFIG_NO_LOGGING }}"
  become: false
  delegate_to: localhost
  tags:
    - install
    - install:configuration
    - install:app-configuration
    - edxapp_cfg # Old deprecated tag, will remove when possible

- name: Copy lms config file
  copy:
    src: "{{ EDXAPP_LMS_LOCAL_CONFIG_FILE }}"
    dest: "{{ COMMON_CFG_DIR }}/lms.yml"
    owner: "{{ edxapp_user }}"
    group: "{{ common_web_group }}"
    mode: 0640
  become: true
  no_log: "{{ COMMON_CONFIG_NO_LOGGING }}"
  with_items: "{{ service_variants_enabled }}"
  when: '"lms" in service_variants_enabled and EDXAPP_COPY_CONFIG_ENABLED'
  tags:
    - install
    - install:configuration
    - install:app-configuration
    - edxapp_cfg # Old deprecated tag, will remove when possible

- name: Copy cms config file
  copy:
    src: "{{ EDXAPP_CMS_LOCAL_CONFIG_FILE }}"
    dest: "{{ COMMON_CFG_DIR }}/studio.yml"
    owner: "{{ edxapp_user }}"
    group: "{{ common_web_group }}"
    mode: 0640
  become: true
  no_log: "{{ COMMON_CONFIG_NO_LOGGING }}"
  with_items: "{{ service_variants_enabled }}"
  when: '"cms" in service_variants_enabled and EDXAPP_COPY_CONFIG_ENABLED'
  tags:
    - install
    - install:configuration
    - install:app-configuration
    - edxapp_cfg # Old deprecated tag, will remove when possible

- name: Write the revisions config file
  template:
    src: "revisions.yml.j2"
    dest: "{{ edxapp_revision_cfg }}"
    owner: "{{ edxapp_user }}"
    group: "{{ common_web_group }}"
    mode: 0640
  become: true
  no_log: "{{ COMMON_CONFIG_NO_LOGGING }}"
  tags:
    - install
    - install:configuration
    - install:app-configuration
    - edxapp_cfg_yaml_only # Used to render the yaml without the json until we remove the json configs

# write the supervisor scripts for the service variants
- name: "writing {{ item }} supervisor script"
  template:
    src: "edx/app/supervisor/conf.d.available/{{ item }}.conf.j2"
    dest: "{{ supervisor_available_dir }}/{{ item }}.conf"
    owner: "{{ supervisor_user }}"
    group: "{{ supervisor_user }}"
    mode: 0644
  become_user: "{{ supervisor_user }}"
  with_items: "{{ service_variants_enabled }}"
  tags:
    - install
    - install:configuration

# write the supervisor script for celery workers
- name: writing celery supervisor scripts
  template:
    src: "edx/app/supervisor/conf.d.available/{{ item }}.j2"
    dest: "{{ supervisor_available_dir }}/{{ item }}"
    owner: "{{ supervisor_user }}"
    group: "{{ supervisor_user }}"
    mode: 0644
  become_user: "{{ supervisor_user }}"
  with_items:
    - workers.conf
  tags:
    - install
    - install:configuration

# clean out an old edxapp.conf file which we don't use now.
# this can be deleted after we build things from scratch.
- name: clean out old edxapp.conf
  file:
    path: "{{ supervisor_available_dir }}/edxapp.conf"
    state: "absent"
  tags:
    - install
    - install:configuration

# clean out an old edxapp.conf file which we don't use now.
# this can be deleted after we build things from scratch.
- name: clean out old edxapp.conf
  file:
    path: "{{ supervisor_available_dir }}/edxapp.conf"
    state: "absent"
  tags:
    - install
    - install:configuration

- name: writing celerybeat supervisor scripts
  template:
    src: "celerybeat.conf.j2"
    dest: "{{ supervisor_available_dir }}/celerybeat.conf"
    owner: "{{ supervisor_user }}"
    group: "{{ supervisor_user }}"
    mode: 0644
  become_user: "{{ supervisor_user }}"
  tags:
    - install
    - install:configuration
    - install:celerybeat
  when:
   - EDXAPP_CELERY_BEAT_LMS_ENABLED or EDXAPP_CELERY_BEAT_CMS_ENABLED

- name: add gunicorn configuration files
  template:
    src: "{{ item }}_gunicorn.py.j2"
    dest: "{{ edxapp_app_dir }}/{{ item }}_gunicorn.py"
    mode: 0644
  become_user: "{{ edxapp_user }}"
  with_items: "{{ service_variants_enabled }}"
  tags:
    - install
    - install:configuration

<<<<<<< HEAD
# write the supervisor script for mongod and sshd
# this should only be run when provisioning a jenkins-worker container
- name: Set ignore_jenkins_worker_command when no tags present
  set_fact: ignore_jenkins_worker_command=true

- name: writing mongod and sshd supervisor scripts
  template:
    src: "edx/app/supervisor/conf.d.available/{{ item }}.j2"
    dest: "{{ supervisor_available_dir }}/{{ item }}"
    owner: "{{ supervisor_user }}"
    group: "{{ supervisor_user }}"
    mode: 0644
  become_user: "{{ supervisor_user }}"
  with_items:
    - mongod.conf
    - sshd.conf
  when: 'ignore_jenkins_worker_command is not defined'
  tags:
    - jenkins-worker

- name: "enable mongod and sshd supervisor script"
  file:
    src: "{{ supervisor_available_dir }}/{{ item }}.conf"
    dest: "{{ supervisor_cfg_dir }}/{{ item }}.conf"
    state: link
    force: yes
  become_user: "{{ supervisor_user }}"
  with_items:
    - mongod
    - sshd
  when: 'ignore_jenkins_worker_command is not defined'
  tags:
    - jenkins-worker

- name: "enable celerybeat supervisor script"
  file:
    src: "{{ supervisor_available_dir }}/celerybeat.conf"
    dest: "{{ supervisor_cfg_dir }}/celerybeat.conf"
    state: link
    force: yes
  become_user: "{{ supervisor_user }}"
  when:
    - celery_worker is defined and not disable_edx_services
    - EDXAPP_CELERY_BEAT_LMS_ENABLED or EDXAPP_CELERY_BEAT_CMS_ENABLED
  tags:
    - install
    - install:configuration
    - install:celerybeat

=======
>>>>>>> 05bb4edc
# Enable the supervisor jobs
- name: "enable {{ item }} supervisor script"
  file:
    src: "{{ supervisor_available_dir }}/{{ item }}.conf"
    dest: "{{ supervisor_cfg_dir }}/{{ item }}.conf"
    state: link
    force: yes
  become_user: "{{ supervisor_user }}"
  with_items: "{{ service_variants_enabled }}"
  when: celery_worker is not defined and not disable_edx_services
  tags:
    - install
    - install:configuration

- name: enable celery worker supervisor script
  file:
    src: "{{ supervisor_available_dir }}/workers.conf"
    dest: "{{ supervisor_cfg_dir }}/workers.conf"
    state: link
    force: yes
  become_user: "{{ supervisor_user }}"
  when: celery_worker is defined and not disable_edx_services
  tags:
    - install
    - install:configuration

- name: create helper scripts for managing edxapp
  template:
    src: "edx/bin/{{ item[0] }}-{{ item[1] }}.j2"
    dest: "{{ COMMON_BIN_DIR }}/{{ item[0] }}-{{ item[1] }}"
    owner: "{{ edxapp_user }}"
    mode: 0755
  with_nested:
    - "{{ edxapp_helper_scripts }}"
    - "{{ service_variants_enabled }}"
  tags:
    - install
    - install:configuration

- name: create script to compile and update assets
  template:
    src: "edx/bin/edxapp-update-assets.j2"
    dest: "{{ COMMON_BIN_DIR }}/edxapp-update-assets"
    owner: "{{ edxapp_user }}"
    mode: 0755
  tags:
    - install
    - install:configuration

# migrate when the migrate user is overridden in extra vars
- name: migrate
  command: "{{ COMMON_BIN_DIR }}/edxapp-migrate-{{ item }}"
  when: migrate_db is defined and migrate_db|lower == "yes" and COMMON_MYSQL_MIGRATE_PASS and item != "lms-preview"
  run_once: yes
  environment:
    DB_MIGRATION_USER: "{{ COMMON_MYSQL_MIGRATE_USER }}"
    DB_MIGRATION_PASS: "{{ COMMON_MYSQL_MIGRATE_PASS }}"
  with_items: "{{ service_variants_enabled }}"
  run_once: true
  tags:
    - migrate

# to avoid the running site breaking while collectstatic runs, we
# generate a temp dir, make a new temporary configuration that points
# STATIC_ROOT at that temp dir, runs the collectstatic to populate it,
# then swaps in that temp dir in place of the actual staticfiles
# directory in one quick step

# this is what we should be using, but it's only available in ansible 2.3+
# - name: Create temporary staticfiles directory
#   tempfile:
#     state: directory
#     suffix: staticfiles
#     owner: "{{ edxapp_user }}"
#     group: "{{ common_web_group }}"
#   register: staticfiles_tmpdir
#   when: celery_worker is not defined and not devstack and item != "lms-preview"
#   tags:
#     - gather_static_assets
#     - assets
#     - update_lms_theme

# instead, for now we have to do this:

- name: Create temporary staticfiles directory
  command: "mktemp -d"
  register: staticfiles_tmpdir
  when: celery_worker is not defined and not devstack
  tags:
    - gather_static_assets
    - assets
    - update_lms_theme

- name: make sure it has proper ownership
  file:
    path: "{{ staticfiles_tmpdir.stdout }}"
    owner: "{{ edxapp_user }}"
    group: "{{ common_web_group }}"
    mode:  "0755"
  when: celery_worker is not defined and not devstack
  tags:
    - gather_static_assets
    - assets
    - update_lms_theme

- name: "generate new {{ item }} override config"
  template:
    src: staticfiles_override.py.j2
    dest: "{{ edxapp_code_dir }}/{{ item }}/envs/staticfiles_override.py"
    owner: "{{ edxapp_user }}"
    group: "{{ common_web_group }}"
    mode: 0640
  with_items: "{{ service_variants_enabled }}"
  when: celery_worker is not defined and not devstack and item != "lms-preview"
  tags:
    - gather_static_assets
    - assets
    - update_lms_theme

# Gather assets using paver
- name: "gather static assets with paver"
  command: "{{ COMMON_BIN_DIR }}/edxapp-update-assets"
  environment:
    EDX_PLATFORM_SETTINGS_OVERRIDE: "staticfiles_override"
  when: celery_worker is not defined and not devstack
  tags:
    - gather_static_assets
    - assets
    - update_lms_theme

- name: "Update Tahoe site-specific styles"
  shell: ". {{ edxapp_app_dir }}/edxapp_env && {{ edxapp_venv_bin }}/python manage.py lms save_all_sites --settings={{ edxapp_settings }}"
  args:
    chdir: "{{ edxapp_code_dir }}"
  become_user: "{{ edxapp_user }}"
  when:
   - celery_worker is not defined
   - not devstack
   - EDXAPP_TAHOE_REBUILD_SITE_STYLES
  tags:
    - gather_static_assets
    - assets
    - update_lms_theme

# make sure the old staticfiles backup dir isn't lingering around.
- name: Remove old staticfiles backup dir
  file:
    path: "/tmp/old_staticfiles_dir"
    state: absent
  when: celery_worker is not defined and not devstack
  tags:
    - gather_static_assets
    - assets
    - update_lms_theme

# stash the previous contents of the staticfiles directory
# to /tmp/old_staticfiles_dir. Eventually this might not be necessary
# but for now it's useful to have around to debug with
- name: Move staticfiles out of the way
  command: "mv {{ edxapp_staticfile_dir }} /tmp/old_staticfiles_dir"
  when: celery_worker is not defined and not devstack
  tags:
    - gather_static_assets
    - assets
    - update_lms_theme

- name: Replace with new version of staticfiles
  command: "mv {{ staticfiles_tmpdir.stdout }} {{ edxapp_staticfile_dir}}"
  when: celery_worker is not defined and not devstack
  tags:
    - gather_static_assets
    - assets
    - update_lms_theme

- name: "Remove {{ item }} temporary staticfiles config"
  file:
    path: "{{ edxapp_code_dir }}/{{ item }}/envs/staticfiles_override.py"
    state: absent
  with_items: "{{ service_variants_enabled }}"
  when: celery_worker is not defined and not devstack and item != "lms-preview"
  tags:
    - gather_static_assets
    - assets
    - update_lms_themes<|MERGE_RESOLUTION|>--- conflicted
+++ resolved
@@ -275,7 +275,6 @@
     - install
     - install:configuration
 
-<<<<<<< HEAD
 # write the supervisor script for mongod and sshd
 # this should only be run when provisioning a jenkins-worker container
 - name: Set ignore_jenkins_worker_command when no tags present
@@ -325,8 +324,6 @@
     - install:configuration
     - install:celerybeat
 
-=======
->>>>>>> 05bb4edc
 # Enable the supervisor jobs
 - name: "enable {{ item }} supervisor script"
   file:
