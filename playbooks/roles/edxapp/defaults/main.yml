--- conflicted
+++ resolved
@@ -497,24 +497,6 @@
 
 edxapp_environment: "{{ edxapp_environment_default | combine(edxapp_environment_extra) }}"
 
-<<<<<<< HEAD
-edxapp_generic_contentstore_config: &edxapp_generic_default_contentstore
-  ENGINE:  'xmodule.contentstore.mongo.MongoContentStore'
-  #
-  # connection strings are duplicated temporarily for
-  # backward compatibility
-  #
-  OPTIONS:
-    db: "{{ EDXAPP_MONGO_DB_NAME }}"
-    host: "{{ EDXAPP_MONGO_HOSTS }}"
-    password: "{{ EDXAPP_MONGO_PASSWORD }}"
-    port: "{{ EDXAPP_MONGO_PORT }}"
-    user: "{{ EDXAPP_MONGO_USER }}"
-    ssl: "{{ EDXAPP_MONGO_USE_SSL }}"
-    authsource: "{{ EDXAPP_MONGO_AUTH_DB }}"
-
-=======
->>>>>>> 8a75a128
 edxapp_generic_doc_store_config: &edxapp_generic_default_docstore
   db: "{{ EDXAPP_MONGO_DB_NAME }}"
   host: "{{ EDXAPP_MONGO_HOSTS }}"
