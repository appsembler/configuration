{%- if "lms" in nginx_default_sites and not nginx_enable_custom_domains -%}
  {%- set default_site = "default_server" -%}
{%- else -%}
  {%- set default_site = "" -%}
{%- endif -%}

{%- if "lms" in nginx_default_sites -%}
  {%- set default_ssl_site = "default_server" -%}
{%- else -%}
  {%- set default_ssl_site = "" -%}
{%- endif -%}

{% if NGINX_HEALTH_CHECK_ENABLED %}
map $http_user_agent $healthcheck {
 default 0;
 "{{ NGINX_HEALTH_CHECK_USER_AGENT }}" 1;
}
{% endif %}

upstream lms-backend {
    {% for host in nginx_lms_gunicorn_hosts %}
        server {{ host }}:{{ edxapp_lms_gunicorn_port }} fail_timeout=0;
    {% endfor %}

}

{%- if EDXAPP_ENABLE_RATE_LIMITING -%}
# Make Zone
limit_req_zone $cookie_{{ EDXAPP_SESSION_COOKIE_NAME }} zone=cookies:10m rate={{ EDXAPP_COURSES_REQUEST_RATE }};

{% for agent in EDXAPP_RATE_LIMITED_USER_AGENTS %}

# Map of http user agent with name limit_bot_agent_alias having binary IP of the agent
map $http_user_agent {{ "$limit_bot_" ~ agent.alias }} {
          {{ agent.agent_name }} $binary_remote_addr;
      }

limit_req_zone {{ "$limit_bot_" ~ agent.alias }} zone=agents:10m rate={{ agent.rate }};
{% endfor %}

{%- endif %}


{% if NGINX_EDXAPP_EMBARGO_CIDRS %}
  {%- if NGINX_SET_X_FORWARDED_HEADERS %}
geo $remote_addr $embargo {
  {%- else %}
geo $http_x_forwarded_for $embargo {
  {% endif -%}
  default 0;

  {% for cidr in NGINX_EDXAPP_EMBARGO_CIDRS -%}
  {{ cidr }} 1;
  {% endfor %}

}
{%- endif %}


{% if EDXAPP_CORS_ORIGIN_WHITELIST|length > 0 %}
  # The Origin request header indicates where a fetch originates from. It doesn't include any path information,
  # but only the server name (e.g. https://www.example.com).
  # See https://developer.mozilla.org/en-US/docs/Web/HTTP/Headers/Origin for details.
  #
  # Here we set the value that is included in the Access-Control-Allow-Origin response header. If the origin is one
  # of our known hosts--served via HTTP or HTTPS--we allow for CORS. Otherwise, we set the "null" value, disallowing CORS.
  map $http_origin $cors_origin {
  default "null";
  {% for host in EDXAPP_CORS_ORIGIN_WHITELIST %}
    "~*^https?:\/\/{{ host|replace('.', '\.') }}$" $http_origin;
  {% endfor %}
  }
{% endif %}


server {
  # LMS configuration file for nginx, templated by ansible

  {% if NGINX_EDXAPP_ENABLE_S3_MAINTENANCE %}

  # Do not include a 502 error in NGINX_ERROR_PAGES when
<<<<<<< HEAD
  # NGINX_EDXAPP_ENABLE_MAINTENANCE is enabled.
=======
  # NGINX_EDXAPP_ENABLE_S3_MAINTENANCE is enabled.
>>>>>>> 05bb4edc

  error_page 502 @maintenance;

    {% include "s3_maintenance.j2" %}

  {% endif %}

  # error pages
  {% for k, v in NGINX_EDXAPP_ERROR_PAGES.items() %}
error_page {{ k }} {{ v }};
  {% endfor %}

  {% if NGINX_EDXAPP_PROXY_INTERCEPT_ERRORS %}
  proxy_intercept_errors on;
  {% endif %}

{% include "empty_json.j2" %}

  listen {{ EDXAPP_LMS_NGINX_PORT }} {{ default_site }};

  {% if NGINX_ENABLE_SSL %}
  listen {{ EDXAPP_LMS_SSL_NGINX_PORT }} {{ default_ssl_site }} ssl;

  ssl_certificate {{ NGINX_SSL_CERTIFICATE_PATH }};
  ssl_certificate_key {{ NGINX_SSL_KEY_PATH }};
  {% endif %}

  {% if NGINX_ENABLE_SSL or NGINX_REDIRECT_TO_HTTPS %}
  # request the browser to use SSL for all connections
  add_header Strict-Transport-Security "max-age={{ NGINX_HSTS_MAX_AGE }}; includeSubDomains";
  {% endif %}

  # prevent the browser from doing MIME-type sniffing
  add_header X-Content-Type-Options nosniff;

  # Prevent invalid display courseware in IE 10+ with high privacy settings
  add_header P3P '{{ NGINX_P3P_MESSAGE }}';

  {% if NGINX_HEALTH_CHECK_ENABLED %}
  if ($healthcheck) {
  return 200;
  }
  {% endif %}


  {% include "handle-tls-redirect-and-ip-disclosure.j2" %}

  access_log {{ nginx_log_dir }}/access.log {{ NGINX_LOG_FORMAT_NAME }};
  access_log {{ nginx_log_dir }}/access_lms_json.log json_combined;
  error_log {{ nginx_log_dir }}/error.log error;

  # Some Master's courses require submissions up to 20MB in size.
  # CMS requires larger value for course assets, values provided
  # via hiera.
<<<<<<< HEAD
  client_max_body_size {{ nginx_lms_client_max_body_size }};
  proxy_read_timeout {{ nginx_lms_proxy_read_timeout }};
=======
  client_max_body_size 20M;
>>>>>>> 05bb4edc

  rewrite ^(.*)/favicon.ico$ {{ NGINX_EDXAPP_FAVICON_PATH }} last;

  {% include "python_lib.zip.j2" %}
  {% include "common-settings.j2" %}

  {% if NGINX_EDXAPP_EMBARGO_CIDRS -%}
  #only redirect to embargo when $embargo == true and $uri != $embargo_url
  #this is a hack to do multiple conditionals
  set $embargo_url "/embargo/blocked-message/courseware/embargo/";
  if ( $embargo ) {
    set $do_embargo "A";
  }
  if ( $uri != $embargo_url ) {
    set $do_embargo "${do_embargo}B";
  }
  if ( $do_embargo = "AB" ) {
    return 302 $embargo_url;
  }
  {% endif -%}

  location @proxy_to_lms_app {
<<<<<<< HEAD

    {% if NGINX_EDXAPP_ENABLE_LOCAL_MAINTENANCE %}
    return 503;
    {% endif %}

    {% if NGINX_SET_X_FORWARDED_HEADERS %}
    proxy_set_header X-Forwarded-Proto $scheme;
    proxy_set_header X-Forwarded-Port $server_port;
    proxy_set_header X-Forwarded-For $remote_addr;
    {% else %}
    proxy_set_header X-Forwarded-Proto $http_x_forwarded_proto;
    proxy_set_header X-Forwarded-Port $http_x_forwarded_port;
    proxy_set_header X-Forwarded-For $http_x_forwarded_for;
    {% endif %}

    # newrelic-specific header records the time when nginx handles a request.
    proxy_set_header X-Queue-Start "t=${msec}";
=======
{% include "lms_proxy.j2" %}
>>>>>>> 05bb4edc

  }

  location @proxy_to_lms_app_api {
    error_page 504 @empty_json;
    error_page 502 @empty_json;
    error_page 500 @empty_json;

{% include "lms_proxy.j2" %}
  }

  location / {
    {% if EDXAPP_LMS_ENABLE_BASIC_AUTH|bool %}
      {% include "basic-auth.j2" %}
    {% endif %}

    try_files $uri @proxy_to_lms_app;
  }

  # /login?next=<any image> can be used by 3rd party sites in <img> tags to
  # determine whether a user on their site is logged into edX.
  # The most common image to use is favicon.ico.
  location /login {
    if ( $arg_next ~* "favicon.ico" ) {
      access_log off;
      return 403;
    }

    try_files $uri @proxy_to_lms_app;
  }

{% if NGINX_EDXAPP_EMBARGO_CIDRS %}
  location $embargo_url {
    try_files $uri @proxy_to_lms_app;
  }
{% endif %}

  # No basic auth for /segmentio/event
  location /segmentio/event {
    try_files $uri @proxy_to_lms_app;
  }

  # The api is accessed using OAUTH2 which
  # uses the authorization header so we can't have
  # basic auth on it as well.
  location /api {
    try_files $uri @proxy_to_lms_app_api;
  }

  location /login_refresh {
    try_files $uri @proxy_to_lms_app_api;
  }

  #enterprise API
  location /enterprise/api {
    try_files $uri @proxy_to_lms_app_api;
  }

  # Consent API
  location /consent/api {
    try_files $uri @proxy_to_lms_app_api;
  }

  # Need a separate location for the image uploads endpoint to limit upload sizes
  location ~ ^/api/profile_images/[^/]*/[^/]*/upload$ {
    try_files $uri @proxy_to_lms_app_api;
    client_max_body_size {{ EDXAPP_PROFILE_IMAGE_MAX_BYTES + 1000 }};
  }

  location /notifier_api {
    try_files $uri @proxy_to_lms_app_api;
  }

  location /user_api {
    try_files $uri @proxy_to_lms_app_api;
  }

  # No basic auth security on the github_service_hook url, so that github can use it for cms
  location /github_service_hook {
    try_files $uri @proxy_to_lms_app;
  }

  # No basic auth security on oauth2 endpoint
  location /oauth2 {
    try_files $uri @proxy_to_lms_app;
  }

  # No basic auth security on third party auth endpoints
  location /auth {
    try_files $uri @proxy_to_lms_app;
  }

  # No basic auth on the XBlock View endpoint, which can use OAuth2
  location ~ ^/courses/.*/xblock/.*/view/ {
    try_files $uri @proxy_to_lms_app;
  }

  # No basic auth on XBlock handlers, which can use OAuth2
  location ~ ^/courses/.*/xblock/.*/handler/ {
    try_files $uri @proxy_to_lms_app;
  }

  # No basic auth security on assets
  location /c4x {
    try_files $uri @proxy_to_lms_app;
  }

  location /asset {
    {% if EDXAPP_CORS_ORIGIN_WHITELIST|length > 0 %}
      add_header Access-Control-Allow-Origin $cors_origin;
    {% endif %}
    try_files $uri @proxy_to_lms_app;
  }

  # No basic auth security on the heartbeat url, so that ELB can use it
  location /heartbeat {
    # If /edx/var/nginx/server-static/maintenance_heartbeat.txt exists serve an
    # empty 200 so the instance stays in the load balancer to serve the
    # maintenance page
    if (-f /edx/var/nginx/server-static/maintenance_heartbeat.txt) {
       return 200;
    }
    try_files $uri @proxy_to_lms_app;
  }

  # No basic auth on the LTI provider endpoint, it does OAuth1
  location /lti_provider {
    try_files $uri @proxy_to_lms_app;
  }

  # No basic auth on LTI component grade.
  location ~ /handler_noauth {
    try_files $uri @proxy_to_lms_app;
  }

  location /courses {
    {%- if EDXAPP_ENABLE_RATE_LIMITING -%}
    # Set Limit
    limit_req zone=cookies burst={{ EDXAPP_COURSES_REQUEST_BURST_RATE }};

    {%- if EDXAPP_RATE_LIMITED_USER_AGENTS|length > 0 %}
    limit_req zone=agents burst={{ EDXAPP_COURSES_USER_AGENT_BURST_RATE }};
    {%- endif %}
    error_page  503 = /server/rate-limit.html;
    {%- endif -%}

    {% if EDXAPP_LMS_ENABLE_BASIC_AUTH|bool %}
      {%- include "basic-auth.j2" %}
    {% endif %}
    try_files $uri @proxy_to_lms_app;
  }

location ~ ^{{ EDXAPP_MEDIA_URL }}/(?P<file>.*) {
    root {{ edxapp_media_dir }};
    try_files /$file =404;
    expires {{ EDXAPP_PROFILE_IMAGE_MAX_AGE }}s;
}

{% if NGINX_ADMIN_ACCESS_CIDRS and EDXAPP_ENABLE_DJANGO_ADMIN_RESTRICTION %}
  location /admin {
    real_ip_header X-Forwarded-For;
    set_real_ip_from {{ NGINX_TRUSTED_IP_CIDRS }};
    {% for cidr in NGINX_ADMIN_ACCESS_CIDRS %}
      allow {{ cidr }};
    {% endfor %}
      deny all;
      try_files $uri @proxy_to_lms_app;
  }
{% endif %}

  {% include "robots.j2" %}
  {% include "static-files.j2" %}
  {% include "extra_locations_lms.j2" ignore missing %}

  {% if nginx_lms_extra_locations != "" %}
    {{ nginx_lms_extra_locations }}
  {% endif %}

  {% if EDXAPP_XBLOCK_SETTINGS.get('ScormXBlock', False) %}
    # asterisk needed so it doesn't break if the file doesn't exist
    include {{nginx_app_dir}}/includes/scorm_extra_locations_lms*;
  {% endif %}

}

{% if nginx_lms_extra_http != "" %}
  {{ nginx_lms_extra_http }}
{% endif %}<|MERGE_RESOLUTION|>--- conflicted
+++ resolved
@@ -79,11 +79,7 @@
   {% if NGINX_EDXAPP_ENABLE_S3_MAINTENANCE %}
 
   # Do not include a 502 error in NGINX_ERROR_PAGES when
-<<<<<<< HEAD
   # NGINX_EDXAPP_ENABLE_MAINTENANCE is enabled.
-=======
-  # NGINX_EDXAPP_ENABLE_S3_MAINTENANCE is enabled.
->>>>>>> 05bb4edc
 
   error_page 502 @maintenance;
 
@@ -138,12 +134,8 @@
   # Some Master's courses require submissions up to 20MB in size.
   # CMS requires larger value for course assets, values provided
   # via hiera.
-<<<<<<< HEAD
   client_max_body_size {{ nginx_lms_client_max_body_size }};
   proxy_read_timeout {{ nginx_lms_proxy_read_timeout }};
-=======
-  client_max_body_size 20M;
->>>>>>> 05bb4edc
 
   rewrite ^(.*)/favicon.ico$ {{ NGINX_EDXAPP_FAVICON_PATH }} last;
 
@@ -166,27 +158,7 @@
   {% endif -%}
 
   location @proxy_to_lms_app {
-<<<<<<< HEAD
-
-    {% if NGINX_EDXAPP_ENABLE_LOCAL_MAINTENANCE %}
-    return 503;
-    {% endif %}
-
-    {% if NGINX_SET_X_FORWARDED_HEADERS %}
-    proxy_set_header X-Forwarded-Proto $scheme;
-    proxy_set_header X-Forwarded-Port $server_port;
-    proxy_set_header X-Forwarded-For $remote_addr;
-    {% else %}
-    proxy_set_header X-Forwarded-Proto $http_x_forwarded_proto;
-    proxy_set_header X-Forwarded-Port $http_x_forwarded_port;
-    proxy_set_header X-Forwarded-For $http_x_forwarded_for;
-    {% endif %}
-
-    # newrelic-specific header records the time when nginx handles a request.
-    proxy_set_header X-Queue-Start "t=${msec}";
-=======
 {% include "lms_proxy.j2" %}
->>>>>>> 05bb4edc
 
   }
 
