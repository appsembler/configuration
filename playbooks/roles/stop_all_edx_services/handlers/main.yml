--- conflicted
+++ resolved
@@ -19,14 +19,10 @@
 #
 #
 - name: stop supervisor
-<<<<<<< HEAD
-  service: name=supervisor state=stopped arguments="{{ STOP_ALL_EDX_SERVICES_EXTRA_ARGS }}"
-=======
   service:
     name: supervisor
     state: stopped
     arguments: "{{ STOP_ALL_EDX_SERVICES_EXTRA_ARGS }}"
->>>>>>> 36bbf4c9
 
 - name: stop nginx
   service:
@@ -47,14 +43,10 @@
     arguments: "{{ STOP_ALL_EDX_SERVICES_EXTRA_ARGS }}"
 
 - name: stop memcached
-<<<<<<< HEAD
-  service: name=memcached state=stopped arguments="{{ STOP_ALL_EDX_SERVICES_EXTRA_ARGS }}"
-=======
   service:
     name: memcached
     state: stopped
     arguments: "{{ STOP_ALL_EDX_SERVICES_EXTRA_ARGS }}"
->>>>>>> 36bbf4c9
 
 - name: stop mongodb
   service:
@@ -66,10 +58,5 @@
 - name: kill processes by user
   shell: pgrep -u {{ item }} -lf | grep -v celery | grep -v supervisord | grep -v gunicorn |  awk '{ print $1}' | xargs -I {} kill {} || true
   with_items:
-<<<<<<< HEAD
-  - www-data
-  - rabbitmq
-=======
     - www-data
-    - rabbitmq
->>>>>>> 36bbf4c9
+    - rabbitmq