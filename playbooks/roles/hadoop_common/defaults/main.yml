--- conflicted
+++ resolved
@@ -40,16 +40,10 @@
   sha256sum: c55aa3dc538e6fd5eaf732f4eb6b98bdcb7cedb5b91d3b5bdcf29c98c293f58e
 
 hadoop_common_native_dist:
-<<<<<<< HEAD
   filename: "hadoop-{{ HADOOP_COMMON_VERSION }}-src.tar.gz"
   url: "https://archive.apache.org/dist/hadoop/common/hadoop-{{ HADOOP_COMMON_VERSION }}/hadoop-{{ HADOOP_COMMON_VERSION }}-src.tar.gz"
   sha256sum: 7d48e61b5464a76543fecf5655d06215cf8674d248b28bc74f613bc8aa047d33
 
-=======
-  filename: "release-{{ HADOOP_COMMON_VERSION }}.tar.gz"
-  url: "https://github.com/apache/hadoop-common/archive/release-{{ HADOOP_COMMON_VERSION }}.tar.gz"
-  sha256sum: 19d6084f7f7f491c84e345b45c8d95f89a097d04bdcd0705d40657b82977d248
->>>>>>> 7325c7ba
 hadoop_common_java_home: "{{ oraclejdk_link }}"
 hadoop_common_env: "{{ HADOOP_COMMON_HOME }}/hadoop_env"
 
@@ -112,7 +106,6 @@
 #   yarn.scheduler.maximum-allocation-mb: 2048
 #   yarn.nodemanager.resource.memory-mb: 2048
 #   yarn.nodemanager.vmem-pmem-ratio: 2.1
-
 #
 # Variables override the stock configuration for entry into
 # the following files. Ensure that you use unambiguous
@@ -123,18 +116,7 @@
 #     yarn-site.xml
 #
 mapred_site_config: {}
-<<<<<<< HEAD
 yarn_site_config: {}
-=======
-
-yarn_site_config:
-  yarn.log-aggregation-enable: true
-  # 24 hour log retention
-  yarn.log-aggregation.retain-seconds: 86400
-  # Checking virtual memory usage causes too many spurious failures.
-  yarn.nodemanager.vmem-check-enabled: false
-
->>>>>>> 7325c7ba
 HADOOP_CORE_SITE_EXTRA_CONFIG: {}
 HDFS_SITE_EXTRA_CONFIG: {}
 
