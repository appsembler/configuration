Vagrant.require_version ">= 1.5.3"
unless Vagrant.has_plugin?("vagrant-vbguest")
  raise "Please install the vagrant-vbguest plugin by running `vagrant plugin install vagrant-vbguest`"
end

VAGRANTFILE_API_VERSION = "2"

MEMORY = 2048
CPU_COUNT = 2

$script = <<SCRIPT
if [ ! -d /edx/app/edx_ansible ]; then
    echo "Error: Base box is missing provisioning scripts." 1>&2
    exit 1
fi
OPENEDX_RELEASE=$1
export PYTHONUNBUFFERED=1
source /edx/app/edx_ansible/venvs/edx_ansible/bin/activate
cd /edx/app/edx_ansible/edx_ansible/playbooks

# Did we specify an openedx release?
if [ -n "$OPENEDX_RELEASE" ]; then
  EXTRA_VARS="-e edx_platform_version=$OPENEDX_RELEASE \
    -e ora2_version=$OPENEDX_RELEASE \
    -e certs_version=$OPENEDX_RELEASE \
    -e forum_version=$OPENEDX_RELEASE \
    -e xqueue_version=$OPENEDX_RELEASE \
  "
  CONFIG_VER=$OPENEDX_RELEASE
  # Need to ensure that the configuration repo is updated
  # The vagrant-devstack.yml playbook will also do this, but only
  # after loading the playbooks into memory.  If these are out of date,
  # this can cause problems (e.g. looking for templates that no longer exist).
  /edx/bin/update configuration $CONFIG_VER
else
  CONFIG_VER="release"
fi

ansible-playbook -i localhost, -c local vagrant-devstack.yml --tags=deploy -e configuration_version=$CONFIG_VER $EXTRA_VARS

SCRIPT

edx_platform_mount_dir = "edx-platform"
themes_mount_dir = "themes"
forum_mount_dir = "cs_comments_service"
ora_mount_dir = "ora"

if ENV['VAGRANT_MOUNT_BASE']

  edx_platform_mount_dir = ENV['VAGRANT_MOUNT_BASE'] + "/" + edx_platform_mount_dir
  themes_mount_dir = ENV['VAGRANT_MOUNT_BASE'] + "/" + themes_mount_dir
  forum_mount_dir = ENV['VAGRANT_MOUNT_BASE'] + "/" + forum_mount_dir
  ora_mount_dir = ENV['VAGRANT_MOUNT_BASE'] + "/" + ora_mount_dir

end

# map the name of the git branch that we use for a release
# to a name and a file path, which are used for retrieving
# a Vagrant box from the internet.
openedx_releases = {
  "openedx/rc/aspen-2014-09-10" => {
    :name => "aspen-devstack-rc1", :file => "20141009-aspen-devstack-rc1.box",
  },
  "aspen.1" => {
    :name => "aspen-devstack-1", :file => "20141028-aspen-devstack-1.box",
  },
<<<<<<< HEAD
=======
  "named-release/aspen" => {
    :name => "aspen-devstack-1", :file => "20141028-aspen-devstack-1.box",
  },
  "named-release/birch.rc1" => {
    :name => "birch-devstack-rc1", :file => "20150203-birch-devstack-rc1.box",
  },
  "named-release/birch.rc2" => {
    :name => "birch-devstack-rc2", :file => "20150211-birch-devstack-rc2.box",
  },
  "named-release/birch.rc3" => {
    :name => "birch-devstack-rc3", :file => "20150213-birch-devstack-rc3.box",
  },
  "named-release/birch" => {
    :name => "birch-devstack", :file => "20150224-birch-devstack.box",
  },
>>>>>>> 0fc2a354
}
openedx_releases.default = {
  :name => "lavash-devstack", :file => "20141118-lavash-devstack.box"
}
rel = ENV['OPENEDX_RELEASE']

Vagrant.configure(VAGRANTFILE_API_VERSION) do |config|

  # Creates an edX devstack VM from an official release
  config.vm.box     = openedx_releases[rel][:name]
  config.vm.box_url = "http://files.edx.org/vagrant-images/#{openedx_releases[rel][:file]}"

  config.vm.network :private_network, ip: "192.168.33.10"
  config.vm.network :forwarded_port, guest: 8000, host: 8000
  config.vm.network :forwarded_port, guest: 8001, host: 8001
  config.vm.network :forwarded_port, guest: 18080, host: 18080
  config.vm.network :forwarded_port, guest: 8765, host: 8765
  config.vm.network :forwarded_port, guest: 9200, host: 9200
  config.ssh.insert_key = true

  config.vm.synced_folder  ".", "/vagrant", disabled: true

  # Enable X11 forwarding so we can interact with GUI applications
  if ENV['VAGRANT_X11']
    config.ssh.forward_x11 = true
  end

  if ENV['VAGRANT_USE_VBOXFS'] == 'true'
    config.vm.synced_folder "#{edx_platform_mount_dir}", "/edx/app/edxapp/edx-platform",
      create: true, owner: "edxapp", group: "www-data"
    config.vm.synced_folder "#{themes_mount_dir}", "/edx/app/edxapp/themes",
      create: true, owner: "edxapp", group: "www-data"
    config.vm.synced_folder "#{forum_mount_dir}", "/edx/app/forum/cs_comments_service",
      create: true, owner: "forum", group: "www-data"
    config.vm.synced_folder "#{ora_mount_dir}", "/edx/app/ora/ora",
      create: true, owner: "ora", group: "www-data"
  else
    config.vm.synced_folder "#{edx_platform_mount_dir}", "/edx/app/edxapp/edx-platform",
      create: true, nfs: true
    config.vm.synced_folder "#{themes_mount_dir}", "/edx/app/edxapp/themes",
      create: true, nfs: true
    config.vm.synced_folder "#{forum_mount_dir}", "/edx/app/forum/cs_comments_service",
      create: true, nfs: true
    config.vm.synced_folder "#{ora_mount_dir}", "/edx/app/ora/ora",
      create: true, nfs: true
  end

  config.vm.provider :virtualbox do |vb|
    vb.customize ["modifyvm", :id, "--memory", MEMORY.to_s]
    vb.customize ["modifyvm", :id, "--cpus", CPU_COUNT.to_s]

    # Allow DNS to work for Ubuntu 12.10 host
    # http://askubuntu.com/questions/238040/how-do-i-fix-name-service-for-vagrant-client
    vb.customize ["modifyvm", :id, "--natdnshostresolver1", "on"]
  end

  ["vmware_fusion", "vmware_workstation"].each do |vmware_provider|
    config.vm.provider vmware_provider do |v, override|
      override.vm.box     = "kifli-devstack-vmware"
      override.vm.box_url = "http://files.edx.org/vagrant-images/20140829-kifli-devstack-vmware.box"
      v.vmx["memsize"] = MEMORY.to_s
      v.vmx["numvcpus"] = CPU_COUNT.to_s
    end
  end

  # Use vagrant-vbguest plugin to make sure Guest Additions are in sync
  config.vbguest.auto_reboot = true
  config.vbguest.auto_update = true

  # Assume that the base box has the edx_ansible role installed
  # We can then tell the Vagrant instance to update itself.
  config.vm.provision "shell", inline: $script, args: rel
end<|MERGE_RESOLUTION|>--- conflicted
+++ resolved
@@ -64,8 +64,6 @@
   "aspen.1" => {
     :name => "aspen-devstack-1", :file => "20141028-aspen-devstack-1.box",
   },
-<<<<<<< HEAD
-=======
   "named-release/aspen" => {
     :name => "aspen-devstack-1", :file => "20141028-aspen-devstack-1.box",
   },
@@ -81,7 +79,6 @@
   "named-release/birch" => {
     :name => "birch-devstack", :file => "20150224-birch-devstack.box",
   },
->>>>>>> 0fc2a354
 }
 openedx_releases.default = {
   :name => "lavash-devstack", :file => "20141118-lavash-devstack.box"
