--- conflicted
+++ resolved
@@ -47,23 +47,6 @@
 - name: Create OAuth2 django-oauth-toolkit Backend Service Applications
   shell: >
     {{ COMMON_BIN_DIR }}/python.edxapp {{ COMMON_BIN_DIR }}/manage.edxapp lms --settings={{ COMMON_EDXAPP_SETTINGS }}
-<<<<<<< HEAD
-    create_oauth2_client
-    {{ item.url_root }}
-    "{{ item.url_root }}/complete/edx-oidc/"
-    confidential
-    --client_name {{ item.name }}
-    --client_id {{ item.id }}
-    --client_secret {{ item.secret }}
-    --trusted
-    --logout_uri {{ item.logout_uri | default("") }}
-    {% if item.username is defined %} --username {{ item.username }} {% endif %}
-  become_user: "{{ edxapp_user }}"
-  environment: "{{ edxapp_environment }}"
-  with_items: "{{ oauth_client_setup_oauth2_clients }}"
-  when: item.name != 'None'
-  tags: ["oauth_client_setup"]
-=======
     create_dot_application
     --grant-type client-credentials
     --client-id {{ item.backend_service_id }}
@@ -81,4 +64,4 @@
     - item.backend_service_id != 'None'
     - item.backend_service_secret is defined
     - item.backend_service_secret != 'None'
->>>>>>> 05bb4edc
+  tags: ["oauth_client_setup"]