--- conflicted
+++ resolved
@@ -13,11 +13,6 @@
     MYSQL_BIND_IP: 0.0.0.0
     MYSQL_USER_HOST: '%'
   roles:
-<<<<<<< HEAD
     - { role: 'docker', runit_service: 'mysql', stop_services: true }
     - edxlocal
-=======
-    - { role: 'docker', runit_service: 'mysql' }
-    - edxlocal
-    - { role: 'docker', runit_service: 'mysql' }
->>>>>>> 74c96fbf
+    - { role: 'docker', runit_service: 'mysql' }