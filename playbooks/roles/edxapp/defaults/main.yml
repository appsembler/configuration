--- conflicted
+++ resolved
@@ -103,7 +103,6 @@
 EDXAPP_MYSQL_CSMH_HOST: "{{ EDXAPP_MYSQL_HOST }}"
 EDXAPP_MYSQL_CSMH_PORT: "{{ EDXAPP_MYSQL_PORT }}"
 EDXAPP_MYSQL_CSMH_OPTIONS: "{{ EDXAPP_MYSQL_OPTIONS }}"
-
 # This is Django's default https://docs.djangoproject.com/en/1.8/ref/settings/#conn-max-age
 EDXAPP_MYSQL_CONN_MAX_AGE: 0
 
@@ -749,11 +748,8 @@
     PASSWORD: "{{ EDXAPP_MYSQL_REPLICA_PASSWORD }}"
     HOST: "{{ EDXAPP_MYSQL_REPLICA_HOST }}"
     PORT: "{{ EDXAPP_MYSQL_REPLICA_PORT }}"
-<<<<<<< HEAD
     OPTIONS: "{{ EDXAPP_MYSQL_REPLICA_OPTIONS }}"
-=======
     CONN_MAX_AGE: "{{ EDXAPP_MYSQL_CONN_MAX_AGE }}"
->>>>>>> 2aed39f1
   default:
     ENGINE: 'django.db.backends.mysql'
     NAME: "{{ EDXAPP_MYSQL_DB_NAME }}"
@@ -771,11 +767,8 @@
     PASSWORD: "{{ EDXAPP_MYSQL_CSMH_PASSWORD }}"
     HOST: "{{ EDXAPP_MYSQL_CSMH_HOST }}"
     PORT: "{{ EDXAPP_MYSQL_CSMH_PORT }}"
-<<<<<<< HEAD
     OPTIONS: "{{ EDXAPP_MYSQL_CSMH_OPTIONS }}"
-=======
     CONN_MAX_AGE: "{{ EDXAPP_MYSQL_CONN_MAX_AGE }}"
->>>>>>> 2aed39f1
 
 edxapp_generic_auth_config:  &edxapp_generic_auth
   EVENT_TRACKING_SEGMENTIO_EMIT_WHITELIST: "{{ EDXAPP_EVENT_TRACKING_SEGMENTIO_EMIT_WHITELIST }}"
