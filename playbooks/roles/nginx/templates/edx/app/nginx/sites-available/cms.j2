--- conflicted
+++ resolved
@@ -84,45 +84,17 @@
   # CS184 requires uploads of up to 4MB for submitting screenshots.
   # CMS requires larger value for course assest, values provided
   # via hiera.
-<<<<<<< HEAD
   client_max_body_size {{ nginx_cms_client_max_body_size }};
   proxy_read_timeout {{ nginx_cms_proxy_read_timeout }};
 
-  rewrite ^(.*)/favicon.ico$ /static/images/favicon.ico last;
-=======
-  client_max_body_size 100M;
-
   rewrite ^(.*)/favicon.ico$ {{ NGINX_EDXAPP_FAVICON_PATH }} last;
->>>>>>> 05bb4edc
 
   {% include "python_lib.zip.j2" %}
   {% include "common-settings.j2" %}
 
   location @proxy_to_cms_app {
-<<<<<<< HEAD
-    {% if NGINX_EDXAPP_ENABLE_LOCAL_MAINTENANCE %}
-    return 503;
-    {% endif %}
-
-
-    {% if NGINX_SET_X_FORWARDED_HEADERS %}
-    proxy_set_header X-Forwarded-Proto $scheme;
-    proxy_set_header X-Forwarded-Port $server_port;
-    proxy_set_header X-Forwarded-For $remote_addr;
-    {% else %}
-    proxy_set_header X-Forwarded-Proto $http_x_forwarded_proto;
-    proxy_set_header X-Forwarded-Port $http_x_forwarded_port;
-    proxy_set_header X-Forwarded-For $http_x_forwarded_for;
-    {% endif %}
-
-    # newrelic-specific header records the time when nginx handles a request.
-    proxy_set_header X-Queue-Start "t=${msec}";
-
-    proxy_set_header Host $http_host;
-=======
 {% include "cms_proxy.j2" %}
   }
->>>>>>> 05bb4edc
 
   location @proxy_to_cms_app_api {
     error_page 504 @empty_json;
