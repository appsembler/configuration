--- conflicted
+++ resolved
@@ -1,8 +1,6 @@
 # requires:
 #   - common/tasks/main.yml
 ---
-<<<<<<< HEAD
-
 - name: Update OpenSSL to latest version
   apt: name=openssl state=latest
   tags:
@@ -24,20 +22,12 @@
     - install
     - install:configuration
 
-- name: create nginx app dirs
-  file: >
-    path="{{ item }}"
-    state=directory
-    owner="{{ nginx_user }}"
-    group="{{ common_web_group }}"
-=======
 - name: Create nginx app and data dirs
   file:
     path: "{{ item.path }}"
     state: directory
     owner: "{{ item.owner }}"
     group: "{{ item.group }}"
->>>>>>> 36bbf4c9
   with_items:
     - { path: '{{ nginx_app_dir }}', owner: '{{ nginx_user }}', group: '{{ common_web_group }}' }
     - { path: '{{ nginx_sites_available_dir }}', owner: '{{ nginx_user }}', group: '{{ common_web_group }}' }
@@ -260,21 +250,13 @@
 
 # appsembler mod ..when ALLOW_BASIC_AUTH
 - name: Write out htpasswd file
-<<<<<<< HEAD
-  htpasswd: >
-    name={{ COMMON_HTPASSWD_USER }}
-    password={{ COMMON_HTPASSWD_PASS }}
-    path={{ nginx_htpasswd_file }}
-  when: COMMON_ENABLE_BASIC_AUTH or ALLOW_BASIC_AUTH
-=======
   htpasswd:
     name: "{{ item.name }}"
     password: "{{ item.password }}"
     state: "{{ item.state  }}"
     path: "{{ nginx_htpasswd_file }}"
   with_items: "{{ NGINX_USERS }}"
-  when: NGINX_CREATE_HTPASSWD_FILE
->>>>>>> 36bbf4c9
+  when: NGINX_CREATE_HTPASSWD_FILE or ALLOW_BASIC_AUTH
   tags:
     - install
     - install:configuration
