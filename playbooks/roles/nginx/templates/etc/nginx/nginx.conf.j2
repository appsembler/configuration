user www-data;
worker_processes 4;
pid /var/run/nginx.pid;

events {
        worker_connections 768;
        # multi_accept on;
}

http {

        ##
        # Basic Settings
        ##

        sendfile on;
        tcp_nopush on;
        tcp_nodelay on;
        keepalive_timeout 65;
        types_hash_max_size 2048;
        {% if NGINX_OVERRIDE_DEFAULT_MAP_HASH_SIZE %}
        map_hash_max_size {{ NGINX_MAP_HASH_MAX_SIZE }};
        map_hash_bucket_size {{ NGINX_MAP_HASH_BUCKET_SIZE }};
        {% endif %}
        # increase header buffer for for https://edx-wiki.atlassian.net/browse/LMS-467&gt
        # see http://orensol.com/2009/01/18/nginx-and-weird-400-bad-request-responses/
        large_client_header_buffers 4 16k;
<<<<<<< HEAD
=======
        server_tokens off;
>>>>>>> 05bb4edc

        server_names_hash_bucket_size {{ nginx_server_names_hash_bucket_size }};
        map_hash_bucket_size {{ nginx_map_hash_bucket_size }};
        map_hash_max_size {{ nginx_map_hash_max_size }};

        include /etc/nginx/mime.types;
        default_type application/octet-stream;

        ##
        # Logging Settings
        ##

        log_format p_combined '$http_x_forwarded_for - $remote_addr - $remote_user $http_x_forwarded_proto [$time_local]  '
                            '"$request" $status $body_bytes_sent $request_time '
                            '"$http_referer" "$http_user_agent"';

        log_format ssl_combined '$remote_addr - $ssl_client_s_dn - "$upstream_addr" [$time_local]  '
                                '"$request" $status $body_bytes_sent $request_time '
                                '"$http_referer" "$http_user_agent"';

<<<<<<< HEAD
        log_format json_combined '{"time_local": "$time_iso8601", '
                             '"host": "$host", '
                             '"remote_addr": "$remote_addr", '
                             '"remote_user": "$remote_user", '
                             '"request": "$request", '
                             '"request_method": "$request_method", '
                             '"request_uri": "$request_uri", '
                             '"status": "$status", '
                             '"body_bytes_sent": "$body_bytes_sent", '
                             '"request_time": "$request_time", '
                             '"http_referrer": "$http_referer", '
                             '"http_user_agent": "$http_user_agent"}';

        access_log {{ nginx_log_dir }}/access.log p_combined;
        access_log {{ nginx_log_dir }}/access_json.log json_combined;
=======
        log_format app_metrics 'time=$time_iso8601 client=$remote_addr method=$request_method request="$request" '
                               'request_length=$request_length status=$status bytes_sent=$bytes_sent body_bytes_sent=$body_bytes_sent '
                               'referer=$http_referer user_agent="$http_user_agent" upstream_addr=$upstream_addr upstream_status=$upstream_status '
                               'request_time=$request_time request_id=$request_id upstream_response_time=$upstream_response_time '
                               'upstream_connect_time=$upstream_connect_time upstream_header_time=$upstream_header_time';

        access_log {{ nginx_log_dir }}/access.log {{ NGINX_LOG_FORMAT_NAME }};
>>>>>>> 05bb4edc
        error_log {{ nginx_log_dir }}/error.log;

        ##
        # SSL/TLS settings
        ##

        ssl_protocols {{ NGINX_SSL_PROTOCOLS }};
        ssl_ciphers {{ NGINX_SSL_CIPHERS }};
        ssl_prefer_server_ciphers on;
        ssl_dhparam {{ NGINX_DH_PARAMS_PATH }};


        ##
        # Gzip Settings
        ##

        gzip on;
        gzip_disable "msie6";

        gzip_vary on;
        gzip_proxied any;
        gzip_comp_level 6;
        gzip_buffers 16 8k;
        gzip_http_version 1.1;
        gzip_types text/plain text/css text/xml application/xml application/xml+rss image/svg+xml application/json application/javascript application/x-javascript text/javascript;

        ##
        # Virtual Host Configs
        ##

        include {{ nginx_conf_dir }}/*.conf;
        include {{ nginx_sites_enabled_dir }}/*;
}<|MERGE_RESOLUTION|>--- conflicted
+++ resolved
@@ -25,10 +25,7 @@
         # increase header buffer for for https://edx-wiki.atlassian.net/browse/LMS-467&gt
         # see http://orensol.com/2009/01/18/nginx-and-weird-400-bad-request-responses/
         large_client_header_buffers 4 16k;
-<<<<<<< HEAD
-=======
         server_tokens off;
->>>>>>> 05bb4edc
 
         server_names_hash_bucket_size {{ nginx_server_names_hash_bucket_size }};
         map_hash_bucket_size {{ nginx_map_hash_bucket_size }};
@@ -49,7 +46,6 @@
                                 '"$request" $status $body_bytes_sent $request_time '
                                 '"$http_referer" "$http_user_agent"';
 
-<<<<<<< HEAD
         log_format json_combined '{"time_local": "$time_iso8601", '
                              '"host": "$host", '
                              '"remote_addr": "$remote_addr", '
@@ -65,15 +61,14 @@
 
         access_log {{ nginx_log_dir }}/access.log p_combined;
         access_log {{ nginx_log_dir }}/access_json.log json_combined;
-=======
+
         log_format app_metrics 'time=$time_iso8601 client=$remote_addr method=$request_method request="$request" '
                                'request_length=$request_length status=$status bytes_sent=$bytes_sent body_bytes_sent=$body_bytes_sent '
                                'referer=$http_referer user_agent="$http_user_agent" upstream_addr=$upstream_addr upstream_status=$upstream_status '
                                'request_time=$request_time request_id=$request_id upstream_response_time=$upstream_response_time '
                                'upstream_connect_time=$upstream_connect_time upstream_header_time=$upstream_header_time';
 
-        access_log {{ nginx_log_dir }}/access.log {{ NGINX_LOG_FORMAT_NAME }};
->>>>>>> 05bb4edc
+        access_log {{ nginx_log_dir }}/access_metrics.log app_metrics;
         error_log {{ nginx_log_dir }}/error.log;
 
         ##
