# variables common to the lms role, automatically loaded
# when the role is included
---

# These are variables that default to a localhost
# setup and are meant to be overwritten for
# different environments.
#
# Variables in all caps are environment specific
# Lowercase variables are internal to the role
#
# Defaults specified here should not contain
# any secrets or host identifying information.
#
# Variables set to "None" will be converted to None
# when the edxapp config is written to disk.

# Bucket used for xblock file storage
EDXAPP_XBLOCK_FS_STORAGE_BUCKET: "None"
EDXAPP_XBLOCK_FS_STORAGE_PREFIX: "None"
EDXAPP_DJFS:
  type: 'osfs'
  directory_root: '{{ edxapp_data_dir }}/django-pyfs/static/django-pyfs'
  url_root : '/static/django-pyfs'

EDXAPP_LMS_BASE: ""
EDXAPP_PREVIEW_LMS_BASE: ""
EDXAPP_CMS_BASE: ""

EDXAPP_LMS_GUNICORN_EXTRA: ""
EDXAPP_LMS_GUNICORN_EXTRA_CONF: ""

EDXAPP_CMS_GUNICORN_EXTRA: ""
EDXAPP_CMS_GUNICORN_EXTRA_CONF: ""

# Set this to the maximum number
# of requests for gunicorn for the lms and cms
# gunicorn --max-requests <num>
EDXAPP_LMS_MAX_REQ: !!null
EDXAPP_CMS_MAX_REQ: !!null
# 'None' will be written out as null in
# the configuration on disk
EDXAPP_AWS_ACCESS_KEY_ID:  "None"
EDXAPP_AWS_SECRET_ACCESS_KEY:  "None"
EDXAPP_DEFAULT_FILE_STORAGE:  "django.core.files.storage.FileSystemStorage"
EDXAPP_XQUEUE_BASIC_AUTH: [ "{{ COMMON_HTPASSWD_USER }}", "{{ COMMON_HTPASSWD_PASS }}" ]
EDXAPP_XQUEUE_DJANGO_AUTH:
  username: 'lms'
  password: 'password'
EDXAPP_XQUEUE_URL: 'http://localhost:18040'

EDXAPP_MONGO_HOSTS: ['localhost']
EDXAPP_MONGO_PASSWORD: 'password'
EDXAPP_MONGO_PORT: 27017
EDXAPP_MONGO_USER: 'edxapp'
EDXAPP_MONGO_DB_NAME: 'edxapp'
EDXAPP_MONGO_USE_SSL: False

EDXAPP_MYSQL_DB_NAME: 'edxapp'
EDXAPP_MYSQL_USER: 'edxapp001'
EDXAPP_MYSQL_USER_ADMIN: 'root'
EDXAPP_MYSQL_PASSWORD: 'password'
EDXAPP_MYSQL_PASSWORD_READ_ONLY: 'password'
EDXAPP_MYSQL_PASSWORD_ADMIN: 'password'
EDXAPP_MYSQL_REPLICA_DB_NAME: "{{ EDXAPP_MYSQL_DB_NAME }}"
EDXAPP_MYSQL_REPLICA_USER: "{{ EDXAPP_MYSQL_USER }}"
EDXAPP_MYSQL_REPLICA_PASSWORD: "{{ EDXAPP_MYSQL_PASSWORD }}"
EDXAPP_MYSQL_REPLICA_HOST: "{{ EDXAPP_MYSQL_HOST }}"
EDXAPP_MYSQL_REPLICA_PORT: "{{ EDXAPP_MYSQL_PORT }}"

EDXAPP_MYSQL_HOST: 'localhost'
EDXAPP_MYSQL_PORT: '3306'

EDXAPP_LMS_ENV: 'lms.envs.docker'
EDXAPP_CMS_ENV: 'cms.envs.docker'

EDXAPP_EMAIL_BACKEND: 'django.core.mail.backends.smtp.EmailBackend'
EDXAPP_EMAIL_HOST: 'localhost'
EDXAPP_EMAIL_PORT: 25
EDXAPP_EMAIL_USE_TLS: False
EDXAPP_EMAIL_HOST_USER: ''
EDXAPP_EMAIL_HOST_PASSWORD: ''

EDXAPP_LOG_LEVEL: 'INFO'

EDXAPP_MEMCACHE: [ 'localhost:11211' ]
EDXAPP_CACHE_COURSE_STRUCTURE_MEMCACHE: "{{ EDXAPP_MEMCACHE }}"
EDXAPP_COMMENTS_SERVICE_URL:  'http://localhost:18080'
EDXAPP_COMMENTS_SERVICE_KEY:  'password'

EDXAPP_EDXAPP_SECRET_KEY: ""

EDXAPP_OEE_URL: 'http://localhost:18060/'
EDXAPP_OEE_USER: 'lms'
EDXAPP_OEE_PASSWORD: 'password'

EDXAPP_ANALYTICS_API_KEY:  ""
EDXAPP_PAYMENT_SUPPORT_EMAIL: "billing@example.com"
EDXAPP_YOUTUBE_API_KEY: "PUT_YOUR_API_KEY_HERE"
EDXAPP_ZENDESK_USER: ""
EDXAPP_ZENDESK_URL: ""
EDXAPP_ZENDESK_API_KEY: ""
EDXAPP_CELERY_USER: 'celery'
EDXAPP_CELERY_PASSWORD: 'celery'
EDXAPP_CELERY_BROKER_VHOST: ""

EDXAPP_VIDEO_CDN_URLS:
  EXAMPLE_COUNTRY_CODE: "http://example.com/edx/video?s3_url="

EDXAPP_PLATFORM_NAME: 'Your Platform Name Here'
EDXAPP_STUDIO_NAME: 'Studio'
EDXAPP_STUDIO_SHORT_NAME: 'Studio'

EDXAPP_CAS_SERVER_URL: ""
EDXAPP_CAS_EXTRA_LOGIN_PARAMS: ""
EDXAPP_CAS_ATTRIBUTE_CALLBACK: ""
EDXAPP_CAS_ATTRIBUTE_PACKAGE: ""
# Enable an end-point that creates a user and logs them in
# Used for performance testing
EDXAPP_ENABLE_AUTO_AUTH: false
# Settings for enabling and configuring third party authorization
EDXAPP_ENABLE_THIRD_PARTY_AUTH: false
EDXAPP_THIRD_PARTY_AUTH: {}

EDXAPP_ENABLE_EDXNOTES: false

EDXAPP_MODULESTORE_MAPPINGS:
    'preview\.': 'draft-preferred'

EDXAPP_GIT_REPO_DIR: '/edx/var/edxapp/course_repos'
EDXAPP_GIT_REPO_EXPORT_DIR: '/edx/var/edxapp/export_course_repos'

EDXAPP_ONLOAD_BEACON_SAMPLE_RATE: 0.0

EDXAPP_TENDER_DOMAIN: "None"
EDXAPP_TENDER_SUBDOMAIN: "None"

EDXAPP_FINANCIAL_REPORTS:
  BUCKET: !!null
  ROOT_PATH: "sandbox"
  STORAGE_TYPE: "localfs"

#Only address should have newlines
EDXAPP_PDF_RECEIPT_BILLING_ADDRESS: |
  Fake Billing Services
  123 Fake St.
  Notaplaceshire, XX 00000

EDXAPP_PDF_RECEIPT_DISCLAIMER_TEXT: >
  THIS IS A DISCLAIMER ABOUT OUR STUFF. ALL OUR CONTENT ARE BELONG TO US.
  YOU HAVE NO CHANCE TO SURVIVE MAKE YOUR TIME.

EDXAPP_PDF_RECEIPT_FOOTER_TEXT: >
  Lorem ipsum dolor sit amet, consectetur adipiscing elit.
  Suspendisse pretium odio nec sodales dictum. Vestibulum eget
  sollicitudin lorem. In mattis accumsan risus ac ultrices.

EDXAPP_PDF_RECEIPT_TERMS_AND_CONDITIONS: >
  Here are some fake terms and conditions that say when payment is due and stuff.
  For more info, see www.fakeschoolX.org/terms-and-conditions

EDXAPP_PDF_RECEIPT_TAX_ID: "00-0000000"
EDXAPP_PDF_RECEIPT_TAX_ID_LABEL: "fake Tax ID"
EDXAPP_PDF_RECEIPT_COBRAND_LOGO_PATH: ""
EDXAPP_PDF_RECEIPT_LOGO_PATH: ""

EDXAPP_FEATURES:
  AUTH_USE_OPENID_PROVIDER: true
  CERTIFICATES_ENABLED: true
  ENABLE_DISCUSSION_SERVICE: true
  ENABLE_INSTRUCTOR_ANALYTICS: false
  SUBDOMAIN_BRANDING: false
  SUBDOMAIN_COURSE_LISTINGS: false
  PREVIEW_LMS_BASE: "{{ EDXAPP_PREVIEW_LMS_BASE }}"
  ENABLE_S3_GRADE_DOWNLOADS: true
  USE_CUSTOM_THEME: "{{ edxapp_use_custom_theme }}"
  ENABLE_MKTG_SITE: "{{ EDXAPP_ENABLE_MKTG_SITE }}"
  AUTOMATIC_AUTH_FOR_TESTING: "{{ EDXAPP_ENABLE_AUTO_AUTH }}"
  ENABLE_THIRD_PARTY_AUTH: "{{ EDXAPP_ENABLE_THIRD_PARTY_AUTH }}"
  ENABLE_VIDEO_UPLOAD_PIPELINE: false
  ENABLE_DISCUSSION_HOME_PANEL: true
  ENABLE_COMBINED_LOGIN_REGISTRATION: true
  ENABLE_CORS_HEADERS: false
  ENABLE_CROSS_DOMAIN_CSRF_COOKIE: false
  ENABLE_COUNTRY_ACCESS: false
  ENABLE_VIDEO_BEACON: false
  ENABLE_ONLOAD_BEACON: false
  ENABLE_EDXNOTES: "{{ EDXAPP_ENABLE_EDXNOTES }}"

EDXAPP_BOOK_URL: ""
# This needs to be set to localhost
# if xqueue is run on the same server
# as the lms (it's sent in the request)
EDXAPP_SITE_NAME: 'localhost'
EDXAPP_LMS_SITE_NAME: "{{ EDXAPP_SITE_NAME }}"
EDXAPP_CMS_SITE_NAME: 'localhost'
EDXAPP_MEDIA_URL:  "/media"
EDXAPP_ANALYTICS_SERVER_URL:  ""
EDXAPP_FEEDBACK_SUBMISSION_EMAIL: ""
EDXAPP_CELERY_BROKER_HOSTNAME: ""
EDXAPP_LOGGING_ENV:  'sandbox'

EDXAPP_SYSLOG_SERVER: ""
EDXAPP_RABBIT_HOSTNAME: 'localhost'
EDXAPP_XML_MAPPINGS: {}

EDXAPP_LMS_NGINX_PORT: 18000
EDXAPP_LMS_SSL_NGINX_PORT: 48000

EDXAPP_LMS_PREVIEW_NGINX_PORT: 18020
EDXAPP_CMS_NGINX_PORT: 18010
EDXAPP_CMS_SSL_NGINX_PORT: 48010

# NGINX Rate limiting related vars
EDXAPP_ENABLE_RATE_LIMITING: false
EDXAPP_COURSE_REQUEST_RATE: '5r/s'
EDXAPP_COURSE_REQUEST_BURST_RATE: 10

EDXAPP_LANG: 'en_US.UTF-8'
EDXAPP_LANGUAGE_CODE : 'en'
EDXAPP_TIME_ZONE: 'America/New_York'

EDXAPP_TECH_SUPPORT_EMAIL: 'technical@example.com'
EDXAPP_CONTACT_EMAIL: 'info@example.com'
EDXAPP_BUGS_EMAIL: 'bugs@example.com'
EDXAPP_DEFAULT_FROM_EMAIL: 'registration@example.com'
EDXAPP_DEFAULT_FEEDBACK_EMAIL: 'feedback@example.com'
EDXAPP_DEFAULT_SERVER_EMAIL: 'devops@example.com'
EDXAPP_BULK_EMAIL_DEFAULT_FROM_EMAIL: 'no-reply@example.com'
EDXAPP_BULK_EMAIL_LOG_SENT_EMAILS: false
EDXAPP_UNIVERSITY_EMAIL: 'university@example.com'
EDXAPP_PRESS_EMAIL: 'press@example.com'
EDXAPP_JWT_EXPIRATION: 30  # Number of seconds until expiration

EDXAPP_PLATFORM_TWITTER_ACCOUNT: '@YourPlatformTwitterAccount'
EDXAPP_PLATFORM_FACEBOOK_ACCOUNT: 'http://www.facebook.com/YourPlatformFacebookAccount'

EDXAPP_SOCIAL_MEDIA_FOOTER_URLS: {}
EDXAPP_MOBILE_STORE_URLS: {}
EDXAPP_FOOTER_ORGANIZATION_IMAGE: "images/default-theme/logo.png"

EDXAPP_ENV_EXTRA: {}
EDXAPP_AUTH_EXTRA: {}
EDXAPP_LMS_AUTH_EXTRA: "{{ EDXAPP_AUTH_EXTRA }}"
EDXAPP_CMS_AUTH_EXTRA: "{{ EDXAPP_AUTH_EXTRA }}"
EDXAPP_ENABLE_MKTG_SITE: false
EDXAPP_MKTG_URL_LINK_MAP: {}
EDXAPP_MKTG_URLS: {}
EDXAPP_EDXMKTG_USER_INFO_COOKIE_NAME: "edx-user-info"
# Set this sets the url for static files
# Override this var to use a CDN
# Example: xxxxx.cloudfront.net/static/
EDXAPP_STATIC_URL_BASE: "/static/"

# Settings for Grade downloads
EDXAPP_GRADE_STORAGE_TYPE: 'localfs'
EDXAPP_GRADE_BUCKET: 'edx-grades'
EDXAPP_GRADE_ROOT_PATH: '/tmp/edx-s3/grades'
# Credit card processor
# These are the same defaults set in common.py
EDXAPP_CC_PROCESSOR_NAME: "CyberSource2"
EDXAPP_CC_PROCESSOR:
  CyberSource:
    SHARED_SECRET: ""
    MERCHANT_ID: ""
    SERIAL_NUMBER: ""
    ORDERPAGE_VERSION: '7'
    PURCHASE_ENDPOINT: ""
  CyberSource2:
    PURCHASE_ENDPOINT: ""
    SECRET_KEY: ""
    ACCESS_KEY: ""
    PROFILE_ID: ""

# does not affect verified students
EDXAPP_PAID_COURSE_REGISTRATION_CURRENCY: ['usd', '$']

# Configure paver tasks in edx-platform to skip Python/Ruby/Node installation
EDXAPP_NO_PREREQ_INSTALL: 1

# whether to setup the python codejail or not
EDXAPP_PYTHON_SANDBOX: false
# this next setting, if true, turns on actual sandbox enforcement.  If not true,
# it puts the sandbox in 'complain' mode, for reporting but not enforcement
EDXAPP_SANDBOX_ENFORCE: false

# Supply authorized keys used for remote management via the user
# role.
EDXAPP_AUTOMATOR_NAME: automator
EDXAPP_AUTOMATOR_AUTHORIZED_KEYS: []
# These are the commands allowed by the automator role.
# The --settings parameter must be set at the end so that
# is caught by the glob.
# Example: sudo -u www-data /edx/bin/python.edxapp /edx/bin/manage.edxapp lms migrate --settings=aws
EDXAPP_AUTOMATOR_SUDO_CMDS:
- "ALL=({{ common_web_user }})  NOPASSWD:SETENV:{{ COMMON_BIN_DIR }}/python.edxapp {{ COMMON_BIN_DIR }}/manage.edxapp lms migrate *"
- "ALL=({{ common_web_user }})  NOPASSWD:SETENV:{{ COMMON_BIN_DIR }}/python.edxapp {{ COMMON_BIN_DIR }}/manage.edxapp cms migrate *"
- "ALL=({{ common_web_user }})  NOPASSWD:SETENV:{{ COMMON_BIN_DIR }}/python.edxapp {{ COMMON_BIN_DIR }}/manage.edxapp lms syncdb *"
- "ALL=({{ common_web_user }})  NOPASSWD:SETENV:{{ COMMON_BIN_DIR }}/python.edxapp {{ COMMON_BIN_DIR }}/manage.edxapp cms syncdb *"
- "ALL=({{ common_web_user }})  NOPASSWD:SETENV:{{ COMMON_BIN_DIR }}/python.edxapp {{ COMMON_BIN_DIR }}/manage.edxapp lms seed_permissions_roles *"
- "ALL=({{ common_web_user }})  NOPASSWD:SETENV:{{ COMMON_BIN_DIR }}/python.edxapp {{ COMMON_BIN_DIR }}/manage.edxapp lms set_staff *"
- "ALL=({{ common_web_user }})  NOPASSWD:SETENV:{{ COMMON_BIN_DIR }}/python.edxapp {{ COMMON_BIN_DIR }}/manage.edxapp lms transfer_students *"

EDXAPP_USE_GIT_IDENTITY: false
# Paste the contents of the git identity
# into this var
EDXAPP_GIT_IDENTITY: !!null

EDXAPP_UPDATE_STATIC_FILES_KEY: false
# Set this to true if you want to install the private pip
# requirements in the edx-platform repo.
# This will use EDXAPP_GIT_IDENTITY, EDXAPP_USE_GIT_IDENTITY
# must be set to true if EDXAPP_INSTALL_PRIVATE_REQUIREMENTS is
# set to true

EDXAPP_INSTALL_PRIVATE_REQUIREMENTS: false

# List of additional python packages that should be installed into the
# edxapp virtual environment.
# `name` (required), `version` (optional), and `extra_args` (optional)
# are supported and correspond to the options of ansible's pip module.
# Example:
# EDXAPP_EXTRA_REQUIREMENTS:
#   - name: mypackage
#     version: 1.0.1
#   - name: git+https://git.myproject.org/MyProject#egg=MyProject
EDXAPP_EXTRA_REQUIREMENTS: []

EDXAPP_GOOGLE_ANALYTICS_ACCOUNT: "None"

EDXAPP_SEGMENT_IO_LMS: false
EDXAPP_SEGMENT_IO_LMS_KEY: ""
EDXAPP_OPTIMIZELY_PROJECT_ID: "None"
EDXAPP_TRACKING_SEGMENTIO_WEBHOOK_SECRET: ""
# For the CMS
EDXAPP_SEGMENT_IO_KEY: ""
EDXAPP_SEGMENT_IO: false
EDXAPP_EVENT_TRACKING_SEGMENTIO_EMIT_WHITELIST: []

EDXAPP_EDX_API_KEY: "PUT_YOUR_API_KEY_HERE"
# This is the default set in common.py
EDXAPP_VERIFY_STUDENT:
  DAYS_GOOD_FOR: 365
EDXAPP_GOOGLE_ANALYTICS_LINKEDIN: ""
EDXAPP_CONTENTSTORE_ADDITIONAL_OPTS: {}
EDXAPP_BULK_EMAIL_EMAILS_PER_TASK: 500
# If using microsites this should point to the microsite repo
EDXAPP_MICROSITE_ROOT_DIR: "{{ edxapp_app_dir }}/edx-microsite"
# this dictionary defines what microsites are configured
EDXAPP_MICROSITE_CONFIGURATION: {}
# Instructor code that will not be run in the code sandbox
EDXAPP_COURSES_WITH_UNSAFE_CODE: []
EDXAPP_SESSION_COOKIE_DOMAIN: ""
EDXAPP_SESSION_COOKIE_NAME: "sessionid"

# XML Course related flags
EDXAPP_XML_FROM_GIT: false
EDXAPP_XML_S3_BUCKET: !!null
EDXAPP_XML_S3_KEY: !!null

EDXAPP_NEWRELIC_LMS_APPNAME: "{{ COMMON_ENVIRONMENT }}-{{ COMMON_DEPLOYMENT }}-edxapp-lms"
EDXAPP_NEWRELIC_CMS_APPNAME: "{{ COMMON_ENVIRONMENT }}-{{ COMMON_DEPLOYMENT }}-edxapp-cms"
EDXAPP_NEWRELIC_WORKERS_APPNAME: "{{ COMMON_ENVIRONMENT }}-{{ COMMON_DEPLOYMENT }}-edxapp-workers"

EDXAPP_AWS_STORAGE_BUCKET_NAME: 'edxuploads'

EDXAPP_ORA2_FILE_PREFIX: '{{ COMMON_ENVIRONMENT }}-{{ COMMON_DEPLOYMENT }}/ora2'
EDXAPP_FILE_UPLOAD_STORAGE_BUCKET_NAME: '{{ EDXAPP_AWS_STORAGE_BUCKET_NAME }}'
EDXAPP_FILE_UPLOAD_STORAGE_PREFIX: 'submissions_attachments'

EDXAPP_CODE_JAIL_LIMITS:
  # Limit the memory of the jailed process to something high but not
  # infinite (512MiB in bytes)
  VMEM: 536870912
  # Time in seconds that the jailed process has to run.
  REALTIME: 3
  # Needs to be non-zero so that jailed code can use it as their temp directory.(1MiB in bytes)
  FSIZE: 1048576
  CPU: 1
  PROXY: 0

EDXAPP_VIRTUAL_UNIVERSITIES: []
EDXAPP_SUBDOMAIN_BRANDING: {}
# Set the number of workers explicitely for lms and cms
# Should be set to
# EDXAPP_WORKERS:
#   lms: <num workers>
#   cms: <num workers>
EDXAPP_WORKERS:
  lms: 4
  cms: 2
EDXAPP_ANALYTICS_DATA_TOKEN: ""
EDXAPP_ANALYTICS_DATA_URL: ""
# Dashboard URL, assumes that the insights role is installed locally
EDXAPP_ANALYTICS_DASHBOARD_URL: "http://localhost:18110/courses"

EDXAPP_REGISTRATION_EXTRA_FIELDS:
  level_of_education: "optional"
  gender: "optional"
  year_of_birth: "optional"
  mailing_address: "optional"
  goals: "optional"
  honor_code: "required"
  city: "hidden"
  country: "hidden"

EDXAPP_CELERY_WORKERS:
  - queue: low
    service_variant: cms
    concurrency: 3
    monitor: True
  - queue: default
    service_variant: cms
    concurrency: 4
    monitor: True
  - queue: high
    service_variant: cms
    concurrency: 1
    monitor: True
  - queue: low
    service_variant: lms
    concurrency: 1
    monitor: True
  - queue: default
    service_variant: lms
    concurrency: 3
    monitor: True
  - queue: high
    service_variant: lms
    concurrency: 4
    monitor: True
  - queue: high_mem
    service_variant: lms
    concurrency: 2
    monitor: False
    max_tasks_per_child: 1

EDXAPP_DEFAULT_CACHE_VERSION: "1"
EDXAPP_OAUTH_ENFORCE_SECURE: True

# Directory for edxapp application configuration files
EDXAPP_CFG_DIR: "{{ COMMON_CFG_DIR }}/edxapp"
EDXAPP_DEPRECATED_ADVANCED_COMPONENT_TYPES: []

# Video Pipeline Settings
EDXAPP_VIDEO_UPLOAD_PIPELINE:
  BUCKET: ''
  ROOT_PATH: ''

EDXAPP_CORS_ORIGIN_WHITELIST: []
EDXAPP_CORS_ORIGIN_ALLOW_ALL: false
EDXAPP_CROSS_DOMAIN_CSRF_COOKIE_DOMAIN: ""
EDXAPP_CROSS_DOMAIN_CSRF_COOKIE_NAME: ""

# Video Beacon Settings
CDN_VIDEO_URLS: {}
PERFORMANCE_GRAPHITE_URL: 'SetPerformanceGraphiteHostName'

# E-Commerce Related Settings
EDXAPP_ECOMMERCE_PUBLIC_URL_ROOT: 'https://www.example.com'
EDXAPP_ECOMMERCE_API_URL: 'https://www-internal.example.com/api'
EDXAPP_ECOMMERCE_API_SIGNING_KEY: 'SET-ME-PLEASE'

#To use AWS S3 as your backend, you need different kwargs:
# EDXAPP_PROFILE_IMAGE_BACKEND_CONFIG:
#   class: storages.backends.s3boto.S3BotoStorage
#   options:
#     location: /path/to/images
#     bucket: mybucket
#     custom_domain: mybucket.s3.amazonaws.com
#     access_key: XXXAWS_ACCESS_KEYXXX
#     secret_key: XXXAWS_SECRETY_KEYXXX
#     headers:
#       Cache-Control: max-age-{{ EDXAPP_PROFILE_IMAGE_MAX_AGE }}
#NB: access_key and secret_key are unneccessary if you use IAM roles
#NB2: custom_domain is REQUIRED. Otherwise, boto will generate a
# temporary URL whenever asked for the URL of a specific file.
EDXAPP_PROFILE_IMAGE_BACKEND:
  class: storages.backends.overwrite.OverwriteStorage
  options:
    location: "{{ edxapp_media_dir }}/profile-images/"
    base_url: "{{ EDXAPP_MEDIA_URL }}/profile-images/"

EDXAPP_PROFILE_IMAGE_MAX_AGE: 31536000

# used to salt hashed usernames for profile image filenames
EDXAPP_PROFILE_IMAGE_SECRET_KEY: placeholder_secret_key

# In bytes
EDXAPP_PROFILE_IMAGE_MAX_BYTES: 1048576
EDXAPP_PROFILE_IMAGE_MIN_BYTES: 100

EDXAPP_PARSE_KEYS: {}

# In a production environment when using separate clusters, you'll
# want to route requests differently from the LMS (internal api) and
# from JS (public API)
EDXAPP_EDXNOTES_PUBLIC_API: http://localhost:18120/api/v1
EDXAPP_EDXNOTES_INTERNAL_API: http://localhost:18120/api/v1

EDXAPP_XBLOCK_SETTINGS: {}

# Secret keys shared with credit providers.
# Used to digitally sign credit requests (us --> provider)
# and validate responses (provider --> us).
# Each key in the dictionary is a credit provider ID, and
# the value is the 32-character key.
EDXAPP_CREDIT_PROVIDER_SECRET_KEYS: {}

#-------- Everything below this line is internal to the role ------------

#Use YAML references (& and *) and hash merge <<: to factor out shared settings
#see http://atechie.net/2009/07/merging-hashes-in-yaml-conf-files/

edxapp_data_dir: "{{ COMMON_DATA_DIR }}/edxapp"
edxapp_app_dir: "{{ COMMON_APP_DIR }}/edxapp"
edxapp_log_dir: "{{ COMMON_LOG_DIR }}/edxapp"
edxapp_venvs_dir: "{{ edxapp_app_dir }}/venvs"
edxapp_venv_dir: "{{ edxapp_venvs_dir }}/edxapp"
edxapp_venv_bin: "{{ edxapp_venv_dir }}/bin"
edxapp_rbenv_dir: "{{ edxapp_app_dir }}"
edxapp_rbenv_root: "{{ edxapp_rbenv_dir }}/.rbenv"
edxapp_rbenv_shims: "{{ edxapp_rbenv_root }}/shims"
edxapp_rbenv_bin: "{{ edxapp_rbenv_root }}/bin"
edxapp_gem_root: "{{ edxapp_rbenv_dir }}/.gem"
edxapp_gem_bin: "{{ edxapp_gem_root }}/bin"
edxapp_node_bin: "{{ edxapp_code_dir }}/node_modules/.bin"
edxapp_user: edxapp
edxapp_deploy_path: "{{ edxapp_venv_bin }}:{{ edxapp_code_dir }}/bin:{{ edxapp_rbenv_bin }}:{{ edxapp_rbenv_shims }}:{{ edxapp_gem_bin }}:{{ edxapp_node_bin }}:/usr/local/sbin:/usr/local/bin:/usr/sbin:/usr/bin:/sbin:/bin"
edxapp_staticfile_dir: "{{ edxapp_data_dir }}/staticfiles"
edxapp_media_dir: "{{ edxapp_data_dir }}/media"
edxapp_course_static_dir: "{{ edxapp_data_dir }}/course_static"
edxapp_course_data_dir: "{{ edxapp_data_dir }}/data"
edxapp_upload_dir: "{{ edxapp_data_dir }}/uploads"
edxapp_theme_dir: "{{ edxapp_data_dir }}/themes"
edxapp_git_identity: "{{ edxapp_app_dir }}/edxapp-git-identity"
edxapp_git_ssh: "/tmp/edxapp_git_ssh.sh"

# TODO: This can be removed once VPC-122 is resolved
edxapp_legacy_course_data_dir: "{{ edxapp_app_dir }}/data"

edxapp_workers: "{{ EDXAPP_CELERY_WORKERS }}"

# setup for python codejail
edxapp_sandbox_venv_dir:  '{{ edxapp_venvs_dir }}/edxapp-sandbox'
edxapp_sandbox_user: 'sandbox'  # I think something about the codejail requires hardcoding this to sandbox:sandbox

# apparmor command
edxapp_aa_command: "{% if EDXAPP_SANDBOX_ENFORCE %}aa-enforce{% else %}aa-complain{% endif %}"

# all edxapp requirements files
edxapp_requirements_with_github_urls:
  - "{{ pre_requirements_file }}"
  - "{{ base_requirements_file }}"
  - "{{ paver_requirements_file }}"
  - "{{ github_requirements_file }}"
  - "{{ sandbox_post_requirements }}"
  - "{{ sandbox_local_requirements }}"
  - "{{ sandbox_base_requirements }}"


# TODO: old style variable syntax is necessary
# for lists and dictionaries
edxapp_helper_scripts:
    - edxapp-migrate
    - edxapp-runserver
    - edxapp-syncdb
    - edxapp-update-assets
    - edxapp-shell

edxapp_environment:
  LANG: "{{ EDXAPP_LANG }}"
  NO_PREREQ_INSTALL: "{{ EDXAPP_NO_PREREQ_INSTALL }}"
  SKIP_WS_MIGRATIONS: 1
  RBENV_ROOT: "{{ edxapp_rbenv_root }}"
  GEM_HOME: "{{ edxapp_gem_root }}"
  GEM_PATH: "{{ edxapp_gem_root }}"
  PATH: "{{ edxapp_deploy_path }}"
  # the settings module for edxapp, DJANGO_SETTINGS_MODULE
  # should be set to {{SERVICE_VARIANT}}.{{EDXAPP_SETTINGS}}
  # where SERVICE_VARIANT is lms or cms
  EDX_PLATFORM_SETTINGS: aws
  # Current set to the app dir for json config, this should
  # be updated to /edx/etc/edxapp when the switch to
  # yaml based configs is complete
  CONFIG_ROOT: "{{ edxapp_app_dir }}"

edxapp_generic_doc_store_config: &edxapp_generic_default_docstore
  db: "{{ EDXAPP_MONGO_DB_NAME }}"
  host: "{{ EDXAPP_MONGO_HOSTS }}"
  password: "{{ EDXAPP_MONGO_PASSWORD }}"
  port: "{{ EDXAPP_MONGO_PORT }}"
  user: "{{ EDXAPP_MONGO_USER }}"
  collection:  'modulestore'
  ssl: "{{ EDXAPP_MONGO_USE_SSL }}"

EDXAPP_LMS_DRAFT_DOC_STORE_CONFIG:
  <<: *edxapp_generic_default_docstore

EDXAPP_LMS_SPLIT_DOC_STORE_CONFIG:
  <<: *edxapp_generic_default_docstore

EDXAPP_CMS_DOC_STORE_CONFIG:
  <<: *edxapp_generic_default_docstore

edxapp_generic_auth_config:  &edxapp_generic_auth
  EVENT_TRACKING_SEGMENTIO_EMIT_WHITELIST: "{{ EDXAPP_EVENT_TRACKING_SEGMENTIO_EMIT_WHITELIST }}"
  ECOMMERCE_API_SIGNING_KEY: "{{ EDXAPP_ECOMMERCE_API_SIGNING_KEY }}"
  ANALYTICS_DATA_TOKEN: "{{ EDXAPP_ANALYTICS_DATA_TOKEN }}"
  DEFAULT_FILE_STORAGE:  "{{ EDXAPP_DEFAULT_FILE_STORAGE }}"
  AWS_ACCESS_KEY_ID:  "{{ EDXAPP_AWS_ACCESS_KEY_ID }}"
  AWS_SECRET_ACCESS_KEY: "{{ EDXAPP_AWS_SECRET_ACCESS_KEY }}"
  SECRET_KEY:  "{{ EDXAPP_EDXAPP_SECRET_KEY }}"
  DOC_STORE_CONFIG: "{{ edxapp_generic_doc_store_config }}"
  XQUEUE_INTERFACE:
    basic_auth: "{{ EDXAPP_XQUEUE_BASIC_AUTH }}"
    django_auth: "{{ EDXAPP_XQUEUE_DJANGO_AUTH }}"
    url: "{{ EDXAPP_XQUEUE_URL }}"
  CONTENTSTORE:
    ENGINE:  'xmodule.contentstore.mongo.MongoContentStore'
    #
    # connection strings are duplicated temporarily for
    # backward compatibility
    #
    OPTIONS:
      db: "{{ EDXAPP_MONGO_DB_NAME }}"
      host: "{{ EDXAPP_MONGO_HOSTS }}"
      password: "{{ EDXAPP_MONGO_PASSWORD }}"
      port: "{{ EDXAPP_MONGO_PORT }}"
      user: "{{ EDXAPP_MONGO_USER }}"
      ssl: "{{ EDXAPP_MONGO_USE_SSL }}"
    ADDITIONAL_OPTIONS: "{{ EDXAPP_CONTENTSTORE_ADDITIONAL_OPTS }}"
    DOC_STORE_CONFIG: *edxapp_generic_default_docstore
  DATABASES:
    read_replica:
      ENGINE: 'django.db.backends.mysql'
      NAME: "{{ EDXAPP_MYSQL_REPLICA_DB_NAME }}"
      USER: "{{ EDXAPP_MYSQL_REPLICA_USER }}"
      PASSWORD: "{{ EDXAPP_MYSQL_REPLICA_PASSWORD }}"
      HOST: "{{ EDXAPP_MYSQL_REPLICA_HOST }}"
      PORT: "{{ EDXAPP_MYSQL_REPLICA_PORT }}"
    default:
      ENGINE: 'django.db.backends.mysql'
      NAME: "{{ EDXAPP_MYSQL_DB_NAME }}"
      USER: "{{ EDXAPP_MYSQL_USER }}"
      PASSWORD: "{{ EDXAPP_MYSQL_PASSWORD }}"
      HOST: "{{ EDXAPP_MYSQL_HOST }}"
      PORT: "{{ EDXAPP_MYSQL_PORT }}"
  OPEN_ENDED_GRADING_INTERFACE:
    url: "{{ EDXAPP_OEE_URL }}"
    password: "{{ EDXAPP_OEE_PASSWORD }}"
    peer_grading:  'peer_grading'
    staff_grading:  'staff_grading'
    grading_controller:  'grading_controller'
    username: "{{ EDXAPP_OEE_USER }}"
  ANALYTICS_API_KEY:  "{{ EDXAPP_ANALYTICS_API_KEY }}"
  EMAIL_HOST_USER: "{{ EDXAPP_EMAIL_HOST_USER }}"
  EMAIL_HOST_PASSWORD: "{{ EDXAPP_EMAIL_HOST_PASSWORD }}"
  YOUTUBE_API_KEY: "{{ EDXAPP_YOUTUBE_API_KEY }}"
  ZENDESK_USER: "{{ EDXAPP_ZENDESK_USER }}"
  ZENDESK_API_KEY: "{{ EDXAPP_ZENDESK_API_KEY }}"
  CELERY_BROKER_USER: "{{ EDXAPP_CELERY_USER }}"
  CELERY_BROKER_PASSWORD: "{{ EDXAPP_CELERY_PASSWORD }}"
  GOOGLE_ANALYTICS_ACCOUNT: "{{ EDXAPP_GOOGLE_ANALYTICS_ACCOUNT }}"
  THIRD_PARTY_AUTH: "{{ EDXAPP_THIRD_PARTY_AUTH }}"
  AWS_STORAGE_BUCKET_NAME: "{{ EDXAPP_AWS_STORAGE_BUCKET_NAME }}"
  DJFS: "{{ EDXAPP_DJFS }}"
  CREDIT_PROVIDER_SECRET_KEYS: "{{ EDXAPP_CREDIT_PROVIDER_SECRET_KEYS }}"

generic_cache_config: &default_generic_cache
  BACKEND:  'django.core.cache.backends.memcached.MemcachedCache'
  KEY_FUNCTION:  'util.memcache.safe_key'
  KEY_PREFIX: 'default'
  LOCATION: "{{ EDXAPP_MEMCACHE }}"

generic_env_config:  &edxapp_generic_env
  ECOMMERCE_PUBLIC_URL_ROOT: "{{ EDXAPP_ECOMMERCE_PUBLIC_URL_ROOT }}"
  ECOMMERCE_API_URL: "{{ EDXAPP_ECOMMERCE_API_URL }}"
  FINANCIAL_REPORTS: "{{ EDXAPP_FINANCIAL_REPORTS }}"
  ONLOAD_BEACON_SAMPLE_RATE: "{{ EDXAPP_ONLOAD_BEACON_SAMPLE_RATE }}"
  CORS_ORIGIN_WHITELIST: "{{ EDXAPP_CORS_ORIGIN_WHITELIST }}"
  CORS_ORIGIN_ALLOW_ALL: "{{ EDXAPP_CORS_ORIGIN_ALLOW_ALL }}"
  CROSS_DOMAIN_CSRF_COOKIE_DOMAIN: "{{ EDXAPP_CROSS_DOMAIN_CSRF_COOKIE_DOMAIN }}"
  CROSS_DOMAIN_CSRF_COOKIE_NAME: "{{ EDXAPP_CROSS_DOMAIN_CSRF_COOKIE_NAME }}"
  VIDEO_UPLOAD_PIPELINE: "{{ EDXAPP_VIDEO_UPLOAD_PIPELINE }}"
  DEPRECATED_ADVANCED_COMPONENT_TYPES: "{{ EDXAPP_DEPRECATED_ADVANCED_COMPONENT_TYPES }}"
  OAUTH_OIDC_ISSUER: "https://{{ EDXAPP_LMS_BASE }}/oauth2"
  XBLOCK_FS_STORAGE_BUCKET: "{{ EDXAPP_XBLOCK_FS_STORAGE_BUCKET }}"
  XBLOCK_FS_STORAGE_PREFIX: "{{ EDXAPP_XBLOCK_FS_STORAGE_PREFIX }}"
  ANALYTICS_DATA_URL: "{{ EDXAPP_ANALYTICS_DATA_URL }}"
  ANALYTICS_DASHBOARD_URL: '{{ EDXAPP_ANALYTICS_DASHBOARD_URL }}'
  CELERY_BROKER_VHOST: "{{ EDXAPP_CELERY_BROKER_VHOST }}"
  PAYMENT_SUPPORT_EMAIL: "{{ EDXAPP_PAYMENT_SUPPORT_EMAIL }}"
  ZENDESK_URL: "{{ EDXAPP_ZENDESK_URL }}"
  COURSES_WITH_UNSAFE_CODE: "{{ EDXAPP_COURSES_WITH_UNSAFE_CODE }}"
  BULK_EMAIL_EMAILS_PER_TASK: "{{ EDXAPP_BULK_EMAIL_EMAILS_PER_TASK }}"
  MICROSITE_ROOT_DIR: "{{ EDXAPP_MICROSITE_ROOT_DIR }}"
  MICROSITE_CONFIGURATION: "{{ EDXAPP_MICROSITE_CONFIGURATION }}"
  DEFAULT_FILE_STORAGE:  "{{ EDXAPP_DEFAULT_FILE_STORAGE }}"
  GRADES_DOWNLOAD:
    STORAGE_TYPE: "{{ EDXAPP_GRADE_STORAGE_TYPE }}"
    BUCKET: "{{ EDXAPP_GRADE_BUCKET }}"
    ROOT_PATH: "{{ EDXAPP_GRADE_ROOT_PATH }}"
  STATIC_URL_BASE: "{{ EDXAPP_STATIC_URL_BASE }}"
  STATIC_ROOT_BASE: "{{ edxapp_staticfile_dir }}"
  LMS_BASE: "{{ EDXAPP_LMS_BASE }}"
  CMS_BASE: "{{ EDXAPP_CMS_BASE }}"
  BOOK_URL:  "{{ EDXAPP_BOOK_URL }}"
  PLATFORM_NAME: "{{ EDXAPP_PLATFORM_NAME }}"
  STUDIO_NAME: "{{ EDXAPP_STUDIO_NAME }}"
  STUDIO_SHORT_NAME: "{{ EDXAPP_STUDIO_SHORT_NAME }}"
  CERT_QUEUE:  'certificates'
  LOCAL_LOGLEVEL: "{{ EDXAPP_LOG_LEVEL }}"
  # default email backed set to local SMTP
  EMAIL_BACKEND: "{{ EDXAPP_EMAIL_BACKEND }}"
  EMAIL_HOST: "{{ EDXAPP_EMAIL_HOST }}"
  EMAIL_PORT: "{{ EDXAPP_EMAIL_PORT }}"
  EMAIL_USE_TLS: "{{ EDXAPP_EMAIL_USE_TLS }}"
  FEATURES: "{{ EDXAPP_FEATURES }}"
  TENDER_DOMAIN: "{{ EDXAPP_TENDER_DOMAIN }}"
  TENDER_SUBDOMAIN: "{{ EDXAPP_TENDER_SUBDOMAIN }}"
  WIKI_ENABLED: true
<<<<<<< HEAD
  SYSLOG_SERVER:  $EDXAPP_SYSLOG_SERVER
  LOG_DIR:  "{{ edxapp_log_dir }}"
  MEDIA_URL:  $EDXAPP_MEDIA_URL
  ANALYTICS_SERVER_URL:  $EDXAPP_ANALYTICS_SERVER_URL
  FEEDBACK_SUBMISSION_EMAIL: $EDXAPP_FEEDBACK_SUBMISSION_EMAIL
  TIME_ZONE: $EDXAPP_TIME_ZONE
  LANGUAGE_CODE : $EDXAPP_LANGUAGE_CODE
  MKTG_URL_LINK_MAP: $EDXAPP_MKTG_URL_LINK_MAP
  MKTG_URLS: $EDXAPP_MKTG_URLS
=======
  SYSLOG_SERVER:  "{{ EDXAPP_SYSLOG_SERVER }}"
  LOG_DIR:  "{{ COMMON_DATA_DIR }}/logs/edx"
  JWT_ISSUER: "https://{{ EDXAPP_LMS_BASE }}/oauth2"
  JWT_EXPIRATION: '{{ EDXAPP_JWT_EXPIRATION }}'

  #must end in slash (https://docs.djangoproject.com/en/1.4/ref/settings/#media-url)
  MEDIA_URL:  "{{ EDXAPP_MEDIA_URL }}/"
  MEDIA_ROOT: "{{ edxapp_media_dir }}/"

  ANALYTICS_SERVER_URL:  "{{ EDXAPP_ANALYTICS_SERVER_URL }}"
  FEEDBACK_SUBMISSION_EMAIL: "{{ EDXAPP_FEEDBACK_SUBMISSION_EMAIL }}"
  TIME_ZONE: "{{ EDXAPP_TIME_ZONE }}"
  LANGUAGE_CODE: "{{ EDXAPP_LANGUAGE_CODE }}"
  MKTG_URL_LINK_MAP: "{{ EDXAPP_MKTG_URL_LINK_MAP }}"
  MKTG_URLS: "{{ EDXAPP_MKTG_URLS }}"
  CDN_VIDEO_URLS: "{{ CDN_VIDEO_URLS }}"
  PERFORMANCE_GRAPHITE_URL: "{{ PERFORMANCE_GRAPHITE_URL }}"

>>>>>>> 788cb6b1
  # repo root for courses
  GITHUB_REPO_ROOT: "{{ edxapp_course_data_dir }}"
  CACHES:
    default:
      <<: *default_generic_cache
      KEY_PREFIX: 'default'
      VERSION: "{{ EDXAPP_DEFAULT_CACHE_VERSION }}"
    general:
      <<: *default_generic_cache
      KEY_PREFIX:  'general'
    mongo_metadata_inheritance:
      <<: *default_generic_cache
      KEY_PREFIX:  'mongo_metadata_inheritance'
      TIMEOUT: 300
    staticfiles:
      <<: *default_generic_cache
      KEY_PREFIX: "{{ ansible_hostname|default('staticfiles') }}_general"
    celery:
      <<: *default_generic_cache
      KEY_PREFIX:  'celery'
      TIMEOUT: "7200"
    course_structure_cache:
      <<: *default_generic_cache
      KEY_PREFIX: 'course_structure'
      LOCATION: "{{ EDXAPP_CACHE_COURSE_STRUCTURE_MEMCACHE }}"
      # Default to two hours
      TIMEOUT: "7200"
  CELERY_BROKER_TRANSPORT: 'amqp'
  CELERY_BROKER_HOSTNAME: "{{ EDXAPP_RABBIT_HOSTNAME }}"
  COMMENTS_SERVICE_URL: "{{ EDXAPP_COMMENTS_SERVICE_URL }}"
  LOGGING_ENV: "{{ EDXAPP_LOGGING_ENV }}"
  SESSION_COOKIE_DOMAIN:  "{{ EDXAPP_SESSION_COOKIE_DOMAIN }}"
  SESSION_COOKIE_NAME:  "{{ EDXAPP_SESSION_COOKIE_NAME }}"
  COMMENTS_SERVICE_KEY: "{{ EDXAPP_COMMENTS_SERVICE_KEY }}"
  SEGMENT_IO_LMS: "{{ EDXAPP_SEGMENT_IO_LMS }}"
  SEGMENT_IO: "{{ EDXAPP_SEGMENT_IO }}"
  THEME_NAME: "{{ edxapp_theme_name }}"
  TECH_SUPPORT_EMAIL: "{{ EDXAPP_TECH_SUPPORT_EMAIL }}"
  CONTACT_EMAIL: "{{ EDXAPP_CONTACT_EMAIL }}"
  BUGS_EMAIL: "{{ EDXAPP_BUGS_EMAIL }}"
  DEFAULT_FROM_EMAIL: "{{ EDXAPP_DEFAULT_FROM_EMAIL }}"
  DEFAULT_FEEDBACK_EMAIL: "{{ EDXAPP_DEFAULT_FEEDBACK_EMAIL }}"
  SERVER_EMAIL: "{{ EDXAPP_DEFAULT_SERVER_EMAIL }}"
  BULK_EMAIL_DEFAULT_FROM_EMAIL: "{{ EDXAPP_BULK_EMAIL_DEFAULT_FROM_EMAIL }}"
  BULK_EMAIL_LOG_SENT_EMAILS: "{{ EDXAPP_BULK_EMAIL_LOG_SENT_EMAILS }}"
  CAS_SERVER_URL: "{{ EDXAPP_CAS_SERVER_URL }}"
  CAS_EXTRA_LOGIN_PARAMS: "{{ EDXAPP_CAS_EXTRA_LOGIN_PARAMS }}"
  CAS_ATTRIBUTE_CALLBACK: "{{ EDXAPP_CAS_ATTRIBUTE_CALLBACK }}"
  HOSTNAME_MODULESTORE_DEFAULT_MAPPINGS: "{{ EDXAPP_MODULESTORE_MAPPINGS }}"
  UNIVERSITY_EMAIL: "{{ EDXAPP_UNIVERSITY_EMAIL }}"
  PRESS_EMAIL: "{{ EDXAPP_PRESS_EMAIL }}"
  SOCIAL_MEDIA_FOOTER_URLS: "{{ EDXAPP_SOCIAL_MEDIA_FOOTER_URLS }}"
  MOBILE_STORE_URLS: "{{ EDXAPP_MOBILE_STORE_URLS }}"
  FOOTER_ORGANIZATION_IMAGE: "{{ EDXAPP_FOOTER_ORGANIZATION_IMAGE }}"
  ORA2_FILE_PREFIX: "{{ EDXAPP_ORA2_FILE_PREFIX }}"
  FILE_UPLOAD_STORAGE_BUCKET_NAME: "{{ EDXAPP_FILE_UPLOAD_STORAGE_BUCKET_NAME }}"
  FILE_UPLOAD_STORAGE_PREFIX: "{{ EDXAPP_FILE_UPLOAD_STORAGE_PREFIX }}"
  VIRTUAL_UNIVERSITIES: "{{ EDXAPP_VIRTUAL_UNIVERSITIES }}"
  SUBDOMAIN_BRANDING: "{{ EDXAPP_SUBDOMAIN_BRANDING }}"
  REGISTRATION_EXTRA_FIELDS: "{{ EDXAPP_REGISTRATION_EXTRA_FIELDS }}"
  XBLOCK_SETTINGS: "{{ EDXAPP_XBLOCK_SETTINGS }}"
  EDXMKTG_USER_INFO_COOKIE_NAME: "{{ EDXAPP_EDXMKTG_USER_INFO_COOKIE_NAME }}"

lms_auth_config:
  <<: *edxapp_generic_auth
  SEGMENT_IO_LMS_KEY: "{{ EDXAPP_SEGMENT_IO_LMS_KEY }}"
  OPTIMIZELY_PROJECT_ID: "{{ EDXAPP_OPTIMIZELY_PROJECT_ID }}"
  EDX_API_KEY: "{{ EDXAPP_EDX_API_KEY }}"
  VERIFY_STUDENT: "{{ EDXAPP_VERIFY_STUDENT }}"
  GOOGLE_ANALYTICS_LINKEDIN: "{{ EDXAPP_GOOGLE_ANALYTICS_LINKEDIN }}"
  CC_PROCESSOR_NAME: "{{ EDXAPP_CC_PROCESSOR_NAME }}"
  CC_PROCESSOR: "{{ EDXAPP_CC_PROCESSOR }}"
  TRACKING_SEGMENTIO_WEBHOOK_SECRET: "{{ EDXAPP_TRACKING_SEGMENTIO_WEBHOOK_SECRET }}"
  PROFILE_IMAGE_SECRET_KEY: "{{ EDXAPP_PROFILE_IMAGE_SECRET_KEY }}"
  MODULESTORE:
    default:
        ENGINE: 'xmodule.modulestore.mixed.MixedModuleStore'
        OPTIONS:
          mappings: "{{ EDXAPP_XML_MAPPINGS }}"
          stores:
            - NAME: 'split'
              ENGINE: 'xmodule.modulestore.split_mongo.split_draft.DraftVersioningModuleStore'
              DOC_STORE_CONFIG: "{{ EDXAPP_LMS_SPLIT_DOC_STORE_CONFIG }}"
              OPTIONS:
                default_class: 'xmodule.hidden_module.HiddenDescriptor'
                fs_root:  "{{ edxapp_course_data_dir }}"
                render_template: 'edxmako.shortcuts.render_to_string'
            - NAME: 'draft'
              ENGINE: 'xmodule.modulestore.mongo.DraftMongoModuleStore'
              DOC_STORE_CONFIG: "{{ EDXAPP_LMS_DRAFT_DOC_STORE_CONFIG }}"
              OPTIONS:
                default_class: 'xmodule.hidden_module.HiddenDescriptor'
                fs_root:  "{{ edxapp_course_data_dir }}"
                render_template: 'edxmako.shortcuts.render_to_string'
            - NAME: 'xml'
              ENGINE: 'xmodule.modulestore.xml.XMLModuleStore'
              OPTIONS:
                data_dir: "{{ edxapp_course_data_dir }}"
                default_class: 'xmodule.hidden_module.HiddenDescriptor'


lms_env_config:
  <<: *edxapp_generic_env
  OAUTH_ENFORCE_SECURE: "{{ EDXAPP_OAUTH_ENFORCE_SECURE }}"
  PAID_COURSE_REGISTRATION_CURRENCY: "{{ EDXAPP_PAID_COURSE_REGISTRATION_CURRENCY }}"
  GIT_REPO_DIR: "{{ EDXAPP_GIT_REPO_DIR }}"
  SITE_NAME:  "{{ EDXAPP_LMS_SITE_NAME }}"
  VIDEO_CDN_URL: "{{ EDXAPP_VIDEO_CDN_URLS }}"
  CODE_JAIL:
    # from https://github.com/edx/codejail/blob/master/codejail/django_integration.py#L24, '' should be same as None
    python_bin: '{% if EDXAPP_PYTHON_SANDBOX %}{{ edxapp_sandbox_venv_dir }}/bin/python{% endif %}'
    limits: "{{ EDXAPP_CODE_JAIL_LIMITS }}"
    user: '{{ edxapp_sandbox_user }}'
  PDF_RECEIPT_TAX_ID: "{{ EDXAPP_PDF_RECEIPT_TAX_ID }}"
  PDF_RECEIPT_FOOTER_TEXT: "{{ EDXAPP_PDF_RECEIPT_FOOTER_TEXT }}"
  PDF_RECEIPT_DISCLAIMER_TEXT: "{{ EDXAPP_PDF_RECEIPT_DISCLAIMER_TEXT }}"
  PDF_RECEIPT_BILLING_ADDRESS: "{{ EDXAPP_PDF_RECEIPT_BILLING_ADDRESS }}"
  PDF_RECEIPT_TERMS_AND_CONDITIONS: "{{ EDXAPP_PDF_RECEIPT_TERMS_AND_CONDITIONS }}"
  PDF_RECEIPT_TAX_ID_LABEL: "{{ EDXAPP_PDF_RECEIPT_TAX_ID_LABEL }}"
  PDF_RECEIPT_COBRAND_LOGO_PATH: "{{ EDXAPP_PDF_RECEIPT_COBRAND_LOGO_PATH }}"
  PDF_RECEIPT_LOGO_PATH: "{{ EDXAPP_PDF_RECEIPT_LOGO_PATH }}"
  PROFILE_IMAGE_BACKEND: "{{ EDXAPP_PROFILE_IMAGE_BACKEND }}"
  PROFILE_IMAGE_MIN_BYTES: "{{ EDXAPP_PROFILE_IMAGE_MIN_BYTES }}"
  PROFILE_IMAGE_MAX_BYTES: "{{ EDXAPP_PROFILE_IMAGE_MAX_BYTES }}"
  EDXNOTES_PUBLIC_API: "{{ EDXAPP_EDXNOTES_PUBLIC_API }}"
  EDXNOTES_INTERNAL_API: "{{ EDXAPP_EDXNOTES_INTERNAL_API }}"

cms_auth_config:
  <<: *edxapp_generic_auth
  SEGMENT_IO_KEY: "{{ EDXAPP_SEGMENT_IO_KEY }}"
  MODULESTORE:
    default:
        ENGINE: 'xmodule.modulestore.mixed.MixedModuleStore'
        OPTIONS:
# See commented section below. LMS-11258
#          mappings: "{{ EDXAPP_XML_MAPPINGS }}"
          mappings: {}
          stores:
            - NAME: 'split'
              ENGINE: 'xmodule.modulestore.split_mongo.split_draft.DraftVersioningModuleStore'
              DOC_STORE_CONFIG: "{{ EDXAPP_CMS_DOC_STORE_CONFIG }}"
              OPTIONS:
                default_class: 'xmodule.hidden_module.HiddenDescriptor'
                fs_root:  "{{ edxapp_course_data_dir }}"
                render_template: 'edxmako.shortcuts.render_to_string'
            - NAME: 'draft'
              ENGINE: 'xmodule.modulestore.mongo.DraftMongoModuleStore'
              DOC_STORE_CONFIG: "{{ EDXAPP_CMS_DOC_STORE_CONFIG }}"
              OPTIONS:
                default_class: 'xmodule.hidden_module.HiddenDescriptor'
                fs_root:  "{{ edxapp_course_data_dir }}"
                render_template: 'edxmako.shortcuts.render_to_string'

# Commented for now so that it can be tested first: LMS-11258
#            - *edxapp_generic_xml_modulestore
  PARSE_KEYS: "{{ EDXAPP_PARSE_KEYS }}"
cms_env_config:
  <<: *edxapp_generic_env
  SITE_NAME:  "{{ EDXAPP_CMS_SITE_NAME }}"
  GIT_REPO_EXPORT_DIR: "{{ EDXAPP_GIT_REPO_EXPORT_DIR }}"

# install dir for the edx-platform repo
edxapp_code_dir: "{{ edxapp_app_dir }}/edx-platform"


# gunicorn ports/hosts, these shouldn't need to be overridden
edxapp_cms_gunicorn_port: 8010
edxapp_cms_gunicorn_host: 127.0.0.1
edxapp_lms_gunicorn_port: 8000
edxapp_lms_gunicorn_host: 127.0.0.1

# These vars are for creating the application json config
# files.  There are two for each service that uses the
# 'edx-platform' code.  Defining them will create the upstart
# job.  It will also enable the corresponding section in the
# 'edxapp' upstart job.

service_variants_enabled:
  - lms
  - cms

#Number of gunicorn worker processes to spawn, as a multiplier to number of virtual cores
worker_core_mult:
  lms: 1
  cms: 1

# Theming
# Turn theming on and off with edxapp_use_custom_theme
# Set theme name with edxapp_theme_name
# Stanford, for example, uses edxapp_theme_name: 'stanford'
#
# TODO: change variables to ALL-CAPS, since they are meant to be externally overridden
edxapp_use_custom_theme: false
edxapp_theme_name: ""
edxapp_theme_source_repo: 'https://{{ COMMON_GIT_MIRROR }}/Stanford-Online/edx-theme.git'
edxapp_theme_version: 'master'

# make this the public URL instead of writable
edx_platform_repo: "https://{{ COMMON_GIT_MIRROR }}/appsembler/edx-platform.git"
# `edx_platform_version` can be anything that git recognizes as a commit
# reference, including a tag, a branch name, or a commit hash
edx_platform_version: 'docker_release'
local_requirements_file:  "{{ edxapp_code_dir }}/requirements/edx/local.txt"
pre_requirements_file:    "{{ edxapp_code_dir }}/requirements/edx/pre.txt"
post_requirements_file:   "{{ edxapp_code_dir }}/requirements/edx/post.txt"
base_requirements_file:   "{{ edxapp_code_dir }}/requirements/edx/base.txt"
custom_requirements_file:   "{{ edxapp_code_dir }}/requirements/edx/custom.txt"
paver_requirements_file:   "{{ edxapp_code_dir }}/requirements/edx/paver.txt"
github_requirements_file: "{{ edxapp_code_dir }}/requirements/edx/github.txt"
private_requirements_file:   "{{ edxapp_code_dir }}/requirements/edx/edx-private.txt"

sandbox_base_requirements:  "{{ edxapp_code_dir }}/requirements/edx-sandbox/base.txt"
sandbox_local_requirements: "{{ edxapp_code_dir }}/requirements/edx-sandbox/local.txt"
sandbox_post_requirements:  "{{ edxapp_code_dir }}/requirements/edx-sandbox/post.txt"

edxapp_chrislea_ppa: "ppa:chris-lea/node.js"

edxapp_debian_pkgs:
  # for compiling the virtualenv
  # (only needed if wheel files aren't available)
  - s3cmd
  - pkg-config
  # for scipy, do not install
  # libopenblas-base, it will cause
  # problems for numpy
  - g++
  # apparmor
  - apparmor-utils
  # misc
  - curl
  - ipython
  - nodejs
  - ntp
  # matplotlib needs libfreetype6-dev
  - libfreetype6-dev
  - libxft-dev

# Ruby Specific Vars
edxapp_ruby_version: "1.9.3-p374"

# Deploy Specific Vars
edxapp_lms_variant: lms
edxapp_cms_variant: cms

# Worker Settings
worker_django_settings_module: 'aws'<|MERGE_RESOLUTION|>--- conflicted
+++ resolved
@@ -720,19 +720,8 @@
   TENDER_DOMAIN: "{{ EDXAPP_TENDER_DOMAIN }}"
   TENDER_SUBDOMAIN: "{{ EDXAPP_TENDER_SUBDOMAIN }}"
   WIKI_ENABLED: true
-<<<<<<< HEAD
-  SYSLOG_SERVER:  $EDXAPP_SYSLOG_SERVER
+  SYSLOG_SERVER:  "{{ EDXAPP_SYSLOG_SERVER }}"
   LOG_DIR:  "{{ edxapp_log_dir }}"
-  MEDIA_URL:  $EDXAPP_MEDIA_URL
-  ANALYTICS_SERVER_URL:  $EDXAPP_ANALYTICS_SERVER_URL
-  FEEDBACK_SUBMISSION_EMAIL: $EDXAPP_FEEDBACK_SUBMISSION_EMAIL
-  TIME_ZONE: $EDXAPP_TIME_ZONE
-  LANGUAGE_CODE : $EDXAPP_LANGUAGE_CODE
-  MKTG_URL_LINK_MAP: $EDXAPP_MKTG_URL_LINK_MAP
-  MKTG_URLS: $EDXAPP_MKTG_URLS
-=======
-  SYSLOG_SERVER:  "{{ EDXAPP_SYSLOG_SERVER }}"
-  LOG_DIR:  "{{ COMMON_DATA_DIR }}/logs/edx"
   JWT_ISSUER: "https://{{ EDXAPP_LMS_BASE }}/oauth2"
   JWT_EXPIRATION: '{{ EDXAPP_JWT_EXPIRATION }}'
 
@@ -749,7 +738,6 @@
   CDN_VIDEO_URLS: "{{ CDN_VIDEO_URLS }}"
   PERFORMANCE_GRAPHITE_URL: "{{ PERFORMANCE_GRAPHITE_URL }}"
 
->>>>>>> 788cb6b1
   # repo root for courses
   GITHUB_REPO_ROOT: "{{ edxapp_course_data_dir }}"
   CACHES:
