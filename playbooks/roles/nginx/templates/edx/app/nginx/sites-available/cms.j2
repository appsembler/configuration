--- conflicted
+++ resolved
@@ -67,12 +67,11 @@
   add_header Strict-Transport-Security "max-age={{ NGINX_HSTS_MAX_AGE }}; includeSubDomains";
   {% endif %}
 
-<<<<<<< HEAD
   {% include "secure_headers.j2" %}
-=======
+
   # prevent the browser from doing MIME-type sniffing
   add_header X-Content-Type-Options nosniff;
->>>>>>> 3305832c
+
 
   # Prevent invalid display courseware in IE 10+ with high privacy settings
   add_header P3P '{{ NGINX_P3P_MESSAGE }}';
