---

# Example sandbox configuration
# for single server community
# installs

- name: Configure instance(s)
  hosts: all
  sudo: True
  gather_facts: True
  vars:
    migrate_db: "yes"
    openid_workaround: True
    EDXAPP_LMS_NGINX_PORT: '80'
    edx_platform_version: 'release'
    # Set to false if deployed behind another proxy/load balancer.
    NGINX_SET_X_FORWARDED_HEADERS: True
    # These should stay false for the public AMI
    COMMON_ENABLE_DATADOG: False
    COMMON_ENABLE_SPLUNKFORWARDER: False
  roles:
<<<<<<< HEAD
    - { role: 'docker', tags: 'docker' }
=======
    - { role: swapfile, SWAPFILE_SIZE: "2GB" }
>>>>>>> 2f38f1c8
    - role: nginx
      nginx_sites:
      - certs
      - cms
      - lms
      - forum
      - xqueue
      nginx_default_sites:
      - lms
    - role: mysql
      when: EDXAPP_MYSQL_HOST == 'localhost'
    - edxlocal
    - role: mongo
      when: "'localhost' in EDXAPP_MONGO_HOSTS"
    - { role: 'rabbitmq', rabbitmq_ip: '127.0.0.1' }
    - { role: 'edxapp', celery_worker: True }
    - edxapp
    - notifier
    - analytics_api
    - edx_notes_api
    - demo
    - oauth_client_setup
    - oraclejdk
    - role: elasticsearch
      when: "'localhost' in EDXAPP_ELASTIC_SEARCH_CONFIG|map(attribute='host')"
    - forum
    - { role: notifier, NOTIFIER_DIGEST_TASK_INTERVAL: "5" }
    - { role: "xqueue", update_users: True }
    - certs
    - edx_ansible
    - role: datadog
      when: COMMON_ENABLE_DATADOG
    - role: splunkforwarder
      when: COMMON_ENABLE_SPLUNKFORWARDER
    - role: newrelic
      when: COMMON_ENABLE_NEWRELIC
    # run the docker scripts again to relink init.d scripts to runit
    - { role: 'docker', tags: 'docker' }<|MERGE_RESOLUTION|>--- conflicted
+++ resolved
@@ -18,12 +18,9 @@
     # These should stay false for the public AMI
     COMMON_ENABLE_DATADOG: False
     COMMON_ENABLE_SPLUNKFORWARDER: False
+    ENABLE_LEGACY_ORA: !!null
   roles:
-<<<<<<< HEAD
     - { role: 'docker', tags: 'docker' }
-=======
-    - { role: swapfile, SWAPFILE_SIZE: "2GB" }
->>>>>>> 2f38f1c8
     - role: nginx
       nginx_sites:
       - certs
@@ -33,8 +30,6 @@
       - xqueue
       nginx_default_sites:
       - lms
-    - role: mysql
-      when: EDXAPP_MYSQL_HOST == 'localhost'
     - edxlocal
     - role: mongo
       when: "'localhost' in EDXAPP_MONGO_HOSTS"
