---

- name: copy Mongo CA certificate
  copy: >
    content="{{ EDXAPP_MONGO_SSL_CA_CERT }}"
    dest="{{ EDXAPP_MONGO_SSL_CA_CERT_PATH }}"
    mode=0440
    owner=edxapp
    group=www-data
  when: EDXAPP_MONGO_SSL_CA_CERT_PATH != None
  tags:
    - install
    - install:configuration
    - edxapp_cfg

- name: copy Mongo client key and certificate
  copy: >
    content="{{ EDXAPP_MONGO_SSL_CLIENT_KEY ~ EDXAPP_MONGO_SSL_CLIENT_CERT }}"
    dest="{{ EDXAPP_MONGO_SSL_CLIENT_CERT_PATH }}"
    mode=0440
    owner=edxapp
    group=www-data
  when: EDXAPP_MONGO_SSL_CLIENT_CERT_PATH != None
  tags:
    - install
    - install:configuration
    - edxapp_cfg

- name: create application and auth config
  template:
    src: "{{ item[0] }}.{{ item[1] }}.json.j2"
    dest: "{{ edxapp_app_dir }}/{{ item[0] }}.{{ item[1] }}.json"
    owner: "{{ edxapp_user }}"
    group: "{{ common_web_group }}"
    mode: 0640
  become: true
  with_nested:
    - "{{ service_variants_enabled }}"
    - [ 'env', 'auth' ]
  tags:
    - install
    - install:configuration
    - install:app-configuration
    - edxapp_cfg # Old deprecated tag, will remove when possible

# write the supervisor scripts for the service variants
- name: "writing {{ item }} supervisor script"
  template:
    src: "edx/app/supervisor/conf.d.available/{{ item }}.conf.j2"
    dest: "{{ supervisor_available_dir }}/{{ item }}.conf"
    owner: "{{ supervisor_user }}"
    group: "{{ supervisor_user }}"
    mode: 0644
  become_user: "{{ supervisor_user }}"
  with_items: "{{ service_variants_enabled }}"
  tags:
    - install
    - install:configuration

# write the supervisor script for celery workers
- name: writing celery supervisor scripts
  template:
    src: "edx/app/supervisor/conf.d.available/{{ item }}.j2"
    dest: "{{ supervisor_available_dir }}/{{ item }}"
    owner: "{{ supervisor_user }}"
    group: "{{ supervisor_user }}"
    mode: 0644
  become_user: "{{ supervisor_user }}"
  with_items:
    - workers.conf
  tags:
    - install
    - install:configuration

<<<<<<< HEAD
# clean out an old edxapp.conf file which we don't use now.
# this can be deleted after we build things from scratch.
- name: clean out old edxapp.conf
  file:
    path: "{{ supervisor_available_dir }}/edxapp.conf"
    state: "absent"
  tags:
    - install
    - install:configuration
=======
- name: writing celerybeat supervisor scripts
  template:
    src: "celerybeat.conf.j2"
    dest: "{{ supervisor_available_dir }}/celerybeat.conf"
    owner: "{{ supervisor_user }}"
    group: "{{ supervisor_user }}"
    mode: 0644
  become_user: "{{ supervisor_user }}"
  tags:
    - install
    - install:configuration
    - install:celerybeat
  when: EDXAPP_CELERY_BEAT_LMS_ENABLED or EDXAPP_CELERY_BEAT_CMS_ENABLED
>>>>>>> 502e639e

- name: add gunicorn configuration files
  template:
    src: "{{ item }}_gunicorn.py.j2"
    dest: "{{ edxapp_app_dir }}/{{ item }}_gunicorn.py"
    mode: 0644
  become_user: "{{ edxapp_user }}"
  with_items: "{{ service_variants_enabled }}"
  tags:
    - install
    - install:configuration

# write the supervisor script for mongod and sshd
# this should only be run when provisioning a jenkins-worker container
- name: Set ignore_jenkins_worker_command when no tags present
  set_fact: ignore_jenkins_worker_command=true

- name: writing mongod and sshd supervisor scripts
  template:
    src: "edx/app/supervisor/conf.d.available/{{ item }}.j2"
    dest: "{{ supervisor_available_dir }}/{{ item }}"
    owner: "{{ supervisor_user }}"
    group: "{{ supervisor_user }}"
    mode: 0644
  become_user: "{{ supervisor_user }}"
  with_items:
    - mongod.conf
    - sshd.conf
  when: 'ignore_jenkins_worker_command is not defined'
  tags:
    - jenkins-worker

- name: "enable mongod and sshd supervisor script"
  file:
    src: "{{ supervisor_available_dir }}/{{ item }}.conf"
    dest: "{{ supervisor_cfg_dir }}/{{ item }}.conf"
    state: link
    force: yes
  become_user: "{{ supervisor_user }}"
  with_items:
    - mongod
    - sshd
  when: 'ignore_jenkins_worker_command is not defined'
  tags:
    - jenkins-worker

<<<<<<< HEAD
# Enable the supervisor jobs
- name: "enable {{ item }} supervisor script"
=======
- name: "enable celerybeat supervisor script"
  file:
    src: "{{ supervisor_available_dir }}/celerybeat.conf"
    dest: "{{ supervisor_cfg_dir }}/celerybeat.conf"
    state: link
    force: yes
  become_user: "{{ supervisor_user }}"
  when: celery_worker is not defined and not disable_edx_services and
        (EDXAPP_CELERY_BEAT_LMS_ENABLED or EDXAPP_CELERY_BEAT_CMS_ENABLED)
  tags:
    - install
    - install:configuration
    - install:celerybeat

- name: enable edxapp supervisor script
>>>>>>> 502e639e
  file:
    src: "{{ supervisor_available_dir }}/{{ item }}.conf"
    dest: "{{ supervisor_cfg_dir }}/{{ item }}.conf"
    state: link
    force: yes
  become_user: "{{ supervisor_user }}"
  with_items: "{{ service_variants_enabled }}"
  when: celery_worker is not defined and not disable_edx_services
  tags:
    - install
    - install:configuration

- name: enable celery worker supervisor script
  file:
    src: "{{ supervisor_available_dir }}/workers.conf"
    dest: "{{ supervisor_cfg_dir }}/workers.conf"
    state: link
    force: yes
  become_user: "{{ supervisor_user }}"
  when: celery_worker is defined and not disable_edx_services
  tags:
    - install
    - install:configuration

- name: create helper scripts for managing edxapp
  template:
    src: "edx/bin/{{ item[0] }}-{{ item[1] }}.j2"
    dest: "{{ COMMON_BIN_DIR }}/{{ item[0] }}-{{ item[1] }}"
    owner: "{{ edxapp_user }}"
    mode: 0755
  with_nested:
    - "{{ edxapp_helper_scripts }}"
    - "{{ service_variants_enabled }}"
  tags:
    - install
    - install:configuration

- name: create script to compile and update assets
  template:
    src: "edx/bin/edxapp-update-assets.j2"
    dest: "{{ COMMON_BIN_DIR }}/edxapp-update-assets"
    owner: "{{ edxapp_user }}"
    mode: 0755
  tags:
    - install
    - install:configuration

# migrate when the migrate user is overridden in extra vars
- name: migrate
  command: "{{ COMMON_BIN_DIR }}/edxapp-migrate-{{ item }}"
  when: migrate_db is defined and migrate_db|lower == "yes" and COMMON_MYSQL_MIGRATE_PASS and item != "lms-preview"
  run_once: yes
  environment:
    DB_MIGRATION_USER: "{{ COMMON_MYSQL_MIGRATE_USER }}"
    DB_MIGRATION_PASS: "{{ COMMON_MYSQL_MIGRATE_PASS }}"
  with_items: "{{ service_variants_enabled }}"
  run_once: true
  tags:
    - migrate

# There are problems with django collectstatic copying files.  It doesn't retain
# last modified timestamps, but relies on those same timestamps to know if a new file
# should be recopied.  While collectstatic --clear exists, it only clears some of the
# files in edxapp_staticfile_dir, it leaves postprocessed or otherwise hashed files.
# This ensures we have a totally clean directory.
- name: Remove and recreate the staticfiles directory so nothing stale can exist
  file:
      path: "{{ edxapp_staticfile_dir }}"
      state: "{{ item }}"
      owner: "{{ edxapp_user }}"
      group: "{{ common_web_group }}"
      mode:  "0755"
  when: celery_worker is not defined and not devstack
  with_items: ['absent', 'directory']
  tags:
    - gather_static_assets
    - assets

# Gather assets using paver if possible
- name: "gather static assets with paver"
  command: "{{ COMMON_BIN_DIR }}/edxapp-update-assets"
  when: celery_worker is not defined and not devstack
  tags:
    - gather_static_assets
    - assets<|MERGE_RESOLUTION|>--- conflicted
+++ resolved
@@ -72,7 +72,6 @@
     - install
     - install:configuration
 
-<<<<<<< HEAD
 # clean out an old edxapp.conf file which we don't use now.
 # this can be deleted after we build things from scratch.
 - name: clean out old edxapp.conf
@@ -82,7 +81,7 @@
   tags:
     - install
     - install:configuration
-=======
+
 - name: writing celerybeat supervisor scripts
   template:
     src: "celerybeat.conf.j2"
@@ -96,7 +95,6 @@
     - install:configuration
     - install:celerybeat
   when: EDXAPP_CELERY_BEAT_LMS_ENABLED or EDXAPP_CELERY_BEAT_CMS_ENABLED
->>>>>>> 502e639e
 
 - name: add gunicorn configuration files
   template:
@@ -143,26 +141,22 @@
   tags:
     - jenkins-worker
 
-<<<<<<< HEAD
+- name: "enable celerybeat supervisor script"
+  file:
+    src: "{{ supervisor_available_dir }}/celerybeat.conf"
+    dest: "{{ supervisor_cfg_dir }}/celerybeat.conf"
+    state: link
+    force: yes
+  become_user: "{{ supervisor_user }}"
+  when: celery_worker is not defined and not disable_edx_services and
+        (EDXAPP_CELERY_BEAT_LMS_ENABLED or EDXAPP_CELERY_BEAT_CMS_ENABLED)
+  tags:
+    - install
+    - install:configuration
+    - install:celerybeat
+
 # Enable the supervisor jobs
 - name: "enable {{ item }} supervisor script"
-=======
-- name: "enable celerybeat supervisor script"
-  file:
-    src: "{{ supervisor_available_dir }}/celerybeat.conf"
-    dest: "{{ supervisor_cfg_dir }}/celerybeat.conf"
-    state: link
-    force: yes
-  become_user: "{{ supervisor_user }}"
-  when: celery_worker is not defined and not disable_edx_services and
-        (EDXAPP_CELERY_BEAT_LMS_ENABLED or EDXAPP_CELERY_BEAT_CMS_ENABLED)
-  tags:
-    - install
-    - install:configuration
-    - install:celerybeat
-
-- name: enable edxapp supervisor script
->>>>>>> 502e639e
   file:
     src: "{{ supervisor_available_dir }}/{{ item }}.conf"
     dest: "{{ supervisor_cfg_dir }}/{{ item }}.conf"
