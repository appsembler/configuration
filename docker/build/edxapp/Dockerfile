# To build this Dockerfile:
#
# From the root of configuration:
#
<<<<<<< HEAD
# docker build -f docker/build/edxapp/Dockerfile .
=======
# docker build -f docker/build/edxapp/Dockerfile . -t edxops/edxapp:latest
>>>>>>> 8f6dd7bf
#
# This allows the dockerfile to update /edx/app/edx_ansible/edx_ansible
# with the currently checked-out configuration repo.

<<<<<<< HEAD
FROM edxops/precise-common:latest
MAINTAINER edxops
=======
>>>>>>> 8f6dd7bf

ARG IMAGE_PREFIX
FROM edxops/${IMAGE_PREFIX}xenial-common:latest
MAINTAINER edxops
USER root
CMD ["/edx/app/supervisor/venvs/supervisor/bin/supervisord", "-n", "--configuration", "/edx/app/supervisor/supervisord.conf"]

ADD . /edx/app/edx_ansible/edx_ansible
WORKDIR /edx/app/edx_ansible/edx_ansible/docker/plays

COPY docker/build/edxapp/ansible_overrides.yml /
<<<<<<< HEAD
RUN /edx/app/edx_ansible/venvs/edx_ansible/bin/ansible-playbook \
    edxapp.yml -i '127.0.0.1,' -c local \
    -e "EDXAPP_PYTHON_SANDBOX=false" \
    -e@/ansible_overrides.yml \
    -t "install:base,install:configuration,install:system-requirements,install:app-requirements,install:code"
WORKDIR /edx/app
CMD ["/edx/app/supervisor/venvs/supervisor/bin/supervisord", "-n", "--configuration", "/edx/app/supervisor/supervisord.conf"]
EXPOSE 8000 8010
=======
COPY docker/build/edxapp/devstack.yml /
COPY docker/build/devstack/ansible_overrides.yml /devstack/ansible_overrides.yml

ARG OPENEDX_RELEASE=master
ENV OPENEDX_RELEASE=${OPENEDX_RELEASE}
RUN sudo /edx/app/edx_ansible/venvs/edx_ansible/bin/ansible-playbook edxapp.yml \
    -c local -i '127.0.0.1,' \
    -t 'install,assets,devstack' \
    --extra-vars=edx_platform_version=${OPENEDX_RELEASE} \
    --extra-vars="@/ansible_overrides.yml" \
    --extra-vars="@/devstack.yml" \
    --extra-vars="@/devstack/ansible_overrides.yml"

EXPOSE 18000 18010
>>>>>>> 8f6dd7bf
<|MERGE_RESOLUTION|>--- conflicted
+++ resolved
@@ -2,20 +2,11 @@
 #
 # From the root of configuration:
 #
-<<<<<<< HEAD
-# docker build -f docker/build/edxapp/Dockerfile .
-=======
 # docker build -f docker/build/edxapp/Dockerfile . -t edxops/edxapp:latest
->>>>>>> 8f6dd7bf
 #
 # This allows the dockerfile to update /edx/app/edx_ansible/edx_ansible
 # with the currently checked-out configuration repo.
 
-<<<<<<< HEAD
-FROM edxops/precise-common:latest
-MAINTAINER edxops
-=======
->>>>>>> 8f6dd7bf
 
 ARG IMAGE_PREFIX
 FROM edxops/${IMAGE_PREFIX}xenial-common:latest
@@ -27,16 +18,6 @@
 WORKDIR /edx/app/edx_ansible/edx_ansible/docker/plays
 
 COPY docker/build/edxapp/ansible_overrides.yml /
-<<<<<<< HEAD
-RUN /edx/app/edx_ansible/venvs/edx_ansible/bin/ansible-playbook \
-    edxapp.yml -i '127.0.0.1,' -c local \
-    -e "EDXAPP_PYTHON_SANDBOX=false" \
-    -e@/ansible_overrides.yml \
-    -t "install:base,install:configuration,install:system-requirements,install:app-requirements,install:code"
-WORKDIR /edx/app
-CMD ["/edx/app/supervisor/venvs/supervisor/bin/supervisord", "-n", "--configuration", "/edx/app/supervisor/supervisord.conf"]
-EXPOSE 8000 8010
-=======
 COPY docker/build/edxapp/devstack.yml /
 COPY docker/build/devstack/ansible_overrides.yml /devstack/ansible_overrides.yml
 
@@ -50,5 +31,4 @@
     --extra-vars="@/devstack.yml" \
     --extra-vars="@/devstack/ansible_overrides.yml"
 
-EXPOSE 18000 18010
->>>>>>> 8f6dd7bf
+EXPOSE 18000 18010