--- conflicted
+++ resolved
@@ -322,10 +322,6 @@
 - name: create mongodb users in a replica set
   mongodb_user:
     database: "{{ item.database }}"
-<<<<<<< HEAD
-    #login_database: 'admin'
-=======
->>>>>>> e8565966
     login_user: "{{ MONGO_ADMIN_USER }}"
     login_password: "{{ MONGO_ADMIN_PASSWORD }}"
     name: "{{ item.user }}"
