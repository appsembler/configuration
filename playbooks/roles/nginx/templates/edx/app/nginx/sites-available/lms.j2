--- conflicted
+++ resolved
@@ -116,11 +116,9 @@
   # via hiera.
   client_max_body_size 20M;
 
-<<<<<<< HEAD
-  rewrite ^(.*)/favicon(.*).ico$ /static/{{ NGINX_EDXAPP_DEFAULT_SITE_THEME }}images/favicon.ico last;
-=======
+
   rewrite ^(.*)/favicon.ico$ {{ NGINX_EDXAPP_FAVICON_PATH }} last;
->>>>>>> 3b7ae509
+
 
   {% include "python_lib.zip.j2" %}
   {% include "common-settings.j2" %}
