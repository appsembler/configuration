- name: setup the edxapp env
  template: >
    src=edxapp_env.j2 dest={{ edxapp_app_dir }}/edxapp_env
    owner={{ edxapp_user }}  group={{ common_web_user }}
    mode=0644

- name: create edxapp configuration dir
  file: >
    path="{{ EDXAPP_CFG_DIR }}" state=directory
    owner="{{ edxapp_user }}" group="{{ common_web_group }}"

# Optional auth for git
- name: create ssh script for git (not authenticated)
  template: >
    src=git_ssh_noauth.sh.j2 dest={{ edxapp_git_ssh }}
    owner={{ edxapp_user }} mode=750
  when: not EDXAPP_USE_GIT_IDENTITY

- name: create ssh script for git (authenticated)
  template: >
    src=git_ssh_auth.sh.j2 dest={{ edxapp_git_ssh }}
    owner={{ edxapp_user }} mode=750
  when: EDXAPP_USE_GIT_IDENTITY

- name: install read-only ssh key
  copy: >
    content="{{ EDXAPP_GIT_IDENTITY }}" dest={{ edxapp_git_identity }}
    force=yes owner={{ edxapp_user }} mode=0600
  when: EDXAPP_USE_GIT_IDENTITY

- name: check if git repo exists before pruning
  stat: path={{ edxapp_code_dir }}/.git
  register: git_dir

- name: git prune before checking out
  shell: cd {{ edxapp_code_dir }} && git remote prune origin
  environment:
    GIT_SSH: "{{ edxapp_git_ssh }}"
  sudo_user: "{{ edxapp_user }}"
  when: git_dir.stat.exists and git_dir.stat.isdir

# Do A Checkout
- name: checkout edx-platform repo into {{ edxapp_code_dir }}
  git: >
    dest={{ edxapp_code_dir }}
    repo={{ edx_platform_repo }}
    version={{ edx_platform_version }}
    accept_hostkey=yes
  sudo_user: "{{ edxapp_user }}"
  environment:
    GIT_SSH: "{{ edxapp_git_ssh }}"
  register: edxapp_platform_checkout

- name: git clean after checking out edx-platform
  shell: cd {{ edxapp_code_dir }} && git clean -xdf
  sudo_user: "{{ edxapp_user }}"

- name: fix django logging inside docker
  lineinfile: 
    dest={{edxapp_code_dir}}/common/lib/logsettings.py
    regexp="/dev/log"
    state=absent

- name: checkout theme
  git: >
    dest={{ edxapp_app_dir }}/themes/{{ edxapp_theme_name }}
    repo={{ edxapp_theme_source_repo }}
    version={{ edxapp_theme_version }}
    accept_hostkey=yes
  when: edxapp_theme_name != ''
  sudo_user: "{{ edxapp_user }}"
  environment:
    GIT_SSH: "{{ edxapp_git_ssh }}"
  register: edxapp_theme_checkout

- name: create checksum for requirements, package.json and Gemfile
  shell: >
    /usr/bin/md5sum {{ " ".join(edxapp_chksum_req_files) }} 2>/dev/null > /var/tmp/edxapp.req.new
  sudo_user: "{{ edxapp_user }}"
  ignore_errors: true

- stat: path=/var/tmp/edxapp.req.new
  register: new
  sudo_user: "{{ edxapp_user }}"

- stat: path=/var/tmp/edxapp.req.installed
  register: inst
  sudo_user: "{{ edxapp_user }}"

# Substitute github mirror in all requirements files
# This is run on every single deploy
- name: Updating requirement files for git mirror
  command: |
    /bin/sed -i -e 's/github\.com/{{ COMMON_GIT_MIRROR }}/g' {{ " ".join(edxapp_all_req_files) }}
  sudo_user: "{{ edxapp_user }}"

# Ruby plays that need to be run after platform updates.
- name: gem install bundler
  shell: >
    gem install bundle
    chdir={{ edxapp_code_dir }}
    executable=/bin/bash
  environment: "{{ edxapp_environment }}"
  sudo_user: "{{ edxapp_user }}"

- name: bundle install
  shell: >
    bundle install --binstubs
    chdir={{ edxapp_code_dir }}
    executable=/bin/bash
  sudo_user: "{{ edxapp_user }}"
  environment: "{{ edxapp_environment }}"

# Set the npm registry
# This needs to be done as root since npm is weird about
# chown - https://github.com/npm/npm/issues/3565
- name: Set the npm registry
  shell:
    npm config set registry '{{ COMMON_NPM_MIRROR_URL }}'
    creates="{{ edxapp_app_dir }}/.npmrc"
  environment: "{{ edxapp_environment }}"

# Set the npm registry permissions
- name: Set the npm registry permissions
  file:
    path="{{ edxapp_app_dir }}/.npmrc"
    owner=edxapp group=edxapp

# Node play that need to be run after platform updates.
- name: Install edx-platform npm dependencies
  shell: npm install chdir={{ edxapp_code_dir }}
  sudo_user: "{{ edxapp_user }}"
  environment: "{{ edxapp_environment }}"

- name: fix freetype/PIL linking bug
  file:
    src=/usr/include/freetype2
    dest=/usr/local/include/freetype
    state=link

# Install the python pre requirements into {{ edxapp_venv_dir }}
- name : install python pre-requirements
  pip: >
    requirements="{{ pre_requirements_file }}"
    virtualenv="{{ edxapp_venv_dir }}"
    state=present
    extra_args="-i {{ COMMON_PYPI_MIRROR_URL }}"
  sudo_user: "{{ edxapp_user }}"
  environment: "{{ edxapp_environment }}"
  when: not inst.stat.exists or new.stat.md5 != inst.stat.md5

# Install the python modules into {{ edxapp_venv_dir }}
- name : install python base-requirements
  # Need to use shell rather than pip so that we can maintain the context of our current working directory; some
  # requirements are pathed relative to the edx-platform repo. Using the pip from inside the virtual environment implicitly
  # installs everything into that virtual environment.
  shell: >
    {{ edxapp_venv_dir }}/bin/pip install -i {{ COMMON_PYPI_MIRROR_URL }} --exists-action w --use-mirrors -r {{ base_requirements_file }}
    chdir={{ edxapp_code_dir }}
  environment: "{{ edxapp_environment }}"
  sudo_user: "{{ edxapp_user }}"
  when: not inst.stat.exists or new.stat.md5 != inst.stat.md5

# Install the python post requirements into {{ edxapp_venv_dir }}
- name : install python post-requirements
  pip: >
    requirements="{{ post_requirements_file }}"
    virtualenv="{{ edxapp_venv_dir }}"
    state=present
    extra_args="-i {{ COMMON_PYPI_MIRROR_URL }}"
  sudo_user: "{{ edxapp_user }}"
  environment: "{{ edxapp_environment }}"
  when: not inst.stat.exists or new.stat.md5 != inst.stat.md5

# Install the python paver requirements into {{ edxapp_venv_dir }}
- name : install python paver-requirements
  pip: >
    requirements="{{ paver_requirements_file }}"
    virtualenv="{{ edxapp_venv_dir }}"
    state=present
    extra_args="-i {{ COMMON_PYPI_MIRROR_URL }}"
  sudo_user: "{{ edxapp_user }}"
  environment: "{{ edxapp_environment }}"
  when: not inst.stat.exists or new.stat.md5 != inst.stat.md5

# Install the python custom requirements into {{ edxapp_venv_dir }}

- stat: path="{{ custom_requirements_file }}"
  register: custom_requirements
  sudo_user: "{{ edxapp_user }}"

- name : install python custom-requirements
  pip: >
    requirements="{{ custom_requirements_file }}"
    virtualenv="{{ edxapp_venv_dir }}"
    state=present
    extra_args="-i {{ COMMON_PYPI_MIRROR_URL }}"
  sudo_user: "{{ edxapp_user }}"
  environment: "{{ edxapp_environment }}"
<<<<<<< HEAD
  notify:
  - "restart edxapp"
  - "restart edxapp_workers"
  when: custom_requirements.stat.exists
=======
  when: custom_requirements.stat.exists and new.stat.md5 != inst.stat.md5
>>>>>>> 0fc2a354

# Install the final python modules into {{ edxapp_venv_dir }}
- name : install python post-post requirements
  # Need to use shell rather than pip so that we can maintain the context of our current working directory; some
  # requirements are pathed relative to the edx-platform repo. Using the pip from inside the virtual environment implicitly
  # installs everything into that virtual environment.
  shell: >
    {{ edxapp_venv_dir }}/bin/pip install -i {{ COMMON_PYPI_MIRROR_URL }} --exists-action w --use-mirrors -r {{ item }}
    chdir={{ edxapp_code_dir }}
  with_items:
  - "{{ github_requirements_file }}"
  - "{{ local_requirements_file }}"
  sudo_user: "{{ edxapp_user }}"

# Private requriements require a ssh key to install, use the same key as the private key for edx-platform
# If EDXAPP_INSTALL_PRIVATE_REQUIREMENTS is set to true EDXAPP_USE_GIT_IDENTITY must also be true
- name : install python private requirements
  # Need to use shell rather than pip so that we can maintain the context of our current working directory; some
  # requirements are pathed relative to the edx-platform repo. Using the pip from inside the virtual environment implicitly
  # installs everything into that virtual environment.
  shell: >
    {{ edxapp_venv_dir }}/bin/pip install -i {{ COMMON_PYPI_MIRROR_URL }} --exists-action w --use-mirrors -r {{ item }}
    chdir={{ edxapp_code_dir }}
  with_items:
  - "{{ private_requirements_file }}"
  sudo_user: "{{ edxapp_user }}"
  environment:
    GIT_SSH: "{{ edxapp_git_ssh }}"
  when: EDXAPP_INSTALL_PRIVATE_REQUIREMENTS

# Install any custom extra requirements if defined in EDXAPP_EXTRA_REQUIREMENTS.
- name: install python extra requirements
  pip: >
    name="{{ item.name }}"
    {% if 'version' in item %}version="{{ item.version }}"{% endif %}
    extra_args="--exists-action w --use-mirrors {{ item.extra_args|default('') }}"
    virtualenv="{{ edxapp_venv_dir }}"
    state=present
  with_items: EDXAPP_EXTRA_REQUIREMENTS
  sudo_user: "{{ edxapp_user }}"

# If using CAS and you have a function for mapping attributes, install
# the module here.  The next few tasks set up the python code sandbox
- name: install CAS attribute module
  pip: >
    name="{{ EDXAPP_CAS_ATTRIBUTE_PACKAGE }}"
    virtualenv="{{ edxapp_venv_dir }}"
    state=present
    extra_args="-i {{ COMMON_PYPI_MIRROR_URL }} --exists-action w --use-mirrors"
  sudo_user: "{{ edxapp_user }}"
  when: EDXAPP_CAS_ATTRIBUTE_PACKAGE|length > 0

# Install the sandbox python modules into {{ edxapp_venv_dir }}
- name : install sandbox requirements into regular venv
  # Need to use shell rather than pip so that we can maintain the context of our current working directory; some
  # requirements are pathed relative to the edx-platform repo. Using the pip from inside the virtual environment implicitly
  # installs everything into that virtual environment.
  shell: >
    {{ edxapp_venv_dir }}/bin/pip install -i {{ COMMON_PYPI_MIRROR_URL }} --exists-action w --use-mirrors -r {{ item }}
    chdir={{ edxapp_code_dir }}
  with_items:
  - "{{ sandbox_base_requirements }}"
  - "{{ sandbox_local_requirements }}"
  - "{{ sandbox_post_requirements }}"
  sudo_user: "{{ edxapp_user }}"
  when: "not EDXAPP_PYTHON_SANDBOX and (not inst.stat.exists or new.stat.md5 != inst.stat.md5)"

# The next few tasks set up the python code sandbox

# need to disable this profile, otherwise the pip inside the sandbox venv has no permissions
# to install anything
- name: code sandbox | put sandbox apparmor profile in complain mode
  command: /usr/sbin/aa-complain /etc/apparmor.d/code.sandbox
  when: EDXAPP_PYTHON_SANDBOX
  tags:
  - edxapp-sandbox

- name: code sandbox | Install base sandbox requirements and create sandbox virtualenv
  pip: >
    requirements="{{ sandbox_base_requirements }}"
    virtualenv="{{ edxapp_sandbox_venv_dir }}"
    state=present
    extra_args="-i {{ COMMON_PYPI_MIRROR_URL }} --exists-action w --use-mirrors"
  sudo_user: "{{ edxapp_sandbox_user }}"
  when: EDXAPP_PYTHON_SANDBOX
  tags:
  - edxapp-sandbox

- name: code sandbox | Install sandbox requirements into sandbox venv
  shell: >
    {{ edxapp_sandbox_venv_dir }}/bin/pip install -i {{ COMMON_PYPI_MIRROR_URL }} --exists-action w --use-mirrors -r {{ item }}
    chdir={{ edxapp_code_dir }}
  with_items:
  - "{{ sandbox_local_requirements }}"
  - "{{ sandbox_post_requirements }}"
  sudo_user: "{{ edxapp_sandbox_user }}"
  when: EDXAPP_PYTHON_SANDBOX
  register: sandbox_install_output
  changed_when: sandbox_install_output.stdout is defined and 'installed' in sandbox_install_output.stdout
  tags:
  - edxapp-sandbox

- name: code sandbox | put code sandbox into aa-enforce or aa-complain mode, depending on EDXAPP_SANDBOX_ENFORCE
  command: /usr/sbin/{{ edxapp_aa_command }} /etc/apparmor.d/code.sandbox
  when: EDXAPP_PYTHON_SANDBOX
  tags:
  - edxapp-sandbox

- name: compiling all py files in the edx-platform repo
  shell: "{{ edxapp_venv_bin }}/python -m compileall -x .git/.* {{ edxapp_code_dir }}"
  sudo_user: "{{ edxapp_user }}"

  # alternative would be to give {{ common_web_user }} read access
  # to the virtualenv but that permission change will require
  # root access.
- name: give other read permissions to the virtualenv
  command: chmod -R o+r "{{ edxapp_venv_dir }}"

- name: create checksum for installed requirements
  shell: cp /var/tmp/edxapp.req.new /var/tmp/edxapp.req.installed
  sudo_user: "{{ edxapp_user }}"


# https://code.launchpad.net/~wligtenberg/django-openid-auth/mysql_fix/+merge/22726
# This is necessary for when syncdb is run and the django_openid_auth module is installed,
# not sure if this fix will ever get merged
- name: openid workaround
  shell: sed -i -e 's/claimed_id = models.TextField(max_length=2047, unique=True/claimed_id = models.TextField(max_length=2047/' {{ edxapp_venv_dir }}/lib/python2.7/site-packages/django_openid_auth/models.py
  when: openid_workaround is defined
  sudo_user: "{{ edxapp_user }}"

# The next few tasks install xml courses.

# Install the xml courses from an s3 bucket
- name: get s3 one time url
  s3: >
    bucket="{{ EDXAPP_XML_S3_BUCKET }}"
    object="{{ EDXAPP_XML_S3_KEY }}"
    mode="geturl"
    expiration=30
  when: not EDXAPP_XML_FROM_GIT and EDXAPP_XML_S3_BUCKET and EDXAPP_XML_S3_KEY
  register: s3_one_time_url

- name: download from one time url
  get_url:
    url="{{ s3_one_time_url.url }}"
    dest="{{ edxapp_data_dir }}/{{ EDXAPP_XML_S3_KEY|basename }}"
    mode=0600
  when: not EDXAPP_XML_FROM_GIT and EDXAPP_XML_S3_BUCKET and EDXAPP_XML_S3_KEY
  register: download_xml_s3

- name: unzip the data to the data dir
  shell: >
    tar xzf {{ edxapp_data_dir }}/{{ EDXAPP_XML_S3_KEY|basename }}
    chdir="{{ edxapp_data_dir }}"
  when: download_xml_s3.changed

# This currently has to be done because
# the course coffescript is compiled on the fly
# by the application after startup.
# See VPC-117 and VPC-122
- name: make the course data web user writable
  file:
    path="{{ edxapp_course_data_dir }}"
    state=directory
    recurse=yes
    owner="{{ common_web_user }}"
    group="{{ edxapp_user }}"

# creates the supervisor jobs for the
# service variants configured, runs
# gather_assets and db migrations
- include: service_variant_config.yml
  tags:
    - service_variant_config
    - deploy

- include: xml.yml
  tags:
    - deploy
    - courses
  when: EDXAPP_XML_FROM_GIT

  # call supervisorctl update. this reloads
  # the supervisorctl config and restarts
  # the services if any of the configurations
  # have changed.

- name: update supervisor configuration
  shell:  "{{ supervisor_ctl }} -c {{ supervisor_cfg }} update"
  register: supervisor_update
  sudo_user: "{{ supervisor_service_user }}"
  changed_when: supervisor_update.stdout is defined and supervisor_update.stdout != ""
  when: not disable_edx_services

- name: ensure edxapp has started
  supervisorctl_local: >
    state=started
    supervisorctl_path={{ supervisor_ctl }}
    config={{ supervisor_cfg }}
    name="edxapp:{{ item }}"
  sudo_user: "{{ supervisor_service_user }}"
  when: celery_worker is not defined and not disable_edx_services
  with_items: service_variants_enabled

- name: ensure edxapp_workers has started
  supervisorctl_local: >
    name="edxapp_worker:{{ item.service_variant }}_{{ item.queue }}_{{ item.concurrency }}"
    supervisorctl_path={{ supervisor_ctl }}
    config={{ supervisor_cfg }}
    state=started
  when: celery_worker is defined and not disable_edx_services
  with_items: edxapp_workers
  sudo_user: "{{ supervisor_service_user }}"

- name: create symlinks from the venv bin dir
  file: >
    src="{{ edxapp_venv_bin }}/{{ item }}"
    dest={{ COMMON_BIN_DIR }}/{{ item.split('.')[0] }}.edxapp
    state=link
  with_items:
  - python
  - pip
  - django-admin.py

- name: create symlinks from the repo dir
  file: >
    src="{{ edxapp_code_dir }}/{{ item }}"
    dest={{ COMMON_BIN_DIR }}/{{ item.split('.')[0] }}.edxapp
    state=link
  with_items:
  - manage.py

- name: remove read-only ssh key
  file: path={{ edxapp_git_identity }} state=absent
  when: EDXAPP_USE_GIT_IDENTITY

- include: tag_ec2.yml tags=deploy
  when: COMMON_TAG_EC2_INSTANCE

- set_fact: edxapp_installed=true

- name: restart edxapp
  supervisorctl_local: >
    state=restarted
    supervisorctl_path={{ supervisor_ctl }}
    config={{ supervisor_cfg }}
    name="edxapp:{{ item }}"
  when: edxapp_installed is defined and celery_worker is not defined and not disable_edx_services
  sudo_user: "{{ supervisor_service_user }}"
  with_items: service_variants_enabled

- name: restart edxapp_workers
  supervisorctl_local: >
    name="edxapp_worker:{{ item.service_variant }}_{{ item.queue }}_{{ item.concurrency }}"
    supervisorctl_path={{ supervisor_ctl }}
    config={{ supervisor_cfg }}
    state=restarted
  when: edxapp_installed is defined and celery_worker is defined and not disable_edx_services
  with_items: edxapp_workers
  sudo_user: "{{ common_web_user }}"<|MERGE_RESOLUTION|>--- conflicted
+++ resolved
@@ -55,12 +55,6 @@
   shell: cd {{ edxapp_code_dir }} && git clean -xdf
   sudo_user: "{{ edxapp_user }}"
 
-- name: fix django logging inside docker
-  lineinfile: 
-    dest={{edxapp_code_dir}}/common/lib/logsettings.py
-    regexp="/dev/log"
-    state=absent
-
 - name: checkout theme
   git: >
     dest={{ edxapp_app_dir }}/themes/{{ edxapp_theme_name }}
@@ -132,11 +126,6 @@
   sudo_user: "{{ edxapp_user }}"
   environment: "{{ edxapp_environment }}"
 
-- name: fix freetype/PIL linking bug
-  file:
-    src=/usr/include/freetype2
-    dest=/usr/local/include/freetype
-    state=link
 
 # Install the python pre requirements into {{ edxapp_venv_dir }}
 - name : install python pre-requirements
@@ -197,14 +186,7 @@
     extra_args="-i {{ COMMON_PYPI_MIRROR_URL }}"
   sudo_user: "{{ edxapp_user }}"
   environment: "{{ edxapp_environment }}"
-<<<<<<< HEAD
-  notify:
-  - "restart edxapp"
-  - "restart edxapp_workers"
-  when: custom_requirements.stat.exists
-=======
   when: custom_requirements.stat.exists and new.stat.md5 != inst.stat.md5
->>>>>>> 0fc2a354
 
 # Install the final python modules into {{ edxapp_venv_dir }}
 - name : install python post-post requirements
@@ -383,9 +365,7 @@
     - deploy
 
 - include: xml.yml
-  tags:
-    - deploy
-    - courses
+  tags: deploy
   when: EDXAPP_XML_FROM_GIT
 
   # call supervisorctl update. this reloads
