--- conflicted
+++ resolved
@@ -29,7 +29,7 @@
 # GitHub requires version 1.7.10 or later
 # https://help.github.com/articles/https-cloning-errors
 - name: Add git apt repository
-  apt_repository_1.8: repo="{{ common_git_ppa }}" validate_certs=no
+  apt_repository: repo="{{ common_git_ppa }}"
 
 - name: Install role-independent useful system packages
   # do this before log dir setup; rsyslog package guarantees syslog user present
@@ -108,25 +108,6 @@
   template: src=etc/dhcp/dhclient.conf.j2 dest=/etc/dhcp/dhclient.conf
   when: COMMON_CUSTOM_DHCLIENT_CONFIG
 
-<<<<<<< HEAD
-  # Remove some of the default motd display on ubuntu
-  # and add a custom motd.  These do not require an
-  # ssh restart
-  # Only needed for EC2 instances.
-- name: update the ssh motd on Ubuntu
-  file: >
-    mode=0644
-    path={{ item }}
-  when: vagrant_home_dir.stat.exists == false
-  with_items:
-  - "/etc/update-motd.d/10-help-text"
-  - "/usr/share/landscape/landscape-sysinfo.wrapper"
-  - "/etc/update-motd.d/51-cloudguest"
-  - "/etc/update-motd.d/91-release-upgrade"
-  ignore_errors: yes
-
-=======
->>>>>>> 788cb6b1
 - name: add ssh-warning banner motd
   template: >
     dest=/etc/motd.tail
