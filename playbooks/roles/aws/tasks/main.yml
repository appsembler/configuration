--- conflicted
+++ resolved
@@ -24,105 +24,33 @@
 #
 # Start dealing with Jumbo frames issue in mixed MTU deployements in AWS
 #
-<<<<<<< HEAD
-#- name: gather ec2 facts for use in other roles
+#- name: Gather ec2 facts for use in other roles
 #  action: ec2_facts
-#  tags: 
+#  tags:
 #    - deploy
 #
-#- shell: >
-#    /sbin/ifconfig eth0 mtu 1500 up
+#- name: Set the MTU to 1500 temporarily
+#  shell: /sbin/ifconfig eth0 mtu 1500 up
 #  when: ansible_distribution in common_debian_variants
 #
-#- lineinfile: >
-#    dest=/etc/dhcp/dhclient.conf
-#    regexp="^supercede interfact-mtu"
-#    line="supercede interface-mtu 1500;"
-#    insertbefore="^request"
+#- name: Check for eth0.cfg
+#  stat:
+#    path: /etc/network/interfaces.d/eth0.cfg
+#  register: eth0_cfg
 #  when: ansible_distribution in common_debian_variants
-#  
-=======
-- name: Gather ec2 facts for use in other roles
-  action: ec2_facts
-  tags:
-    - deploy
+#
+#- name: Set the MTU to 1500 inside eth0.cfg file
+#  lineinfile:
+#    dest: /etc/network/interfaces.d/eth0.cfg
+#   regexp: "^post-up /sbin/ifconfig eth0 mtu 1500"
+#    line: "post-up /sbin/ifconfig eth0 mtu 1500"
+#    insertafter: "^iface"
+#  when: ansible_distribution in common_debian_variants and eth0_cfg.stat.exists
 
-- name: Set the MTU to 1500 temporarily
-  shell: /sbin/ifconfig eth0 mtu 1500 up
-  when: ansible_distribution in common_debian_variants
-
-- name: Check for eth0.cfg
-  stat:
-    path: /etc/network/interfaces.d/eth0.cfg
-  register: eth0_cfg
-  when: ansible_distribution in common_debian_variants
-
-- name: Set the MTU to 1500 inside eth0.cfg file
-  lineinfile:
-    dest: /etc/network/interfaces.d/eth0.cfg
-    regexp: "^post-up /sbin/ifconfig eth0 mtu 1500"
-    line: "post-up /sbin/ifconfig eth0 mtu 1500"
-    insertafter: "^iface"
-  when: ansible_distribution in common_debian_variants and eth0_cfg.stat.exists
-
->>>>>>> 36bbf4c9
 #
 # End dealing with Jumbo frames issue in mixed MTU deployements in AWS
 #
 
-<<<<<<< HEAD
-- name: create all service directories
-  file: >
-    path="{{ item.value.path }}"
-    state="directory"
-    owner="{{ item.value.owner }}"
-    group="{{ item.value.group }}"
-    mode="{{ item.value.mode }}"
-  with_dict: aws_dirs
-
-- name: install system packages
-  apt: >
-    pkg={{','.join(aws_debian_pkgs)}}
-    state=present
-    update_cache=yes
-
-- name: install aws python packages
-  pip: >
-    name="{{ item }}" state=present
-    extra_args="-i {{ COMMON_PYPI_MIRROR_URL }}"
-  with_items: aws_pip_pkgs
-
-- name: get s3cmd
-  get_url: >
-    url={{ aws_s3cmd_url }}
-    dest={{ aws_dirs.data.path }}/
-    validate_certs=no
-
-- name: untar s3cmd
-  shell: >
-    tar xf {{ aws_dirs.data.path }}/{{ aws_s3cmd_version }}.tar.gz
-    creates={{ aws_dirs.data.path }}/{{ aws_s3cmd_version }}/s3cmd
-    chdir={{ aws_dirs.home.path }}
-
-- name: create symlink for s3cmd
-  file: >
-    src={{ aws_dirs.home.path }}/{{ aws_s3cmd_version }}/s3cmd
-    dest={{ aws_s3cmd }}
-    state=link
-
-- name: create s3 log sync script
-  template: >
-    dest={{ aws_s3_sync_script }}
-    src=send-logs-to-s3.j2 mode=0755 owner=root group=root
-  when: AWS_S3_LOGS
-
-- name: create symlink for s3 log sync script
-  file: >
-    state=link
-    src={{ aws_s3_sync_script }}
-    dest={{ COMMON_BIN_DIR }}/{{ aws_s3_sync_script|basename }}
-  when: AWS_S3_LOGS
-=======
 - name: Install system packages
   apt:
     name: "{{ item }}"
@@ -130,7 +58,6 @@
     update_cache: yes
   with_items: "{{ aws_debian_pkgs }}"
   when: ansible_distribution in common_debian_variants
->>>>>>> 36bbf4c9
 
 - name: Install aws python packages
   pip:
@@ -160,26 +87,13 @@
  # and add a custom motd.  These do not require an
  # ssh restart
  # Only needed for EC2 instances.
-<<<<<<< HEAD
-#- name: update the ssh motd on Ubuntu
-#  file: >
-#    mode=0644
-#    path={{ item }}
-#  when: vagrant_home_dir.stat.exists == false
+#- name: Update the ssh motd on Ubuntu
+#  file:
+#    path: "{{ item }}"
+#    mode: "0644"
+#  when: (vagrant_home_dir.stat.exists == false) and (ansible_distribution in common_debian_variants)
 #  with_items:
-#  - "/etc/update-motd.d/10-help-text"
-#  - "/usr/share/landscape/landscape-sysinfo.wrapper"
-#  - "/etc/update-motd.d/51-cloudguest"
-#  - "/etc/update-motd.d/91-release-upgrade"
-=======
-- name: Update the ssh motd on Ubuntu
-  file:
-    path: "{{ item }}"
-    mode: "0644"
-  when: (vagrant_home_dir.stat.exists == false) and (ansible_distribution in common_debian_variants)
-  with_items:
-    - "/etc/update-motd.d/10-help-text"
-    - "/usr/share/landscape/landscape-sysinfo.wrapper"
-    - "/etc/update-motd.d/51-cloudguest"
-    - "/etc/update-motd.d/91-release-upgrade"
->>>>>>> 36bbf4c9
+#    - "/etc/update-motd.d/10-help-text"
+#    - "/usr/share/landscape/landscape-sysinfo.wrapper"
+#    - "/etc/update-motd.d/51-cloudguest"
+#    - "/etc/update-motd.d/91-release-upgrade"