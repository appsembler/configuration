--- conflicted
+++ resolved
@@ -5,41 +5,22 @@
 # Check out xqueue repo to {{ xqueue_code_dir }}
 #
 #
-<<<<<<< HEAD
-
-- name: create application user
-  user: >
-    name="{{ xqueue_user }}"
-    home="{{ xqueue_app_dir }}"
-    createhome=no
-    shell=/bin/false
-=======
 - name: Create application user
   user:
     name: "{{ xqueue_user }}"
     home: "{{ xqueue_app_dir }}"
     createhome: no
     shell: /bin/false
->>>>>>> 36bbf4c9
   tags:
     - install
     - install:base
 
-<<<<<<< HEAD
-- name: create xqueue app and venv dir
-  file: >
-    path="{{ item }}"
-    state=directory
-    owner="{{ xqueue_user }}"
-    group="{{ common_web_group }}"
-=======
 - name: Create xqueue app and venv dir
   file:
     path: "{{ item }}"
     state: directory
     owner: "{{ xqueue_user }}"
     group: "{{ common_web_group }}"
->>>>>>> 36bbf4c9
   with_items:
     - "{{ xqueue_app_dir }}"
     - "{{ xqueue_venvs_dir }}"
@@ -47,16 +28,11 @@
     - install
     - install:base
 
-<<<<<<< HEAD
-- name: install a bunch of system packages on which xqueue relies
-  apt: pkg={{','.join(xqueue_debian_pkgs)}} state=present
-=======
 - name: Install a bunch of system packages on which xqueue relies
   apt:
     name: "{{ item }}"
     state: present
   with_items: "{{ xqueue_debian_pkgs }}"
->>>>>>> 36bbf4c9
   tags:
     - install
     - install:system-requirements
