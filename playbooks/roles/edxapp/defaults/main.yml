# variables common to the lms role, automatically loaded
# when the role is included
---

# These are variables that default to a localhost
# setup and are meant to be overwritten for
# different environments.
#
# Variables in all caps are environment specific
# Lowercase variables are internal to the role
#
# Defaults specified here should not contain
# any secrets or host identifying information.
#
# Variables set to "None" will be converted to None
# when the edxapp config is written to disk.

#stub for appsembler specific vals
EDXAPP_APPSEMBLER_FEATURES: {
  TMP: None
}

# Bucket used for xblock file storage
EDXAPP_XBLOCK_FS_STORAGE_BUCKET: "None"
EDXAPP_XBLOCK_FS_STORAGE_PREFIX: "None"
EDXAPP_DJFS:
  type: 'osfs'
  directory_root: '{{ edxapp_data_dir }}/django-pyfs/static/django-pyfs'
  url_root : '/static/django-pyfs'

EDXAPP_LMS_BASE: ""
EDXAPP_PREVIEW_LMS_BASE: ""
EDXAPP_CMS_BASE: ""

EDXAPP_LMS_GUNICORN_EXTRA: ""
EDXAPP_LMS_GUNICORN_EXTRA_CONF: ""

EDXAPP_CMS_GUNICORN_EXTRA: ""
EDXAPP_CMS_GUNICORN_EXTRA_CONF: ""

# Set this to the maximum number
# of requests for gunicorn for the lms and cms
# gunicorn --max-requests <num>
EDXAPP_LMS_MAX_REQ: !!null
EDXAPP_CMS_MAX_REQ: !!null
# 'None' will be written out as null in
# the configuration on disk
EDXAPP_AWS_ACCESS_KEY_ID:  "None"
EDXAPP_AWS_SECRET_ACCESS_KEY:  "None"
EDXAPP_XQUEUE_BASIC_AUTH: [ "{{ COMMON_HTPASSWD_USER }}", "{{ COMMON_HTPASSWD_PASS }}" ]
EDXAPP_XQUEUE_DJANGO_AUTH:
  username: 'lms'
  password: 'password'
EDXAPP_XQUEUE_URL: 'http://localhost:18040'

EDXAPP_MONGO_HOSTS: ['localhost']
EDXAPP_MONGO_PASSWORD: 'password'
EDXAPP_MONGO_PORT: 27017
EDXAPP_MONGO_USER: 'edxapp'
EDXAPP_MONGO_DB_NAME: 'edxapp'

EDXAPP_MYSQL_DB_NAME: 'edxapp'
EDXAPP_MYSQL_USER: 'edxapp001'
EDXAPP_MYSQL_USER_ADMIN: 'root'
EDXAPP_MYSQL_PASSWORD: 'password'
EDXAPP_MYSQL_PASSWORD_READ_ONLY: 'password'
EDXAPP_MYSQL_PASSWORD_ADMIN: 'password'
EDXAPP_MYSQL_REPLICA_DB_NAME: "{{ EDXAPP_MYSQL_DB_NAME }}"
EDXAPP_MYSQL_REPLICA_USER: "{{ EDXAPP_MYSQL_USER }}"
EDXAPP_MYSQL_REPLICA_PASSWORD: "{{ EDXAPP_MYSQL_PASSWORD }}"
EDXAPP_MYSQL_REPLICA_HOST: "{{ EDXAPP_MYSQL_HOST }}"
EDXAPP_MYSQL_REPLICA_PORT: "{{ EDXAPP_MYSQL_PORT }}"

EDXAPP_MYSQL_HOST: 'localhost'
EDXAPP_MYSQL_PORT: '3306'

EDXAPP_LMS_ENV: 'lms.envs.aws'
EDXAPP_CMS_ENV: 'cms.envs.aws'

EDXAPP_EMAIL_BACKEND: 'django.core.mail.backends.smtp.EmailBackend'
EDXAPP_EMAIL_HOST: 'localhost'
EDXAPP_EMAIL_PORT: 25
EDXAPP_EMAIL_USE_TLS: False
EDXAPP_EMAIL_HOST_USER: ''
EDXAPP_EMAIL_HOST_PASSWORD: ''

EDXAPP_LOG_LEVEL: 'INFO'

EDXAPP_MEMCACHE: [ 'localhost:11211' ]
EDXAPP_COMMENTS_SERVICE_URL:  'http://localhost:18080'
EDXAPP_COMMENTS_SERVICE_KEY:  'password'

EDXAPP_EDXAPP_SECRET_KEY: ""

EDXAPP_OEE_URL: 'http://localhost:18060/'
EDXAPP_OEE_USER: 'lms'
EDXAPP_OEE_PASSWORD: 'password'

EDXAPP_ANALYTICS_API_KEY:  ""
EDXAPP_PAYMENT_SUPPORT_EMAIL: "billing@example.com"
EDXAPP_YOUTUBE_API_KEY: "PUT_YOUR_API_KEY_HERE"
EDXAPP_ZENDESK_USER: ""
EDXAPP_ZENDESK_URL: ""
EDXAPP_ZENDESK_API_KEY: ""
EDXAPP_CELERY_USER: 'celery'
EDXAPP_CELERY_PASSWORD: 'celery'
EDXAPP_CELERY_BROKER_VHOST: ""

EDXAPP_VIDEO_CDN_URLS:
  EXAMPLE_COUNTRY_CODE: "http://example.com/edx/video?s3_url="

EDXAPP_PLATFORM_NAME: 'Your Platform Name Here'
EDXAPP_STUDIO_NAME: 'Studio'

EDXAPP_CAS_SERVER_URL: ""
EDXAPP_CAS_EXTRA_LOGIN_PARAMS: ""
EDXAPP_CAS_ATTRIBUTE_CALLBACK: ""
EDXAPP_CAS_ATTRIBUTE_PACKAGE: ""
# Enable an end-point that creates a user and logs them in
# Used for performance testing
EDXAPP_ENABLE_AUTO_AUTH: false
# Settings for enabling and configuring third party authorization
EDXAPP_ENABLE_THIRD_PARTY_AUTH: false
EDXAPP_THIRD_PARTY_AUTH: {}

EDXAPP_MODULESTORE_MAPPINGS:
    'preview\.': 'draft-preferred'

EDXAPP_GIT_REPO_DIR: '/edx/var/edxapp/course_repos'

EDXAPP_TENDER_DOMAIN: "None"

EDXAPP_FEATURES:
  AUTH_USE_OPENID_PROVIDER: true
  CERTIFICATES_ENABLED: true
  ENABLE_DISCUSSION_SERVICE: true
  ENABLE_INSTRUCTOR_ANALYTICS: false
  SUBDOMAIN_BRANDING: false
  SUBDOMAIN_COURSE_LISTINGS: false
  PREVIEW_LMS_BASE: "{{ EDXAPP_PREVIEW_LMS_BASE }}"
  ENABLE_S3_GRADE_DOWNLOADS: true
  USE_CUSTOM_THEME: $edxapp_use_custom_theme
  ENABLE_MKTG_SITE: $EDXAPP_ENABLE_MKTG_SITE
  AUTOMATIC_AUTH_FOR_TESTING: $EDXAPP_ENABLE_AUTO_AUTH
  ENABLE_THIRD_PARTY_AUTH: $EDXAPP_ENABLE_THIRD_PARTY_AUTH
  ENABLE_VIDEO_UPLOAD_PIPELINE: false
  ENABLE_DISCUSSION_HOME_PANEL: true

EDXAPP_BOOK_URL: ""
# This needs to be set to localhost
# if xqueue is run on the same server
# as the lms (it's sent in the request)
EDXAPP_SITE_NAME: 'localhost'
EDXAPP_LMS_SITE_NAME: "{{ EDXAPP_SITE_NAME }}"
EDXAPP_CMS_SITE_NAME: 'localhost'
EDXAPP_MEDIA_URL:  ""
EDXAPP_ANALYTICS_SERVER_URL:  ""
EDXAPP_FEEDBACK_SUBMISSION_EMAIL: ""
EDXAPP_CELERY_BROKER_HOSTNAME: ""
EDXAPP_LOGGING_ENV:  'sandbox'

EDXAPP_SYSLOG_SERVER: ""
EDXAPP_RABBIT_HOSTNAME: 'localhost'
EDXAPP_XML_MAPPINGS: {}

EDXAPP_LMS_NGINX_PORT: 18000
EDXAPP_LMS_SSL_NGINX_PORT: 48000

EDXAPP_LMS_PREVIEW_NGINX_PORT: 18020
EDXAPP_CMS_NGINX_PORT: 18010
EDXAPP_CMS_SSL_NGINX_PORT: 48010

# NGINX Rate limiting related vars
EDXAPP_ENABLE_RATE_LIMITING: false
EDXAPP_COURSE_REQUEST_RATE: '5r/s'
EDXAPP_COURSE_REQUEST_BURST_RATE: 10

EDXAPP_LANG: 'en_US.UTF-8'
EDXAPP_LANGUAGE_CODE : 'en'
EDXAPP_TIME_ZONE: 'America/New_York'

EDXAPP_TECH_SUPPORT_EMAIL: 'technical@example.com'
EDXAPP_CONTACT_EMAIL: 'info@example.com'
EDXAPP_BUGS_EMAIL: 'bugs@example.com'
EDXAPP_DEFAULT_FROM_EMAIL: 'registration@example.com'
EDXAPP_DEFAULT_FEEDBACK_EMAIL: 'feedback@example.com'
EDXAPP_DEFAULT_SERVER_EMAIL: 'devops@example.com'
EDXAPP_BULK_EMAIL_DEFAULT_FROM_EMAIL: 'no-reply@example.com'
EDXAPP_UNIVERSITY_EMAIL: 'university@example.com'
EDXAPP_PRESS_EMAIL: 'press@example.com'
EDXAPP_PLATFORM_TWITTER_ACCOUNT: '@YourPlatformTwitterAccount'
EDXAPP_PLATFORM_FACEBOOK_ACCOUNT: 'http://www.facebook.com/YourPlatformFacebookAccount'
EDXAPP_PLATFORM_TWITTER_URL: "https://twitter.com/YourPlatformTwitterAccount"
EDXAPP_PLATFORM_MEETUP_URL: "http://www.meetup.com/YourMeetup"
EDXAPP_PLATFORM_LINKEDIN_URL: "http://www.linkedin.com/company/YourPlatform"
EDXAPP_PLATFORM_GOOGLE_PLUS_URL: "https://plus.google.com/YourGooglePlusAccount/"

EDXAPP_ENV_EXTRA: {}
EDXAPP_AUTH_EXTRA: {}
EDXAPP_LMS_AUTH_EXTRA: "{{ EDXAPP_AUTH_EXTRA }}"
EDXAPP_CMS_AUTH_EXTRA: "{{ EDXAPP_AUTH_EXTRA }}"
EDXAPP_ENABLE_MKTG_SITE: false
EDXAPP_MKTG_URL_LINK_MAP: {}
EDXAPP_MKTG_URLS: {}
# Set this sets the url for static files
# Override this var to use a CDN
# Example: xxxxx.cloudfront.net/static/
EDXAPP_STATIC_URL_BASE: "/static/"

# Settings for Grade downloads
EDXAPP_GRADE_STORAGE_TYPE: 'localfs'
EDXAPP_GRADE_BUCKET: 'edx-grades'
EDXAPP_GRADE_ROOT_PATH: '/tmp/edx-s3/grades'
# Credit card processor
# These are the same defaults set in common.py
EDXAPP_CC_PROCESSOR_NAME: "CyberSource"
EDXAPP_CC_PROCESSOR:
  CyberSource:
    SHARED_SECRET: ""
    MERCHANT_ID: ""
    SERIAL_NUMBER: ""
    ORDERPAGE_VERSION: '7'
    PURCHASE_ENDPOINT: ""
  CyberSource2:
    PURCHASE_ENDPOINT: ""
    SECRET_KEY: ""
    ACCESS_KEY: ""
    PROFILE_ID: ""

# does not affect verified students
EDXAPP_PAID_COURSE_REGISTRATION_CURRENCY: ['usd', '$']

# Configure paver tasks in edx-platform to skip Python/Ruby/Node installation
EDXAPP_NO_PREREQ_INSTALL: 1

# whether to setup the python codejail or not
EDXAPP_PYTHON_SANDBOX: true
# this next setting, if true, turns on actual sandbox enforcement.  If not true,
# it puts the sandbox in 'complain' mode, for reporting but not enforcement
EDXAPP_SANDBOX_ENFORCE: true

# Supply authorized keys used for remote management via the user
# role.
EDXAPP_AUTOMATOR_NAME: automator
EDXAPP_AUTOMATOR_AUTHORIZED_KEYS: []
# These are the commands allowed by the automator role.
# The --settings parameter must be set at the end so that
# is caught by the glob.
# Example: sudo -u www-data /edx/bin/python.edxapp /edx/bin/manage.edxapp lms migrate --settings=aws
EDXAPP_AUTOMATOR_SUDO_CMDS:
- "ALL=({{ common_web_user }})  NOPASSWD:SETENV:{{ COMMON_BIN_DIR }}/python.edxapp {{ COMMON_BIN_DIR }}/manage.edxapp lms migrate *"
- "ALL=({{ common_web_user }})  NOPASSWD:SETENV:{{ COMMON_BIN_DIR }}/python.edxapp {{ COMMON_BIN_DIR }}/manage.edxapp cms migrate *"
- "ALL=({{ common_web_user }})  NOPASSWD:SETENV:{{ COMMON_BIN_DIR }}/python.edxapp {{ COMMON_BIN_DIR }}/manage.edxapp lms syncdb *"
- "ALL=({{ common_web_user }})  NOPASSWD:SETENV:{{ COMMON_BIN_DIR }}/python.edxapp {{ COMMON_BIN_DIR }}/manage.edxapp cms syncdb *"
- "ALL=({{ common_web_user }})  NOPASSWD:SETENV:{{ COMMON_BIN_DIR }}/python.edxapp {{ COMMON_BIN_DIR }}/manage.edxapp lms seed_permissions_roles *"
- "ALL=({{ common_web_user }})  NOPASSWD:SETENV:{{ COMMON_BIN_DIR }}/python.edxapp {{ COMMON_BIN_DIR }}/manage.edxapp lms set_staff *"
- "ALL=({{ common_web_user }})  NOPASSWD:SETENV:{{ COMMON_BIN_DIR }}/python.edxapp {{ COMMON_BIN_DIR }}/manage.edxapp lms transfer_students *"

EDXAPP_USE_GIT_IDENTITY: false
# Paste the contents of the git identity
# into this var
EDXAPP_GIT_IDENTITY: !!null

EDXAPP_UPDATE_STATIC_FILES_KEY: false
# Set this to true if you want to install the private pip
# requirements in the edx-platform repo.
# This will use EDXAPP_GIT_IDENTITY, EDXAPP_USE_GIT_IDENTITY
# must be set to true if EDXAPP_INSTALL_PRIVATE_REQUIREMENTS is
# set to true

EDXAPP_INSTALL_PRIVATE_REQUIREMENTS: false

# List of additional python packages that should be installed into the
# edxapp virtual environment.
# `name` (required), `version` (optional), and `extra_args` (optional)
# are supported and correspond to the options of ansible's pip module.
# Example:
# EDXAPP_EXTRA_REQUIREMENTS:
#   - name: mypackage
#     version: 1.0.1
#   - name: git+https://git.myproject.org/MyProject#egg=MyProject
EDXAPP_EXTRA_REQUIREMENTS: []

EDXAPP_GOOGLE_ANALYTICS_ACCOUNT: "None"

EDXAPP_PEARSON_TEST_PASSWORD: ""
EDXAPP_SEGMENT_IO_LMS: false
EDXAPP_SEGMENT_IO_LMS_KEY: ""
EDXAPP_OPTIMIZELY_PROJECT_ID: "None"
EDXAPP_TRACKING_SEGMENTIO_WEBHOOK_SECRET: ""
# For the CMS
EDXAPP_SEGMENT_IO_KEY: ""
EDXAPP_SEGMENT_IO: false

EDXAPP_EDX_API_KEY: "PUT_YOUR_API_KEY_HERE"
# This is the default set in common.py
EDXAPP_VERIFY_STUDENT:
  DAYS_GOOD_FOR: 365
EDXAPP_GOOGLE_ANALYTICS_LINKEDIN: ""
EDXAPP_CONTENTSTORE_ADDITIONAL_OPTS: {}
EDXAPP_BULK_EMAIL_EMAILS_PER_TASK: 500
# If using microsites this should point to the microsite repo
EDXAPP_MICROSITE_ROOT_DIR: "{{ edxapp_app_dir }}/edx-microsite"
# this dictionary defines what microsites are configured
EDXAPP_MICROSITE_CONFIGURATION: {}
# Instructor code that will not be run in the code sandbox
EDXAPP_COURSES_WITH_UNSAFE_CODE: []
EDXAPP_SESSION_COOKIE_DOMAIN: ""
EDXAPP_SESSION_COOKIE_NAME: "sessionid"

# XML Course related flags
EDXAPP_XML_FROM_GIT: false
EDXAPP_XML_S3_BUCKET: !!null
EDXAPP_XML_S3_KEY: !!null

EDXAPP_NEWRELIC_LMS_APPNAME: "{{ COMMON_ENVIRONMENT }}-{{ COMMON_DEPLOYMENT }}-edxapp-lms"
EDXAPP_NEWRELIC_CMS_APPNAME: "{{ COMMON_ENVIRONMENT }}-{{ COMMON_DEPLOYMENT }}-edxapp-cms"

EDXAPP_AWS_STORAGE_BUCKET_NAME: 'edxuploads'

EDXAPP_ORA2_FILE_PREFIX: '{{ COMMON_ENVIRONMENT }}-{{ COMMON_DEPLOYMENT }}/ora2'
EDXAPP_FILE_UPLOAD_STORAGE_BUCKET_NAME: '{{ EDXAPP_AWS_STORAGE_BUCKET_NAME }}'
EDXAPP_FILE_UPLOAD_STORAGE_PREFIX: 'submissions_attachments'

EDXAPP_CODE_JAIL_LIMITS:
  # Limit the memory of the jailed process to something high but not
  # infinite (512MiB in bytes)
  VMEM: 536870912
  # Time in seconds that the jailed process has to run.
  REALTIME: 3
  # Needs to be non-zero so that jailed code can use it as their temp directory.(1MiB in bytes)
  FSIZE: 1048576
  CPU: 1
  PROXY: 0

EDXAPP_VIRTUAL_UNIVERSITIES: []
EDXAPP_SUBDOMAIN_BRANDING: {}
# Set the number of workers explicitely for lms and cms
# Should be set to
# EDXAPP_WORKERS:
#   lms: <num workers>
#   cms: <num workers>
EDXAPP_WORKERS: !!null
EDXAPP_ANALYTICS_DATA_TOKEN: ""
EDXAPP_ANALYTICS_DATA_URL: ""
# Dashboard URL, assumes that the insights role is installed locally
EDXAPP_ANALYTICS_DASHBOARD_URL: "http://localhost:18110/courses"

EDXAPP_REGISTRATION_EXTRA_FIELDS:
  level_of_education: "optional"
  gender: "optional"
  year_of_birth: "optional"
  mailing_address: "optional"
  goals: "optional"
  honor_code: "required"
  city: "hidden"
  country: "hidden"

EDXAPP_CELERY_WORKERS:
  - queue: low
    service_variant: cms
    concurrency: 3
  - queue: default
    service_variant: cms
    concurrency: 4
  - queue: high
    service_variant: cms
    concurrency: 1
  - queue: low
    service_variant: lms
    concurrency: 1
  - queue: default
    service_variant: lms
    concurrency: 3
  - queue: high
    service_variant: lms
    concurrency: 4
  - queue: high_mem
    service_variant: lms
    concurrency: 2

EDXAPP_DEFAULT_CACHE_VERSION: "1"
EDXAPP_OAUTH_ENFORCE_SECURE: True

# Directory for edxapp application configuration files
EDXAPP_CFG_DIR: "{{ COMMON_CFG_DIR }}/edxapp"
EDXAPP_DEPRECATED_ADVANCED_COMPONENT_TYPES: []

# Video Pipeline Settings
EDXAPP_VIDEO_UPLOAD_PIPELINE:
  BUCKET: ''
  ROOT_PATH: ''

#-------- Everything below this line is internal to the role ------------

#Use YAML references (& and *) and hash merge <<: to factor out shared settings
#see http://atechie.net/2009/07/merging-hashes-in-yaml-conf-files/

edxapp_data_dir: "{{ COMMON_DATA_DIR }}/edxapp"
edxapp_app_dir: "{{ COMMON_APP_DIR }}/edxapp"
edxapp_log_dir: "{{ COMMON_LOG_DIR }}/edxapp"
edxapp_venvs_dir: "{{ edxapp_app_dir }}/venvs"
edxapp_venv_dir: "{{ edxapp_venvs_dir }}/edxapp"
edxapp_venv_bin: "{{ edxapp_venv_dir }}/bin"
edxapp_rbenv_dir: "{{ edxapp_app_dir }}"
edxapp_rbenv_root: "{{ edxapp_rbenv_dir }}/.rbenv"
edxapp_rbenv_shims: "{{ edxapp_rbenv_root }}/shims"
edxapp_rbenv_bin: "{{ edxapp_rbenv_root }}/bin"
edxapp_gem_root: "{{ edxapp_rbenv_dir }}/.gem"
edxapp_gem_bin: "{{ edxapp_gem_root }}/bin"
edxapp_node_bin: "{{ edxapp_code_dir }}/node_modules/.bin"
edxapp_user: edxapp
edxapp_deploy_path: "{{ edxapp_venv_bin }}:{{ edxapp_code_dir }}/bin:{{ edxapp_rbenv_bin }}:{{ edxapp_rbenv_shims }}:{{ edxapp_gem_bin }}:{{ edxapp_node_bin }}:/usr/local/sbin:/usr/local/bin:/usr/sbin:/usr/bin:/sbin:/bin"
edxapp_staticfile_dir: "{{ edxapp_data_dir }}/staticfiles"
edxapp_course_static_dir: "{{ edxapp_data_dir }}/course_static"
edxapp_course_data_dir: "{{ edxapp_data_dir }}/data"
edxapp_upload_dir: "{{ edxapp_data_dir }}/uploads"
edxapp_theme_dir: "{{ edxapp_data_dir }}/themes"
edxapp_git_identity: "{{ edxapp_app_dir }}/edxapp-git-identity"
edxapp_git_ssh: "/tmp/edxapp_git_ssh.sh"

# TODO: This can be removed once VPC-122 is resolved
edxapp_legacy_course_data_dir: "{{ edxapp_app_dir }}/data"

edxapp_workers: "{{ EDXAPP_CELERY_WORKERS }}"

# setup for python codejail
edxapp_sandbox_venv_dir:  '{{ edxapp_venvs_dir }}/edxapp-sandbox'
edxapp_sandbox_user: 'sandbox'  # I think something about the codejail requires hardcoding this to sandbox:sandbox

# apparmor command
edxapp_aa_command: "{% if EDXAPP_SANDBOX_ENFORCE %}aa-enforce{% else %}aa-complain{% endif %}"

# Requirement files we explicitely
# check for changes before attempting
# to update the venv
edxapp_chksum_req_files:
  - "{{ pre_requirements_file }}"
  - "{{ post_requirements_file }}"
  - "{{ base_requirements_file }}"
  - "{{ custom_requirements_file }}"
  - "{{ paver_requirements_file }}"
  - "{{ sandbox_post_requirements }}"
  - "{{ sandbox_base_requirements }}"

# all edxapp requirements files
edxapp_all_req_files:
  - "{{ pre_requirements_file }}"
  - "{{ post_requirements_file }}"
  - "{{ base_requirements_file }}"
  - "{{ paver_requirements_file }}"
  - "{{ github_requirements_file }}"
  - "{{ sandbox_post_requirements }}"
  - "{{ sandbox_local_requirements }}"
  - "{{ sandbox_base_requirements }}"


# TODO: old style variable syntax is necessary
# for lists and dictionaries
edxapp_helper_scripts:
    - edxapp-migrate
    - edxapp-runserver
    - edxapp-syncdb
    - edxapp-update-assets
    - edxapp-shell

edxapp_environment:
  LANG: "{{ EDXAPP_LANG }}"
  NO_PREREQ_INSTALL: "{{ EDXAPP_NO_PREREQ_INSTALL }}"
  SKIP_WS_MIGRATIONS: 1
  RBENV_ROOT: "{{ edxapp_rbenv_root }}"
  GEM_HOME: "{{ edxapp_gem_root }}"
  GEM_PATH: "{{ edxapp_gem_root }}"
  PATH: "{{ edxapp_deploy_path }}"
  # the settings module for edxapp, DJANGO_SETTINGS_MODULE
  # should be set to ${SERVICE_VARIANT}.${EDXAPP_SETTINGS}
  # where SERVICE_VARIANT is lms or cms
  EDX_PLATFORM_SETTINGS: aws
  # Current set to the app dir for json config, this should
  # be updated to /edx/etc/edxapp when the switch to
  # yaml based configs is complete
  CONFIG_ROOT: "{{ edxapp_app_dir }}"

edxapp_generic_auth_config:  &edxapp_generic_auth
  ANALYTICS_DATA_TOKEN: "{{ EDXAPP_ANALYTICS_DATA_TOKEN }}"
  AWS_ACCESS_KEY_ID:  "{{ EDXAPP_AWS_ACCESS_KEY_ID }}"
  AWS_SECRET_ACCESS_KEY: "{{ EDXAPP_AWS_SECRET_ACCESS_KEY }}"
  SECRET_KEY:  "{{ EDXAPP_EDXAPP_SECRET_KEY }}"
  XQUEUE_INTERFACE:
    basic_auth: "{{ EDXAPP_XQUEUE_BASIC_AUTH }}"
    django_auth: "{{ EDXAPP_XQUEUE_DJANGO_AUTH }}"
    url: "{{ EDXAPP_XQUEUE_URL }}"
  DOC_STORE_CONFIG: &edxapp_generic_default_docstore
    db: "{{ EDXAPP_MONGO_DB_NAME }}"
    host: "{{ EDXAPP_MONGO_HOSTS }}"
    password: "{{ EDXAPP_MONGO_PASSWORD }}"
    port: $EDXAPP_MONGO_PORT
    user: "{{ EDXAPP_MONGO_USER }}"
    collection:  'modulestore'
  CONTENTSTORE:
    ENGINE:  'xmodule.contentstore.mongo.MongoContentStore'
    #
    # connection strings are duplicated temporarily for
    # backward compatibility
    #
    OPTIONS:
      db: "{{ EDXAPP_MONGO_DB_NAME }}"
      host: "{{ EDXAPP_MONGO_HOSTS }}"
      password: "{{ EDXAPP_MONGO_PASSWORD }}"
      port: $EDXAPP_MONGO_PORT
      user: "{{ EDXAPP_MONGO_USER }}"
    ADDITIONAL_OPTIONS: "{{ EDXAPP_CONTENTSTORE_ADDITIONAL_OPTS }}"
    DOC_STORE_CONFIG: *edxapp_generic_default_docstore
  MODULESTORE:
    default:
        ENGINE: 'xmodule.modulestore.mixed.MixedModuleStore'
        OPTIONS:
          mappings: "{{ EDXAPP_XML_MAPPINGS }}"
          stores:
            - &edxapp_generic_draft_modulestore
              NAME: 'draft'
              ENGINE: 'xmodule.modulestore.mongo.DraftMongoModuleStore'
              DOC_STORE_CONFIG: *edxapp_generic_default_docstore
              OPTIONS:
                default_class: 'xmodule.hidden_module.HiddenDescriptor'
                fs_root:  "{{ edxapp_course_data_dir }}"
                render_template: 'edxmako.shortcuts.render_to_string'
            - &edxapp_generic_xml_modulestore
              NAME: 'xml'
              ENGINE: 'xmodule.modulestore.xml.XMLModuleStore'
              OPTIONS:
                data_dir: "{{ edxapp_course_data_dir }}"
                default_class: 'xmodule.hidden_module.HiddenDescriptor'
            - &edxapp_generic_split_modulestore
              NAME: 'split'
              ENGINE: 'xmodule.modulestore.split_mongo.split_draft.DraftVersioningModuleStore'
              DOC_STORE_CONFIG: *edxapp_generic_default_docstore
              OPTIONS:
                default_class: 'xmodule.hidden_module.HiddenDescriptor'
                fs_root:  "{{ edxapp_course_data_dir }}"
                render_template: 'edxmako.shortcuts.render_to_string'
  DATABASES:
    read_replica:
      ENGINE: 'django.db.backends.mysql'
      NAME: "{{ EDXAPP_MYSQL_REPLICA_DB_NAME }}"
      USER: "{{ EDXAPP_MYSQL_REPLICA_USER }}"
      PASSWORD: "{{ EDXAPP_MYSQL_REPLICA_PASSWORD }}"
      HOST: "{{ EDXAPP_MYSQL_REPLICA_HOST }}"
      PORT: "{{ EDXAPP_MYSQL_REPLICA_PORT }}"
    default:
      ENGINE: 'django.db.backends.mysql'
      NAME: "{{ EDXAPP_MYSQL_DB_NAME }}"
      USER: "{{ EDXAPP_MYSQL_USER }}"
      PASSWORD: "{{ EDXAPP_MYSQL_PASSWORD }}"
      HOST: "{{ EDXAPP_MYSQL_HOST }}"
      PORT: "{{ EDXAPP_MYSQL_PORT }}"
  OPEN_ENDED_GRADING_INTERFACE:
    url: "{{ EDXAPP_OEE_URL }}"
    password: "{{ EDXAPP_OEE_PASSWORD }}"
    peer_grading:  'peer_grading'
    staff_grading:  'staff_grading'
    grading_controller:  'grading_controller'
    username: "{{ EDXAPP_OEE_USER }}"
  ANALYTICS_API_KEY:  "{{ EDXAPP_ANALYTICS_API_KEY }}"
  EMAIL_HOST_USER: "{{ EDXAPP_EMAIL_HOST_USER }}"
  EMAIL_HOST_PASSWORD: "{{ EDXAPP_EMAIL_HOST_PASSWORD }}"
<<<<<<< HEAD
=======
  YOUTUBE_API_KEY: "{{ EDXAPP_YOUTUBE_API_KEY }}"
>>>>>>> 3d2e3d06
  ZENDESK_USER: "{{ EDXAPP_ZENDESK_USER }}"
  ZENDESK_API_KEY: "{{ EDXAPP_ZENDESK_API_KEY }}"
  CELERY_BROKER_USER: "{{ EDXAPP_CELERY_USER }}"
  CELERY_BROKER_PASSWORD: "{{ EDXAPP_CELERY_PASSWORD }}"
  GOOGLE_ANALYTICS_ACCOUNT: "{{ EDXAPP_GOOGLE_ANALYTICS_ACCOUNT }}"
  THIRD_PARTY_AUTH: "{{ EDXAPP_THIRD_PARTY_AUTH }}"
  AWS_STORAGE_BUCKET_NAME: "{{ EDXAPP_AWS_STORAGE_BUCKET_NAME }}"
  DJFS: $EDXAPP_DJFS

generic_cache_config: &default_generic_cache
  BACKEND:  'django.core.cache.backends.memcached.MemcachedCache'
  KEY_FUNCTION:  'util.memcache.safe_key'
  KEY_PREFIX: 'default'
  LOCATION: "{{ EDXAPP_MEMCACHE }}"

generic_env_config:  &edxapp_generic_env
  VIDEO_UPLOAD_PIPELINE: "{{ EDXAPP_VIDEO_UPLOAD_PIPELINE }}"
  DEPRECATED_ADVANCED_COMPONENT_TYPES: "{{ EDXAPP_DEPRECATED_ADVANCED_COMPONENT_TYPES }}"
  OAUTH_OIDC_ISSUER: "https://{{ EDXAPP_LMS_BASE }}/oauth2"
  XBLOCK_FS_STORAGE_BUCKET: "{{ EDXAPP_XBLOCK_FS_STORAGE_BUCKET }}"
  XBLOCK_FS_STORAGE_PREFIX: "{{ EDXAPP_XBLOCK_FS_STORAGE_PREFIX }}"
  ANALYTICS_DATA_URL: "{{ EDXAPP_ANALYTICS_DATA_URL }}"
  ANALYTICS_DASHBOARD_URL: '{{ EDXAPP_ANALYTICS_DASHBOARD_URL }}'
  CELERY_BROKER_VHOST: "{{ EDXAPP_CELERY_BROKER_VHOST }}"
  PAYMENT_SUPPORT_EMAIL: "{{ EDXAPP_PAYMENT_SUPPORT_EMAIL }}"
  ZENDESK_URL: "{{ EDXAPP_ZENDESK_URL }}"
  COURSES_WITH_UNSAFE_CODE: "{{ EDXAPP_COURSES_WITH_UNSAFE_CODE }}"
  BULK_EMAIL_EMAILS_PER_TASK: $EDXAPP_BULK_EMAIL_EMAILS_PER_TASK
  MICROSITE_ROOT_DIR: "{{ EDXAPP_MICROSITE_ROOT_DIR }}"
  MICROSITE_CONFIGURATION: $EDXAPP_MICROSITE_CONFIGURATION
  GRADES_DOWNLOAD:
    STORAGE_TYPE: "{{ EDXAPP_GRADE_STORAGE_TYPE }}"
    BUCKET: "{{ EDXAPP_GRADE_BUCKET }}"
    ROOT_PATH: "{{ EDXAPP_GRADE_ROOT_PATH }}"
  STATIC_URL_BASE: "{{ EDXAPP_STATIC_URL_BASE }}"
  STATIC_ROOT_BASE: "{{ edxapp_staticfile_dir }}"
  LMS_BASE: "{{ EDXAPP_LMS_BASE }}"
  CMS_BASE: "{{ EDXAPP_CMS_BASE }}"
  BOOK_URL:  "{{ EDXAPP_BOOK_URL }}"
  PLATFORM_NAME: "{{ EDXAPP_PLATFORM_NAME }}"
  STUDIO_NAME: "{{ EDXAPP_STUDIO_NAME }}"
  CERT_QUEUE:  'certificates'
  LOCAL_LOGLEVEL: "{{ EDXAPP_LOG_LEVEL }}"
  # default email backed set to local SMTP
  EMAIL_BACKEND: "{{ EDXAPP_EMAIL_BACKEND }}"
  EMAIL_HOST: "{{ EDXAPP_EMAIL_HOST }}"
  EMAIL_PORT: $EDXAPP_EMAIL_PORT
  EMAIL_USE_TLS: $EDXAPP_EMAIL_USE_TLS
  FEATURES: "{{ EDXAPP_FEATURES }}"
  TENDER_DOMAIN: "{{ EDXAPP_TENDER_DOMAIN }}"
  WIKI_ENABLED: true
  SYSLOG_SERVER:  "{{ EDXAPP_SYSLOG_SERVER }}"
  LOG_DIR:  "{{ COMMON_DATA_DIR }}/logs/edx"
  MEDIA_URL:  "{{ EDXAPP_MEDIA_URL }}"
  ANALYTICS_SERVER_URL:  "{{ EDXAPP_ANALYTICS_SERVER_URL }}"
  FEEDBACK_SUBMISSION_EMAIL: "{{ EDXAPP_FEEDBACK_SUBMISSION_EMAIL }}"
  TIME_ZONE: "{{ EDXAPP_TIME_ZONE }}"
  LANGUAGE_CODE: "{{ EDXAPP_LANGUAGE_CODE }}"
  MKTG_URL_LINK_MAP: "{{ EDXAPP_MKTG_URL_LINK_MAP }}"
  MKTG_URLS: "{{ EDXAPP_MKTG_URLS }}"
  # repo root for courses
  GITHUB_REPO_ROOT: "{{ edxapp_course_data_dir }}"
  CACHES:
    default:
      <<: *default_generic_cache
      KEY_PREFIX: 'default'
      VERSION: "{{ EDXAPP_DEFAULT_CACHE_VERSION }}"
    general:
      <<: *default_generic_cache
      KEY_PREFIX:  'general'
    mongo_metadata_inheritance:
      <<: *default_generic_cache
      KEY_PREFIX:  'mongo_metadata_inheritance'
      TIMEOUT: 300
    staticfiles:
      <<: *default_generic_cache
      KEY_PREFIX: "{{ ansible_hostname|default('staticfiles') }}_general"
    celery:
      <<: *default_generic_cache
      KEY_PREFIX:  'celery'
      TIMEOUT: "7200"
  CELERY_BROKER_TRANSPORT: 'amqp'
  CELERY_BROKER_HOSTNAME: "{{ EDXAPP_RABBIT_HOSTNAME }}"
  COMMENTS_SERVICE_URL: "{{ EDXAPP_COMMENTS_SERVICE_URL }}"
  LOGGING_ENV: "{{ EDXAPP_LOGGING_ENV }}"
  SESSION_COOKIE_DOMAIN:  "{{ EDXAPP_SESSION_COOKIE_DOMAIN }}"
  SESSION_COOKIE_NAME:  "{{ EDXAPP_SESSION_COOKIE_NAME }}"
  COMMENTS_SERVICE_KEY: "{{ EDXAPP_COMMENTS_SERVICE_KEY }}"
  SEGMENT_IO_LMS: $EDXAPP_SEGMENT_IO_LMS
  SEGMENT_IO: $EDXAPP_SEGMENT_IO
  THEME_NAME: "{{ edxapp_theme_name }}"
  TECH_SUPPORT_EMAIL: "{{ EDXAPP_TECH_SUPPORT_EMAIL }}"
  CONTACT_EMAIL: "{{ EDXAPP_CONTACT_EMAIL }}"
  BUGS_EMAIL: "{{ EDXAPP_BUGS_EMAIL }}"
  DEFAULT_FROM_EMAIL: "{{ EDXAPP_DEFAULT_FROM_EMAIL }}"
  DEFAULT_FEEDBACK_EMAIL: "{{ EDXAPP_DEFAULT_FEEDBACK_EMAIL }}"
  SERVER_EMAIL: "{{ EDXAPP_DEFAULT_SERVER_EMAIL }}"
  BULK_EMAIL_DEFAULT_FROM_EMAIL: "{{ EDXAPP_BULK_EMAIL_DEFAULT_FROM_EMAIL }}"
  CAS_SERVER_URL: "{{ EDXAPP_CAS_SERVER_URL }}"
  CAS_EXTRA_LOGIN_PARAMS: "{{ EDXAPP_CAS_EXTRA_LOGIN_PARAMS }}"
  CAS_ATTRIBUTE_CALLBACK: "{{ EDXAPP_CAS_ATTRIBUTE_CALLBACK }}"
  HOSTNAME_MODULESTORE_DEFAULT_MAPPINGS: "{{ EDXAPP_MODULESTORE_MAPPINGS }}"
  UNIVERSITY_EMAIL: "{{ EDXAPP_UNIVERSITY_EMAIL }}"
  PRESS_EMAIL: "{{ EDXAPP_PRESS_EMAIL }}"
  PLATFORM_TWITTER_ACCOUNT: "{{ EDXAPP_PLATFORM_TWITTER_ACCOUNT }}"
  PLATFORM_FACEBOOK_ACCOUNT: "{{ EDXAPP_PLATFORM_FACEBOOK_ACCOUNT }}"
  PLATFORM_TWITTER_URL: "{{ EDXAPP_PLATFORM_TWITTER_URL }}"
  PLATFORM_MEETUP_URL: "{{ EDXAPP_PLATFORM_MEETUP_URL }}"
  PLATFORM_LINKEDIN_URL: "{{ EDXAPP_PLATFORM_LINKEDIN_URL }}"
  PLATFORM_GOOGLE_PLUS_URL: "{{ EDXAPP_PLATFORM_GOOGLE_PLUS_URL }}"
  ORA2_FILE_PREFIX: "{{ EDXAPP_ORA2_FILE_PREFIX }}"
  FILE_UPLOAD_STORAGE_BUCKET_NAME: "{{ EDXAPP_FILE_UPLOAD_STORAGE_BUCKET_NAME }}"
  FILE_UPLOAD_STORAGE_PREFIX: "{{ EDXAPP_FILE_UPLOAD_STORAGE_PREFIX }}"
  VIRTUAL_UNIVERSITIES: "{{ EDXAPP_VIRTUAL_UNIVERSITIES }}"
  SUBDOMAIN_BRANDING: "{{ EDXAPP_SUBDOMAIN_BRANDING }}"
  REGISTRATION_EXTRA_FIELDS: "{{ EDXAPP_REGISTRATION_EXTRA_FIELDS }}"
  APPSEMBLER_FEATURES: "{{ EDXAPP_APPSEMBLER_FEATURES }}"

lms_auth_config:
  <<: *edxapp_generic_auth
  PEARSON_TEST_PASSWORD: "{{ EDXAPP_PEARSON_TEST_PASSWORD }}"
  SEGMENT_IO_LMS_KEY: "{{ EDXAPP_SEGMENT_IO_LMS_KEY }}"
  OPTIMIZELY_PROJECT_ID: "{{ EDXAPP_OPTIMIZELY_PROJECT_ID }}"
  EDX_API_KEY: "{{ EDXAPP_EDX_API_KEY }}"
  VERIFY_STUDENT: "{{ EDXAPP_VERIFY_STUDENT }}"
  GOOGLE_ANALYTICS_LINKEDIN: "{{ EDXAPP_GOOGLE_ANALYTICS_LINKEDIN }}"
  CC_PROCESSOR_NAME: "{{ EDXAPP_CC_PROCESSOR_NAME }}"
  CC_PROCESSOR: "{{ EDXAPP_CC_PROCESSOR }}"
  TRACKING_SEGMENTIO_WEBHOOK_SECRET: "{{ EDXAPP_TRACKING_SEGMENTIO_WEBHOOK_SECRET }}"

lms_env_config:
  <<: *edxapp_generic_env
  OAUTH_ENFORCE_SECURE: $EDXAPP_OAUTH_ENFORCE_SECURE
  PAID_COURSE_REGISTRATION_CURRENCY: $EDXAPP_PAID_COURSE_REGISTRATION_CURRENCY
  GIT_REPO_DIR: "{{ EDXAPP_GIT_REPO_DIR }}"
  SITE_NAME:  "{{ EDXAPP_LMS_SITE_NAME }}"
  VIDEO_CDN_URL: "{{ EDXAPP_VIDEO_CDN_URLS }}"
  CODE_JAIL:
    # from https://github.com/edx/codejail/blob/master/codejail/django_integration.py#L24, '' should be same as None
    python_bin: '{% if EDXAPP_PYTHON_SANDBOX %}{{ edxapp_sandbox_venv_dir }}/bin/python{% endif %}'
    limits: "{{ EDXAPP_CODE_JAIL_LIMITS }}"
    user: '{{ edxapp_sandbox_user }}'
cms_auth_config:
  <<: *edxapp_generic_auth
  SEGMENT_IO_KEY: "{{ EDXAPP_SEGMENT_IO_KEY }}"
  MODULESTORE:
    default:
        ENGINE: 'xmodule.modulestore.mixed.MixedModuleStore'
        OPTIONS:
# See commented section below. LMS-11258
#          mappings: "{{ EDXAPP_XML_MAPPINGS }}"
          mappings: {}
          stores:
            - *edxapp_generic_draft_modulestore
# Commented for now so that it can be tested first: LMS-11258
#            - *edxapp_generic_xml_modulestore
            - *edxapp_generic_split_modulestore
cms_env_config:
  <<: *edxapp_generic_env
  SITE_NAME:  "{{ EDXAPP_CMS_SITE_NAME }}"

# install dir for the edx-platform repo
edxapp_code_dir: "{{ edxapp_app_dir }}/edx-platform"


# gunicorn ports/hosts, these shouldn't need to be overridden
edxapp_cms_gunicorn_port: 8010
edxapp_cms_gunicorn_host: 127.0.0.1
edxapp_lms_gunicorn_port: 8000
edxapp_lms_gunicorn_host: 127.0.0.1

# These vars are for creating the application json config
# files.  There are two for each service that uses the
# 'edx-platform' code.  Defining them will create the upstart
# job.  It will also enable the corresponding section in the
# 'edxapp' upstart job.

service_variants_enabled:
  - lms
  - cms

#Number of gunicorn worker processes to spawn, as a multiplier to number of virtual cores
worker_core_mult:
  lms: 4
  cms: 2

# Theming
# Turn theming on and off with edxapp_use_custom_theme
# Set theme name with edxapp_theme_name
# Stanford, for example, uses edxapp_theme_name: 'stanford'
#
# TODO: change variables to ALL-CAPS, since they are meant to be externally overridden
edxapp_use_custom_theme: false
edxapp_theme_name: ""
edxapp_theme_source_repo: 'https://{{ COMMON_GIT_MIRROR }}/Stanford-Online/edx-theme.git'
edxapp_theme_version: 'master'

# make this the public URL instead of writable
edx_platform_repo: "https://{{ COMMON_GIT_MIRROR }}/edx/edx-platform.git"
# `edx_platform_version` can be anything that git recognizes as a commit
# reference, including a tag, a branch name, or a commit hash
edx_platform_version: 'release'
local_requirements_file:  "{{ edxapp_code_dir }}/requirements/edx/local.txt"
pre_requirements_file:    "{{ edxapp_code_dir }}/requirements/edx/pre.txt"
post_requirements_file:   "{{ edxapp_code_dir }}/requirements/edx/post.txt"
base_requirements_file:   "{{ edxapp_code_dir }}/requirements/edx/base.txt"
custom_requirements_file:   "{{ edxapp_code_dir }}/requirements/edx/custom.txt"
paver_requirements_file:   "{{ edxapp_code_dir }}/requirements/edx/paver.txt"
github_requirements_file: "{{ edxapp_code_dir }}/requirements/edx/github.txt"
private_requirements_file:   "{{ edxapp_code_dir }}/requirements/edx/edx-private.txt"

sandbox_base_requirements:  "{{ edxapp_code_dir }}/requirements/edx-sandbox/base.txt"
sandbox_local_requirements: "{{ edxapp_code_dir }}/requirements/edx-sandbox/local.txt"
sandbox_post_requirements:  "{{ edxapp_code_dir }}/requirements/edx-sandbox/post.txt"

edxapp_chrislea_ppa: "ppa:chris-lea/node.js"

edxapp_debian_pkgs:
  # for compiling the virtualenv
  # (only needed if wheel files aren't available)
  - s3cmd
  - pkg-config
  # for scipy, do not install
  # libopenblas-base, it will cause
  # problems for numpy
  - g++
  # apparmor
  - apparmor-utils
  # misc
  - curl
  - ipython
  - nodejs
  - ntp
  # matplotlib needs libfreetype6-dev
  - libfreetype6-dev

# Ruby Specific Vars
edxapp_ruby_version: "1.9.3-p374"

# Deploy Specific Vars
edxapp_lms_variant: lms
edxapp_cms_variant: cms

# Worker Settings
worker_django_settings_module: 'aws'<|MERGE_RESOLUTION|>--- conflicted
+++ resolved
@@ -564,10 +564,7 @@
   ANALYTICS_API_KEY:  "{{ EDXAPP_ANALYTICS_API_KEY }}"
   EMAIL_HOST_USER: "{{ EDXAPP_EMAIL_HOST_USER }}"
   EMAIL_HOST_PASSWORD: "{{ EDXAPP_EMAIL_HOST_PASSWORD }}"
-<<<<<<< HEAD
-=======
   YOUTUBE_API_KEY: "{{ EDXAPP_YOUTUBE_API_KEY }}"
->>>>>>> 3d2e3d06
   ZENDESK_USER: "{{ EDXAPP_ZENDESK_USER }}"
   ZENDESK_API_KEY: "{{ EDXAPP_ZENDESK_API_KEY }}"
   CELERY_BROKER_USER: "{{ EDXAPP_CELERY_USER }}"
