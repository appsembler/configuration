Vagrant.require_version ">= 1.5.3"

VAGRANTFILE_API_VERSION = "2"

MEMORY = 4096
CPU_COUNT = 2

# map the name of the git branch that we use for a release
# to a name and a file path, which are used for retrieving
# a Vagrant box from the internet.
openedx_releases = {
<<<<<<< HEAD
=======
  "open-release/eucalyptus.master" => {
    :name => "eucalyptus-fullstack-2016-09-01", :file => "eucalyptus-fullstack-2016-09-01.box",
  },
  "open-release/eucalyptus/1rc1" => {
    :name => "eucalyptus-fullstack-1rc1", :file => "eucalyptus-fullstack-2016-08-19.box",
  },
  "open-release/eucalyptus.1rc2" => {
    :name => "eucalyptus-fullstack-2016-08-19", :file => "eucalyptus-fullstack-2016-08-19.box",
  },
  "open-release/eucalyptus.1" => {
    :name => "eucalyptus-fullstack-2016-08-25", :file => "eucalyptus-fullstack-2016-08-25.box",
  },
  "open-release/eucalyptus.2" => {
    :name => "eucalyptus-fullstack-2016-09-01", :file => "eucalyptus-fullstack-2016-09-01.box",
  },
>>>>>>> 36bbf4c9
  # Note: the devstack and fullstack boxes differ, because devstack had an issue
  # that needed fixing, but it didn't affect fullstack.
  "named-release/dogwood" => {
    :name => "dogwood-fullstack-rc2", :file => "20151221-dogwood-fullstack-rc2.box",
  },
  "named-release/dogwood.1" => {
    :name => "dogwood-fullstack-rc2", :file => "20151221-dogwood-fullstack-rc2.box",
  },
  "named-release/dogwood.2" => {
    :name => "dogwood-fullstack-rc2", :file => "20151221-dogwood-fullstack-rc2.box",
  },
  "named-release/dogwood.3" => {
    :name => "dogwood-fullstack-rc2", :file => "20151221-dogwood-fullstack-rc2.box",
  },
  "named-release/dogwood.rc" => {
    :name => "dogwood-fullstack-rc2", :file => "20151221-dogwood-fullstack-rc2.box",
  },
  # Cypress is deprecated and unsupported
  # "named-release/cypress" => {
  #   :name => "cypress-fullstack", :file => "cypress-fullstack.box",
  # },
  # Birch is deprecated and unsupported
  # "named-release/birch.2" => {
  #   :name => "birch-fullstack-2", :file => "birch-2-fullstack.box",
  # },
}
openedx_releases.default = {
<<<<<<< HEAD
  :name => "dogwood-fullstack-rc2", :file => "20151221-dogwood-fullstack-rc2.box",
}
openedx_releases_vmware = {
  "named-release/birch" => {
    :name => "birch-fullstack-vmware", :file => "20150610-birch-fullstack-vmware.box",
  },
}
openedx_releases_vmware.default = {
  :name => "kifli-fullstack-vmware", :file => "20140829-kifli-fullstack-vmware.box",
=======
  :name => "eucalyptus-fullstack-2016-09-01", :file => "eucalyptus-fullstack-2016-09-01.box",
>>>>>>> 36bbf4c9
}
rel = ENV['OPENEDX_RELEASE']

Vagrant.configure(VAGRANTFILE_API_VERSION) do |config|

  # Creates an edX fullstack VM from an official release
  config.vm.box     = openedx_releases[rel][:name]
  config.vm.box_url = "http://files.edx.org/vagrant-images/#{openedx_releases[rel][:file]}"

  config.vm.synced_folder  ".", "/vagrant", disabled: true
  config.ssh.insert_key = true

  config.vm.network :private_network, ip: "192.168.33.10"
  config.hostsupdater.aliases = ["preview.localhost"]

  config.vm.provider :virtualbox do |vb|
    vb.customize ["modifyvm", :id, "--memory", MEMORY.to_s]
    vb.customize ["modifyvm", :id, "--cpus", CPU_COUNT.to_s]

    # Allow DNS to work for Ubuntu 12.10 host
    # http://askubuntu.com/questions/238040/how-do-i-fix-name-service-for-vagrant-client
    vb.customize ["modifyvm", :id, "--natdnshostresolver1", "on"]
  end
end<|MERGE_RESOLUTION|>--- conflicted
+++ resolved
@@ -9,8 +9,6 @@
 # to a name and a file path, which are used for retrieving
 # a Vagrant box from the internet.
 openedx_releases = {
-<<<<<<< HEAD
-=======
   "open-release/eucalyptus.master" => {
     :name => "eucalyptus-fullstack-2016-09-01", :file => "eucalyptus-fullstack-2016-09-01.box",
   },
@@ -26,7 +24,6 @@
   "open-release/eucalyptus.2" => {
     :name => "eucalyptus-fullstack-2016-09-01", :file => "eucalyptus-fullstack-2016-09-01.box",
   },
->>>>>>> 36bbf4c9
   # Note: the devstack and fullstack boxes differ, because devstack had an issue
   # that needed fixing, but it didn't affect fullstack.
   "named-release/dogwood" => {
@@ -54,19 +51,7 @@
   # },
 }
 openedx_releases.default = {
-<<<<<<< HEAD
-  :name => "dogwood-fullstack-rc2", :file => "20151221-dogwood-fullstack-rc2.box",
-}
-openedx_releases_vmware = {
-  "named-release/birch" => {
-    :name => "birch-fullstack-vmware", :file => "20150610-birch-fullstack-vmware.box",
-  },
-}
-openedx_releases_vmware.default = {
-  :name => "kifli-fullstack-vmware", :file => "20140829-kifli-fullstack-vmware.box",
-=======
   :name => "eucalyptus-fullstack-2016-09-01", :file => "eucalyptus-fullstack-2016-09-01.box",
->>>>>>> 36bbf4c9
 }
 rel = ENV['OPENEDX_RELEASE']
 
