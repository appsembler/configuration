<<<<<<< HEAD
- Use Ansible 2.3.1.0 so that we can do shallow clones of tags.
=======
# Changelog
All notable changes to this project will be documented in this file.
Add any new changes to the top(right below this line).

- Role: edxapp BREAKING_CHANGE
  - The sandbox environment that runs instructor written python code used to run python 2.7. We update the default to
    python 3.5 but provide a new variable to be able to go back to the old setting.  If `edxapp_sandbox_python_version`
    is set to `python2.7` you will get the behavior from before this change.  If you are running a deployment where
    there is instructor written python graded assignments and you will need to updated that code before taking this
    change.  Or you will need to hold back the `edxapp_sandbox_python_version` until all instructor python code has been
    updated.

- Role: all
  - Split the COMMON_SANDBOX_BUILD variable with its two components: SANDBOX_CONFIG and CONFIGURE_JWTS.

- Role: edxapp
  - enable paver autocomplete in docker devstack

- Role: forum
  - Added `FORUM_MONGO_AUTH_MECH` to allow the authentication mechanism to be configurable.
    Must be set if user credentials are in the connection string, or use `""` if no user credentials required.
    Defaults to `":scram"`, which is supported by Mongo>=3.0, because `":mongodb_cr"` is removed in Mongo>=4.0.
    Use `":mongodb_cr"` for mongo 2.6.

- Docker: edxapp
  - Disable install of private requirements for docker devstack.

- Roles: edx_django_service, registrar, enterprise_catalog
  - Moved celery worker supervisor config files/scripts into edx_django_service
  - Removed the following variables
    - ENTERPRISE_CATALOG_WORKER_DEFAULT_STOPWAITSECS
    - ENTERPRISE_CATALOG_CELERY_HEARTBEAT_ENABLED
    - ENTERPRISE_CATALOG_WORKERS_ENABLE_NEWRELIC_DISTRIBUTED_TRACING
    - ENTERPRISE_CATALOG_NEWRELIC_WORKERS_APPNAME
    - REGISTRAR_WORKER_DEFAULT_STOPWAITSECS
    - REGISTRAR_CELERY_HEARTBEAT_ENABLED
    - REGISTRAR_WORKERS_ENABLE_NEWRELIC_DISTRIBUTED_TRACING
    - REGISTRAR_NEWRELIC_WORKERS_APPNAME

- Role: edxapp
  - Added Stanford-developed Image Modal XBlock.

- Role: edxapp
  - Added Stanford-developed SQL Grader XBlock.

- Role: mount_ebs
  - Added check for disk size, size is now a required parameter in variables volumes and MONGO_VOLUMES
  - This is to prevent mounting the wrong volumes when AWS swaps the order

- Role: all
  - Removed OPENID settings

- Role: all
  - Removed all settings with OIDC in name

- Role: edxapp
  - Added `ENTERPRISE_LEARNER_PORTAL_HOSTNAME` env var for lms.

- Role: ecommerce
  - Added `ENTERPRISE_LEARNER_PORTAL_HOSTNAME` env var for ecommerce.

- Role: edxapp
  - Added Stanford-developed Free Text Response XBlock.

- Role: edxapp
  - Added Stanford-developed Submit-and-Compare XBlock.

- Role: edxapp
  - Added Stanford-developed Qualtrics and In-Video Quiz XBlocks.

- Open edX
  - Don't use AWS_GATHER_FACTS, it was only for tagging which we don't need.

- Open edX
  - The wrong version of xqueue was being installed, fixed.

- Role: enterprise_catalog
  - Added infrstructure to start up and deploy celery workers

- Role: edxapp
  - Added Celery worker `prefetch_optimization` option to allow switching from 'default' to 'fair' (only write to available worker processes)

- Role: insights
  - install libssl-dev, needed for mysqlclient

- Role: insights
  - add DOT config (deprecate DOP)

- Open edX
  - native.sh needed to uninstall pyyaml to proceed

- Role: enterprise_catalog
  - Create role

- Role: blockstore
  - Increased upload limit to 10M

- Role: ecommerce
  - Fixed paypal payment processor default configuration

- Role: edxapp
  - Added `ENABLE_PUBLISHER` for indicating that the publisher frontend service is in use

- Role: discovery
  - Added `ENABLE_PUBLISHER` for indicating that the publisher frontend service is in use

- Role: edxapp
  - Added `ENABLE_ENROLLMENT_RESET` feature flag for masters integration sandboxes

- Role: conductor
  - New role added to configure the conductor service

- Role: jwt_signature
  - Added role to inject JWT signing keys into application config, used from edxapp, worker, and registrar.

- Playbook: masters_sandbox_update
  - Create edx partner

- Playbook: program_manager
  - Added playbook to setup program-manager micro-frontend application on sandboxes

- Role: program_manager
  - Created the program-manager role for micro-frontend application to be setup

- Role: registrar
  - Set CSRF_TRUSTED_ORIGINS.

- Role: registrar
  - Set CORS_ORIGIN_WHITELIST.

- Role: discovery
  - Override DISCOVERY_MYSQL_REPLICA_HOST to `edx.devstack.mysql` in docker.

- Playbook: masters_sandbox
  - Include call to create_api_access_request

- Role: discovery
  - Add mysql replica settings to env config.

- Role: common_vars
  - Default `COMMON_JWT_PUBLIC_SIGNING_JWK_SET` to `''`
    instead of `!!null`. Because of how this setting is handled,
    `!!null` ends up rendering as the literal string `None` instead
    of the value `null`, which causes JSON decoding to fail
    wherever the default value is used (as `'None'` is not valid JSON).
    By setting the default to a Falsy value like the
    empty string, edx-drf-extensions does not attempt to JSON-
    decode it.

- Playbook: masters_sandbox
  - Added playbook to setup user and api access

- Role: registrar
  - Changed `REGISTRAR_CELERY_ALWAYS_EAGER` default to `false`.

- Role: registrar
  - Added `REGISTRAR_CELERY_ALWAYS_EAGER` with default `True`.
  - Injected above settings as environment variable for Registrar.

- Role: xserver
  - Remove xserver from sandbox builds.

- Role: oauth_client_setup
  - Ensure that created DOT applications have corresponding ApplicationAccess records with user_id scope.

- Role: edx_notes_api
  - Added `EDX_NOTES_API_HOSTNAME` to set a hostname for the edx-notes-api IDA.

- Open edX
  - Added `SANDBOX_ENABLE_NOTES` to enable/disable setting up the edx-notes-api IDA.

- Role: registrar
  - Add registrar to sandbox builds.

- Role: registrar
  - Change default celery queue to `registrar.default`, explicitly set default exchange and routing key.

- Role: designer
  - Create role

- Role: supervisor
  - Add registrar to `pre_supervisor_checks.py`

- Role: registrar
  - Added `registrar-workers.conf.j2`
  - Add task to generate `registrar-workers.conf` from `registrar-workers.conf.j2`
  - Added `REGISTRAR_WORKERS_ENABLE_NEWRELIC_DISTRIBUTED_TRACING`
  - Added `REGISTRAR_WORKER_DEFAULT_STOPWAITSECS`
  - Added `REGISTRAR_CELERY_HEARTBEAT_ENABLED`
  - Added `REGISTRAR_NEWRELIC_WORKERS_APPNAME`
  - Added `REGISTRAR_CELERY_WORKERS`

- Role: registrar
  - Added `REGISTRAR_CELERY_BROKER_TRANSPORT`.
  - Added `REGISTRAR_CELERY_BROKER_USER`.
  - Added `REGISTRAR_CELERY_BROKER_PASSWORD`.
  - Added `REGISTRAR_CELERY_BROKER_HOSTNAME`.
  - Added `REGISTRAR_CELERY_BROKER_VHOST`.
  - Injected all above settings as environment variables for Registrar.

- Role: registrar
  - Added `REGISTRAR_API_ROOT`
  - Modified `REGISTRAR_MEDIA_URL`.

- Role: edx_django_service
  - Added new overridable variable `edx_django_service_api_root`

- Role: registrar
  - Replaced `REGISTRAR_MEDIA_ROOT`.
  - Added `REGISTRAR_MEDIA_STORAGE_BACKEND`.

- Role: registrar
  - Replaced `REGISTRAR_LMS_URL_ROOT` with `REGISTRAR_LMS_BASE_URL`.
  - Replaced `REGISTRAR_DISCOVERY_API_URL` with `REGISTRAR_DISCOVERY_BASE_URL`.

- Role: registrar
  - Added `REGISTRAR_SEGMENT_KEY` for segment.io event tracking.

- Role: registrar
  - Added `REGISTRAR_SOCIAL_AUTH_EDX_OAUTH2_KEY` for oauth2.
  - Added `REGISTRAR_SOCIAL_AUTH_EDX_OAUTH2_SECRET` for oauth2.
  - Added `REGISTRAR_BACKEND_SERVICE_EDX_OAUTH2_KEY` for backend auth.
  - Added `REGISTRAR_BACKEND_SERVICE_EDX_OAUTH2_SECRET` for backend auth.
  - Added `REGISTRAR_SERVICE_USER_EMAIL` to have a registrar service user on LMS
  - Added `REGISTRAR_SERVICE_USER_NAME` to have a registrar service user on LMS

- Role: registrar
  - Create role

- Role: edxapp
  - Added ENTERPRISE_MARKETING_FOOTER_QUERY_PARAMS to allow for edx specific query params to be added for business marketing footer.

- Role: edxapp
  - Removed the OfficeMix XBlock (the service that it uses has been dead for months).

- Role: edxapp
  - Added 'SYSTEM_WIDE_ROLE_CLASSES' for use of edx-rbac roles in the jwt in the lms

- Open edX
  - Renamed edx_sandbox.yml to openedx_native.yml

- Role: ecomworker
  - Added `assignment_email` default template value in `SAILTHRU` config to send offer assignment emails.

- Role: nginx
  - Added CORS Access-Control-Allow-Origin for static assets.
  - Replaced wildcard Access-Control-Allow-Origin header for fonts. Make sure you set EDXAPP_CORS_ORIGIN_WHITELIST to include all your domains.

- Role: nginx
  - Modified robots.txt.j2 to accept the Allow rule.
  - Modified robots.txt.j2 to accept either a single string or a list of strings for agent, disallow, and allow.

- Role: ecommerce
  - Added CORS_ORIGIN_WHITELIST and CORS_URLS_REGEX to allow selective CORS whitelisting of origins/urls.

- common_vars
  - Added new overridable variable `COMMON_LMS_BASE_URL`.

- Role: discovery
  - Added `DISCOVERY_CORS_ORIGIN_WHITELIST` to allow CORS whitelisting of origins.

- abbey.py
  - Removed abbey.py

- Role: edxapp
  - Renamed proctoring backend setting to work with edx-proctoring 1.5.0
  - Render auth and env config to a single yml file

- Role: edxapp
  - Remove low priority queue, use default instead.

- Role: ecommerce
  - Remove unused JWT_SECRET_KEYS.

- Role: ecommerce
  - Transformed the JWT_ISSUERS to match the format expected by edx-drf-extensions jwt_decode_handler.

- Role: edxapp
  - Added `ENTERPRISE_CUSTOMER_SUCCESS_EMAIL` to lms_env_config for configuring emails to the customer success team.

- Role: edx_django_service
  - Added new overridable variable `edx_django_service_gunicorn_max_requests`
>>>>>>> 05bb4edc

- Role: edxapp
  - `EDXAPP_EDXAPP_SECRET_KEY` no longer has a default value

<<<<<<< HEAD
=======
- Role: ecommerce
  - Set default max_requests to 3000.(eg. restart gunicorn process every 3000 requests.)

- Role: edx_notes_api
  - Added `JWT_AUTH` to edx-notes-api that is used in other IDAs.

- Role: edxapp
  - Removed `PASSWORD_MIN_LENGTH`, `PASSWORD_MAX_LENGTH`, and `PASSWORD_COMPLEXITY` in favor of specifying these in `AUTH_PASSWORD_VALIDATORS`.

- Role: edxapp
  - Added `AUTH_PASSWORD_VALIDATORS` to utilize Django's password validation. Base validators included in configuration are UserAttributeSimilarity to test the password against the username and email using the default similarity threshold of 0.7 (1.0 fails exact matches only), MinimumLength to test password minimum length, and MaximumLength to test password maximum length.

- Role: edxapp
  - Added `EDXAPP_LOGIN_REDIRECT_WHITELIST` which provides a whitelist of domains to which the login/logout pages will redirect.

- Role: prospectus
  - New role added to configure the prospectus service

- Role: edxapp
  - `EDXAPP_CACHE_BACKEND` added to allow overriding Django's memcache backend

- Removed the obsolete install_stack.sh file (the last reference to fullstack)

- Role: nginx
  - Added `NGINX_EDXAPP_PROXY_INTERCEPT_ERRORS` to be able to use custom static error pages for error responses from the LMS.
  - Added `NGINX_SERVER_HTML_FILES_TEMPLATE` to make the error file template configurable.
  - Added `NGINX_SERVER_STATIC_FILES` to allow copying static contents to the server static folder. Can be used to deploy static contents for the error pages for example.

- Role: analytics_api
  - Added `basic_auth_exempted_paths` configuration for enterprise api endpoints

- Role: edx_django_service
  - Added optional `edx_django_service_allow_cors_headers` boolean option to pass CORS headers (`Access-Control-Allow-Origin` and `Access-Control-Allow-Methods`) on non basic-auth
  calls to support `/api` endpoints for analytics_api.

- Role: analytics_api
  - Added `ANALYTICS_API_CORS_ORIGIN_WHITELIST` to allow CORS whitelisting of origins.

- Role: edxapp
  - `EDXAPP_X_FRAME_OPTIONS` added in studio to prevent clickjacking.

- Role: nginx
  - Added `NGINX_EDXAPP_DEFAULT_SITE_THEME` to allow to completely
  override `favicon.ico` file when Comprehensive Theme is enabled.

- Role: edxapp
  - Added `EDXAPP_X_FRAME_OPTIONS` to prevent click jacking in LMS.

>>>>>>> 05bb4edc
- git_clone:
  - The working tree is explicitly checked for modified files, to prevent mysterious failures.

- Installation
  - OPENEDX_RELEASE is now required, to prevent accidental installation of master.
  - sandbox.sh has been renamed native.sh to better indicate what it does.

- XQueue
  - Expose CLOUDWATCH_QUEUE_COUNT_METRIC which is defined XQueue's settings.py for further dictionary structure

- nginx:
  - remove nginx_cfg - an internal variable that was really only used for the edx-release nginx site, which served version.{html,json} off of a nonstandard port.  The file it served was never populated.

- Role: edxapp
  - Create EDXAPP_CMS_GUNICORN_TIMEOUT and EDXAPP_LMS_STATIC_URL_BASE to allow overriding of the gunicorn timeout

- Structure: edx-east
  - Deprecated the edx-east folder, playbooks now live in the top level directory instead of edx-east/playbooks. A symbolic link was added for now, but should not be relied upon.

- Role: edxapp
  - EDXAPP_NGINX_SKIP_ENABLE_SITES added to allow you to not sync in the lms or cms nginx configuration.  Instead you can enable them during deployment.
  - EDXAPP_NGINX_DEFAULT_SITES added to allow you to mark both lms and cms as defaults, best paired with picking which site to enable during deployment.
  - EDXAPP_LMS_STATIC_URL_BASE and EDXAPP_CMS_STATIC_URL_BASE allow a per-application setting of the static URL.  You can stil use EDXAPP_STATIC_URL_BASE for now but we may retire that as we continue to separate LMS and CMS.

- Role: XQueue
  - Convert to a yaml config (instead of xqueue.auth.json and xqueue.env.json we get xqueue.yml and it lives by default in /edx/etc/xqueue.yml like standard IDAs)
  - Add XQUEUE_DEFAULT_FILE_STORAGE so that you can specify S3 or Swift in your config
  - XQUEUE_SETTINGS now prefers production.py over aws_settings.py

- Role: credentials
  - Set `LANGUAGE_COOKIE_NAME` so that Credentials will use the global language cookie.

- Role: edxapp
  - Added `PASSWORD_POLICY_COMPLIANCE_ROLLOUT_CONFIG` to make configurable whether password complexity is checked on login and how such complexity is rolled out to users.

- Role: certs
  - Added `CERTS_QUEUE_POLL_FREQUENCY` to make configurable the certificate agent's queue polling frequency.

- Role: edxapp
  - Added `RETIREMENT_STATES` to generic_env_config to support making the retirement workflow configurable.

- Removed Vagrantfiles for devstack and fullstack, and supporting files.

- Role: xqueue
  - Added XQUEUE_SUBMISSION_PROCESSING_DELAY and XQUEUE_CONSUMER_DELAY to xqueue env so they can be passed along to the app.

- Role: edxapp
  - Moved `PASSWORD_MIN_LENGTH`, `PASSWORD_MAX_LENGTH`, and `PASSWORD_COMPLEXITY` to generic_env_config to allow CMS and LMS to share these configurations

- Role: edxapp
  - Added GOOGLE_SITE_VERIFICATION_ID to move a previously hardcoded value into configuration.
  - Changed `EDXAPP_RETIRED_USERNAME_FMT` to `EDXAPP_RETIRED_USERNAME_PREFIX`. Changed/split `EDXAPP_RETIRED_EMAIL_FMT` to be `EDXAPP_RETIRED_EMAIL_PREFIX` and `EDXAPP_RETIRED_EMAIL_DOMAIN`.

- Role xqueue
  - Removed RabbitMQ in earlier changes in XQueue itself, we don't need any of the configuration
    XQUEUE_RABBITMQ_USER XQUEUE_RABBITMQ_PASS XQUEUE_RABBITMQ_VHOST XQUEUE_RABBITMQ_HOSTNAME
    XQUEUE_RABBITMQ_PORT XQUEUE_RABBITMQ_TLS
  - Added NEWRELIC_APPNAME and NEWRELIC_LICENSE_KEY to the configuration files consumed by XQueue.
    Useful for external utilities that are reporting NR metrics.
  - Added XQUEUE_CONSUMER_NEWRELIC_APPNAME which is added to the supervisor start of xqueue_consumer
    if you have New Relic enabled.
  - Retired XQUEUE_WORKERS_PER_QUEUE

- Role edx_django_service
  - Added maintenance page under the flag EDX_DJANGO_SERVICE_ENABLE_S3_MAINTENANCE.
  - Added the s3_maintenance.j2 file to point to the s3 maintenance page.

- Role: xqueue
  - Added XQUEUE_MYSQL_CONN_MAX_AGE so that you can have xqueue use django's persistent DB connections

- Role: edxapp
  - Added empty `EDXAPP_PASSWORD_COMPLEXITY` setting to ease overriding complexity.

- Role: splunkforwarder
  - Updated the role so the splunkforwarder can be installed on Amazon Linux OS environment, which is a RHEL variant

- Role: server_utils
  - Update to only do things for debian varient environment

- Role: xqueue
  - Added `XQUEUE_SESSION_ENGINE` to allow a configurable xqueue session engine.
  - Added `XQUEUE_CACHES` to allow a configurable xqueue cache.

- Role: devpi
  - New role added to configure a devpi service as a pass-through cache for PyPI.

- Role: devpi_consumer
  - Added role to configure Python containers to use devpi for Docker Devstack

- Role: xqueue
  - Remove S3_BUCKET and S3_PATH_PREFIX - they were deprecated prior to ginkgo
  - Remove SERVICE_VARIANT - it was copied from edxapp but never truly used (except to complicate things)
  - The manage_users management command is only run when disable_edx_services is false (previously this play would try
    to update databases while building images, where services are generally disabled).

- Role: edxapp
  - Added `EDXAPP_RETIRED_USERNAME_FMT`, `EDXAPP_RETIRED_EMAIL_FMT`, `EDXAPP_RETIRED_USER_SALTS`, and
  `EDXAPP_RETIREMENT_SERVICE_USER_NAME` to generic_env_config to allow user retirement to be configurable.

- Role: edxapp
  - Added `ENTERPRISE_REPORTING_SECRET` to CMS auth settings to allow edx-enterprise migrations to run.

- Role: edxapp
  - Added `EDXAPP_FERNET_KEYS` to allow for use of django-fernet-keys in LMS.

- Role: edxapp
  - Added `EDXAPP_DEFAULT_COURSE_VISIBILITY_IN_CATALOG` setting (defaults to `both`).

  - Added `EDXAPP_DEFAULT_MOBILE_AVAILABLE` setting (defaults to `false`).

  - Added `EDX_PLATFORM_REVISION` (set from `edx_platform_version`). This is for
  edx-platform debugging purposes, and replaces calling dealer.git at startup.

- Role: veda_pipeline_worker
  - New role to run all (`deliver, ingest, youtubecallback`) [video pipeline workers](https://github.com/edx/edx-video-pipeline/blob/master/bin/)

- Role: veda_ffmpeg
  - New role added to compile ffmpeg for video pipeline. It will be used as a dependency for video pipeline roles.

- Role: edxapp
  - Added `EDXAPP_BRANCH_IO_KEY` to configure branch.io journey app banners.

- Role: ecomworker
  - Added `ECOMMERCE_WORKER_BROKER_TRANSPORT` with a default value of 'ampq' to be backwards compatible with rabbit.  Set to 'redis' if you wish to use redis instead of rabbit as a queue for ecommerce worker.

- Role: ecommerce
  - Added `ECOMMERCE_BROKER_TRANSPORT` with a default value of 'ampq' to be backwards compatible with rabbit.  Set to 'redis' if you wish to use redis instead of rabbit as a queue for ecommerce.

- Role: credentials
  - This role is now dependent on the edx_django_service role. Settings are all the same, but nearly all of the tasks are performed by the edx_django_service role.

- Role: veda_delivery_worker
  - New role added to run [video delivery worker](https://github.com/edx/edx-video-pipeline/blob/master/bin/deliver)

- Role: veda_web_frontend
  - New role added for [edx-video-pipeline](https://github.com/edx/edx-video-pipeline)

- Role: edxapp
  - Added `EDXAPP_LMS_INTERNAL_ROOT_URL` setting (defaults to `EDXAPP_LMS_ROOT_URL`).

- Role: edxapp
  - Added `EDXAPP_CELERY_BROKER_TRANSPORT` and renamed `EDXAPP_RABBIT_HOSTNAME`
    to `EDXAPP_CELERY_BROKER_HOSTNAME`. This is to support non-amqp brokers,
    specifically redis. If `EDXAPP_CELERY_BROKER_HOSTNAME` is unset it will use
    the value of `EDXAPP_RABBIT_HOSTNAME`, however it is recommended to update
    your configuration to set `EDXAPP_CELERY_BROKER_TRANSPORT` explicitly.

- Role: edxapp
  - Added `EDXAPP_MONGO_REPLICA_SET`, which is required to use
    pymongo.MongoReplicaSetClient in PyMongo 2.9.1.  This should be set to the
    name of your replica set.
    This setting causes the `EDXAPP_*_READ_PREFERENCE` settings below to be used.
  - Added `EDXAPP_MONGO_CMS_READ_PREFERENCE` with a default value of `PRIMARY`.
  - Added `EDXAPP_MONGO_LMS_READ_PREFERENCE` with a default value of
    `SECONDARY_PREFERED` to distribute the read workload across the replica set
    for replicated docstores and contentstores.
  - Added `EDXAPP_LMS_SPLIT_DOC_STORE_READ_PREFERENCE` with a default value of
    `EDXAPP_MONGO_LMS_READ_PREFERENCE`.
  - Added `EDXAPP_LMS_DRAFT_DOC_STORE_CONFIG` with a default value of
    `EDXAPP_MONGO_CMS_READ_PREFERENCE`, to enforce consistency between
    Studio and the LMS Preview modes.
  - Removed `EDXAPP_CONTENTSTORE_ADDITIONAL_OPTS`, since there is no notion of
    common options to the content store anymore.

- Role: nginx
  - Modified `lms.j2` , `cms.j2` , `credentials.j2` , `edx_notes_api.j2` and `insights.j2` to enable HTTP Strict Transport Security
  - Added `NGINX_HSTS_MAX_AGE` to make HSTS header `max_age` value configurable and used in templates

- Role: server_utils
  - Install "vim", not "vim-tiny".

- Role: edxapp
  - Added GOOGLE_ANALYTICS_TRACKING_ID setting for inserting GA tracking into emails generated via ACE.

- Role: notifier
  - Added notifier back to continuous integration.

- Role: ecommerce
  - This role is now dependent on the edx_django_service role. Settings are all the same, but nearly all of the tasks are performed by the edx_django_service role.

- Role: discovery
  - Added `DISCOVERY_REPOS` to allow configuring discovery repository details.

- Role: edx_django_service
  - Made the keys `edx_django_service_git_protocol`, `edx_django_service_git_domain`, and `edx_django_service_git_path` of `edx_django_service_repos` all individually configurable.

- Role: discovery
  - Updated LANGUAGE_CODE to generic english. Added configuration for multilingual language package django-parler.

- Role: edxapp
  - Added `EDXAPP_EXTRA_MIDDLEWARE_CLASSES` for configuring additional middleware logic.

- Role: discovery
  - Added `OPENEXCHANGERATES_API_KEY` for retrieving currency exchange rates.

- Role: edxapp
  - Added `EDXAPP_SCORM_PKG_STORAGE_DIR`, with default value as it was in the server template.
  - Added `EDXAPP_SCORM_PLAYER_LOCAL_STORAGE_ROOT`, with default value as it was in the server template.

- Role: edxapp
  - Added `EDXAPP_ENTERPRISE_TAGLINE` for customized header taglines for different enterprises.
  - Added `EDXAPP_PLATFORM_DESCRIPTION` used to describe the specific Open edX platform.

- Role: edxapp
  - Added `EDXAPP_REINDEX_ALL_COURSES` to rebuild the course index on deploy. Disabled by default.

- Role: edxapp
  - Added `ENTERPRISE_SUPPORT_URL` variable used by the LMS.

- Role: edxapp
  - Added OAUTH_DELETE_EXPIRED to enable automatic deletion of edx-django-oauth2-provider grants, access tokens, and refresh tokens as they are consumed. This will not do a bulk delete of existing rows.

- Role: mongo_3_2
  - Added role for mongo 3.2, not yet in use.
  - Removed MONGO_CLUSTERED variable. In this role mongo replication is always configured, even if there is only one node.

- Role: edxapp
  - Added creation of enterprise_worker user to provisioning. This user is used by the edx-enterprise package when making API requests to Open edX IDAs.

- Role: neo4j
  - Increase heap and page caches sizes for neo4j

- Role: neo4j
  - Updated neo4j to 3.2.2
  - Removed authentication requirement for neo4j

- Role: forum
  - Added `FORUM_REBUILD_INDEX` to rebuild the ElasticSearch index from the database, when enabled.  Default: `False`.

- Role: nginx
  - Added `NGINX_EDXAPP_CMS_APP_EXTRA`, which makes it possible to add custom settings to the site configuration for Studio.
  - Added `NGINX_EDXAPP_LMS_APP_EXTRA`, which makes it possible to add custom settings to the site configuration for the LMS.

- Role: edxapp
  - Let `confirm_email` in `EDXAPP_REGISTRATION_EXTRA_FIELDS` default to `"hidden"`.
  - Let `terms_of_service` in `EDXAPP_REGISTRATION_EXTRA_FIELDS` default to `"hidden"`.

- Role: ecommerce
  - Added ECOMMERCE_LANGUAGE_COOKIE_NAME which is the name of the cookie the ecommerce django app looks at for determining the language preference.

- Role: neo4j
  - Enabled splunk forwarding for neo4j logs.
  - Increased maximum amount of open files to 40000, as suggested by neo4j.
  - Updated the java build that neo4j uses to run.

- Role: edxapp
  - Set the default value for EDXAPP_POLICY_CHANGE_GRADES_ROUTING_KEY to
 'edx.lms.core.default'.

- Role: edxapp
  - Set the default value for EDXAPP_BULK_EMAIL_ROUTING_KEY_SMALL_JOBS to
 'edx.lms.core.low'.

- Role: jenkins_master
  - Update pinned use of JDK7 in Jenkins installs to default JDK version from role `oraclejdk`.

- Role: notifier
  - Added `NOTIFIER_DATABASE_ENGINE`, `NOTIFIER_DATABASE_NAME`, `NOTIFIER_DATABASE_USER`, `NOTIFIER_DATABASE_PASSWORD`, `NOTIFIER_DATABASE_HOST`, and `NOTIFIER_DATABASE_PORT` to be able to configure the `notifier` service to use a database engine other than sqlite. Defaults to local sqlite.
  - Deprecated: `NOTIFIER_DB_DIR`: Please use `NOTIFIER_DATABASE_NAME` instead.

- Role: elasticsearch
  - Replaced `elasticsearch_apt_key` and `elastic_search_apt_keyserver` with `elasticsearch_apt_key_url`
  - Updated elasticsearch version to 1.5.0

- Role: edxapp
  - Install development.txt in Vagrant and Docker devstacks

- Role: edxapp
  - Set the EDXAPP_IMPORT_EXPORT_BUCKET setting to an empty string

- Role: edxapp
  - Updated default value of the EDXAPP_ENTERPRISE_COURSE_ENROLLMENT_AUDIT_MODES setting to ["audit", "honor"]

- Role: edx_notes_api
  - Removed EDX_NOTES_API_ELASTICSEARCH_HOST.
  - Removed EDX_NOTES_API_ELASTICSEARCH_PORT.
  - EDX_NOTES_API_ELASTICSEARCH_URL.

- Role: edxapp
  - Added the EDXAPP_ACTIVATION_EMAIL_SUPPORT_LINK URL with default value `''`.
  - Added the EDXAPP_PASSWORD_RESET_SUPPORT_LINK URL with default value `''`.

- Role: nginx
  - Modified `server-template.j2` to be more accessible and configurable.
  - The template should contain the `lang` attribute in the HTML tag.
  - If the image loaded has some meaning, as a logo, it should have the `alt` attribute.
  - After the header 1 (h1) there is no relevant text content, so next it can not be
    another header (h2). It was changed to be a paragraph with the header 2 CSS style.
  - Added `NGINX_SERVER_ERROR_IMG_ALT` with default value as it was in the server template
  - Added `NGINX_SERVER_ERROR_LANG` with default value `en`
  - Added `NGINX_SERVER_ERROR_STYLE_H1` with default value as it was in the server template
  - Added `NGINX_SERVER_ERROR_STYLE_P_H2` with default value as it was in the server template
  - Added `NGINX_SERVER_ERROR_STYLE_P` with default value as it was in the server template
  - Added `NGINX_SERVER_ERROR_STYLE_DIV` with default value as it was in the server template

- Role: edxapp
  - Added the EDXAPP_SHOW_HEADER_LANGUAGE_SELECTOR feature flag with default value [false]
  - Added the EDXAPP_SHOW_FOOTER_LANGUAGE_SELECTOR feature flag with default value [false]

- Role: edxapp
  - Added the EDXAPP_ENTERPRISE_COURSE_ENROLLMENT_AUDIT_MODES setting with default value ["audit"]

- Role: edxapp
  - DOC_LINK_BASE settings have been removed, replaced by HELP_TOKENS_BOOKS

- Role: edxapp
  - Add the EDXAPP_LANGUAGE_COOKIE setting

- Role: rabbitmq
  - Upgraded to 3.6.9
  - Switched to a PPA rather than a .deb hosted in S3
  - Note that you generally cannot upgrade RabbitMQ live in place https://www.rabbitmq.com/clustering.html
    this is particularly true coming from 3.2 to 3.6.  We are using the shovel plugin to move tasks across clusters
    but their documentation covers different scenarios.
- Role: edxapp
  - Added a new EDXAPP_MYSQL_CONN_MAX_AGE, default to 0.  Adjust it to change how long a connection is kept open
  for reuse before it is closed.
  - Set preload_app to False in gunicorn config for LMS and Studio.
- Role: analytics_api
  - Added `ANALYTICS_API_AGGREGATE_PAGE_SIZE`, default value 10.  Adjust this parameter to increase the number of
    aggregate search results returned by the Analytics API, i.e. in course_metadata: enrollment_modes, cohorts, and
    segments.
- Role: edxapp
  - Added a new EDXAPP_MYSQL_CONN_MAX_AGE, default to 0.  Adjust it to change how long a connection is kept open
  for reuse before it is closed.
  - Set preload_app to False in gunicorn config for LMS and Studio.
- Role: programs
  - This role has been removed as this service is no longer supported. The role is still available on the [Ficus branch](https://github.com/edx/configuration/releases/tag/open-release%2Fficus.1).
- Role: xqueue
  - Changed `XQUEUE_RABBITMQ_TLS` default from `true` to `false`.
- Role: credentials
  - Added `CREDENTIALS_EXTRA_APPS` to enable the inclusion of additional Django apps in the Credentials Service.
- Role: common
  - Renamed `COMMON_AWS_SYNC` to `COMMON_OBJECT_STORE_LOG_SYNC`
  - Renamed `COMMON_AWS_SYNC_BUCKET` to `COMMON_OBJECT_STORE_LOG_SYNC_BUCKET`
  - Renamed `COMMON_AWS_S3_SYNC_SCRIPT` to `COMMON_OBJECT_STORE_LOG_SYNC_SCRIPT`
  - Added `COMMON_OBJECT_STORE_LOG_SYNC_PREFIX`. Default: `logs/tracking/`
  - Added `COMMON_EDXAPP_SETTINGS`. Default: `aws`
- Role: aws
  - Removed `AWS_S3_LOGS`
  - Added `vhost` role as dependency
- Role: edxapp
  - Added `EDXAPP_SWIFT_USERNAME`
  - Added `EDXAPP_SWIFT_KEY`
  - Added `EDXAPP_SWIFT_TENANT_ID`
  - Added `EDXAPP_SWIFT_TENANT_NAME`
  - Added `EDXAPP_SWIFT_AUTH_URL`
  - Added `EDXAPP_SWIFT_AUTH_VERSION`
  - Added `EDXAPP_SWIFT_REGION_NAME`
  - Added `EDXAPP_SWIFT_USE_TEMP_URLS`
  - Added `EDXAPP_SWIFT_TEMP_URL_KEY`
  - Added `EDXAPP_SWIFT_TEMP_URL_DURATION`
  - Added `EDXAPP_SETTINGS` to allow using a settings file other than `aws.py`. Default: `aws`
  - Renamed `ENABLE_S3_GRADE_DOWNLOADS` to `ENABLE_GRADE_DOWNLOADS`
  - Replaced `EDXAPP_GRADE_STORAGE_TYPE`, `EDXAPP_GRADE_BUCKET` and `EDXAPP_GRADE_ROOT_PATH` with `EDXAPP_GRADE_STORAGE_CLASS` and `EDXAPP_GRADE_STORAGE_KWARGS`
- Role: openstack
  - Added role
- Role: vhost
  - Added as dependency for aws and openstack roles. Handles common functionality for setting up VM hosts
- Role: xqueue
  - Added `XQUEUE_SETTINGS` to specify which settings file to use. Default: `aws_settings`
  - Renamed `XQUEUE_S3_BUCKET` to `XQUEUE_UPLOAD_BUCKET`
  - Renamed `XQUEUE_S3_PATH_PREFIX` to `XQUEUE_UPLOAD_PATH_PREFIX`

- Role: discovery
  - Course Discovery JWT configuration now takes a list of issuers instead of a single issuer.  This change is not backward compatible with older versions of course discovery.

- Role: hadoop_common
  - Enable log retention by default to assist with debugging. Now YARN will retain stdout and stderr logs produced by map reduce tasks for 24 hours. They can be retrieved by running "yarn logs -applicationId YOUR_APPLICATION_ID".

- Role: rabbitmq
  - Removed the RABBITMQ_CLUSTERED var and related tooling. The goal of the var was to be able to setup a cluster in the aws environment without having to know all the IPs of the cluster before hand.  It relied on the `hostvars` ansible varible to work correctly which it no longer does in 1.9.  This may get fixed in the future but for now, the "magic" setup doesn't work.
  - Changed `rabbitmq_clustered_hosts` to RABBITMQ_CLUSTERED_HOSTS.

- Role: edxapp
  - Removed SUBDOMAIN_BRANDING and SUBDOMAIN_COURSE_LISTINGS variables

- Role: ora
  - Remove the ora1 role as support for it was deprecated in Cypress.
  - Removed dependencies on ora throughout the playbooks / vagrantfiles.
- Role: edxapp
  - Removed XmlModuleStore from the default list of modulestores for the LMS.
  - EDXAPP_XML_MAPPINGS variable no longer exists by default and is not used by the edxapp role.

- Role: ecommerce
  - Removed ECOMMERCE_ORDER_NUMBER_PREFIX variable

- Role: edxapp
  - All of the following changes are BACKWARDS-INCOMPATABLE:
    - Renamed two top level variables SEGMENT_IO_LMS_KEY and SEGMENT_IO_KEY to SEGMENT_KEY in {lms|cms].auth.json.
    - Renamed two top level variables in roles/edxapp/defaults/main.yml.  EDXAPP_SEGMENT_IO_LMS_KEY and EDXAPP_SEGMENT_IO_KEY are now EDXAPP_LMS_SEGMENT_KEY and EDXAPP_CMS_SEGMENT_KEY respectively
    - REMOVED two top level variables SEGMENT_IO_LMS and SEGMENT_IO from {lms|cms].auth.json. We will use the existence of the SEGMENT_KEY to to serve the same function that these boolean variables served.
    - REMOVED two top level variables EDXAPP_SEGMENT_IO_LMS and EDXAPP_SEGMENT_IO from roles/edxapp/defaults/main.yml.

- Updated ansible fork to be based on ansible 1.9.3rc1 instead of 1.9.1
  - Ansible Changelog: https://github.com/ansible/ansible/blob/stable-1.9/CHANGELOG.md

- Role: edxapp
  - Removed deprecated variables EDXAPP_PLATFORM_TWITTER_URL, EDXAPP_PLATFORM_MEETUP_URL, EDXAPP_PLATFORM_LINKEDIN_URL, and EDXAPP_PLATFORM_GOOGLE_PLUS_URL in favor of EDXAPP_SOCIAL_MEDIA_FOOTER_URLS.  These variables haven't been used in edx-platform since March 17, 2015 (when https://github.com/edx/edx-platform/pull/7383 was merged).  This change is backwards incompatible with versions of edx-platform from before March 17, 2015.
  - Added EDXAPP_MOBILE_STORE_URLS and EDXAPP_FOOTER_ORGANIZATION_IMAGE variables, used in https://github.com/edx/edx-platform/pull/8175 (v3 version of the edx.org footer).

- Updated ansible fork with small bug fix.
  - https://github.com/ansible/ansible/pull/10957

- Role: edxapp
  - Removed post.txt from the list of files that will have its github urls replaced with git mirror urls.

- Role: edxapp
  - The edxapp role no longer uses checksums to bypass pip installs.
    - pip install will always run for all known requirements files.

- Role: edx-ansible
  - `/edx/bin/update` no longer runs the ansible command with `--tags deploy`

- Role: edxapp
  - Added newrelic monitoring capabilities to edxapp workers. Note that this is a BACKWARDS-INCOMPATABLE CHANGE, as it introduces a new key, `monitor`, to each item in `EDXAPP_CELERY_WORKERS` in `defaults/main.yml`, and plays including this role will fail if that key is not set.

- Role: edxapp
  - Enabled combined login registration feature by default

- Role: analytics_api, xqwatcher, insights, minos, edx_notes_api
  - Expanded `edx_service` role to do git checkout and ec2 tagging
  - Refactored roles that depend on `edx_service` to use the new interface: `minos`, `analytics_api`, `insights`, and `xqwatcher`
  - Refactored name from `analytics-api` to `analytics_api`
  - Changed location of minos' config file from `/edx/etc/minos/minos.yml` to `/edx/etc/minos.yml`
  - Added new `edx_notes_api` role for forthcoming notes api
  - This is a __BACKWARDS INCOMPATABLE__ change and will require additional migrations when upgrading an existing server. While we recommend building from scratch, running the following command _might_ work:

      ```
      rm -rf /edx/app/analytics-api /edx/app/ /edx/app/nginx/sites-available/analytics-api.j2 /edx/app/supervisor/conf.d.available/analytics_api.conf
      rm -rf /edx/etc/minos
      ```

- Role: notifier
  - Refactored `NOTIFIER_HOME` and `NOTIFIER_USER` to `notifier_app_dir` and `notifier_user` to match other roles. This shouldn't change anything since users should've only been overriding COMMON_HOME.

- Role: gitreload
  - New role added for running
    [gitreload](https://github.com/mitodl/gitreload) that can be used
    for importing courses via github/gitlab Web hooks, or more
    generally updating any git repository that is already checked out
    on disk via a hook.

- Role: analytics-api, edxapp, ora, xqueue, xserver
  - Switched gunicorn from using an entirely command argument based
    configuration to usign python configuration files. Variables for
    extra configuration in the configuration file template, and
    command line argument overrides are available.

- Role: analytics-api, insights
  - Using Django 1.7 migrate command.

- Role: edxapp
  - A new var was added to make it easy ot invalidate the default
    memcache store to make it easier to invalidate sessions. Updating
    the edxapp env.json files will result in all users getting logged
    out.  This is a one time penalty as long as the value of `EDXAPP_DEFAULT_CACHE_VERSION`
    is not explicitly changed.

- Role: nginx
  - New html templates for server errors added.
    Defaults for a ratelimiting static page and server error static page.
    CMS/LMS are set to use them by default, wording can be changed in the
    Nginx default vars.

- Role: edxapp
  - We now have an all caps variable override for celery workers
- Role: common
  - We now remove the default syslog.d conf file (50-default.conf) this will
  break people who have hand edited that file.

- Role: edxapp
  - Updated the module store settings to match the new settings format.

- Update, possible breaking change: the edxapp role vars edxapp_lms_env and edxapp_cms_env have
  been changed to EDXAPP_LMS_ENV and EDXAPP_CMS_ENV to indicate, via our convention,
  that overridding them is expected.  The default values remain the same.

- Role: analytics-api
  - Added a new role for the analytics-api Django app.  Currently a private repo

- Logrotation now happens hourly by default for all logs.

- Role: xqwatcher, xqueue, nginx, edxapp, common
  - Moving nginx basic authorization flag and credentials to the common role
  - Basic auth will be turned on by default

- Role: Edxapp
  - Turn on code sandboxing by default and allow the jailed code to be able to write
    files to the tmp directory created for it by codejail.

- Role: Edxapp
  - The repo.txt requirements file is no longer being processed in anyway.  This file was removed from edxplatform
    via pull #3487(https://github.com/edx/edx-platform/pull/3487)

- Update `CMS_HOSTNAME` default to allow any hostname that starts with `studio` along with `prod-studio` or `stage-studio`.

- Start a change log to keep track of backwards incompatible changes and deprecations.

- Role: Mongo
  - Fixed case of variable used in if block that breaks cluster configuration
    by changing mongo_clustered to MONGO_CLUSTERED.

- Role: Edxapp
  - Added EDXAPP_LMS_AUTH_EXTRA and EDXAPP_CMS_AUTH_EXTRA for passing unique AUTH_EXTRA configurations to the LMS and CMS.
    Both variables default to EDXAPP_AUTH_EXTRA for backward compatibility

- Role: ecommerce
  - Renamed `ECOMMERCE_COMPREHENSIVE_THEME_DIR` to `ECOMMERCE_COMPREHENSIVE_THEME_DIRS`, `ECOMMERCE_COMPREHENSIVE_THEME_DIRS`
    is now a list of directories. Change is backward incompatible.
  - Renamed `COMPREHENSIVE_THEME_DIR` to `COMPREHENSIVE_THEME_DIRS`, `COMPREHENSIVE_THEME_DIRS` is now a list of directories.
    Change is backward incompatible.

- Role: Edxapp
  - `EDXAPP_COMPREHENSIVE_THEME_DIR` is deprecated and is maintained for backward compatibility, `EDXAPP_COMPREHENSIVE_THEME_DIRS`
    should be used instead which is a list of directories. `EDXAPP_COMPREHENSIVE_THEME_DIR` if present will have priority over `EDXAPP_COMPREHENSIVE_THEME_DIRS`
  - `COMPREHENSIVE_THEME_DIR` is deprecated and is maintained for backward compatibility, `COMPREHENSIVE_THEME_DIRS` should be used
    instead which is a list of directories. `COMPREHENSIVE_THEME_DIR` if present will have priority over `COMPREHENSIVE_THEME_DIRS`

- Role: edxapp
  - Added COMPREHENSIVE_THEME_LOCALE_PATHS to support internationalization of strings originating from custom themes.

- Role: edxapp
  - Added `EXPIRING_SOON_WINDOW` to show message to learners if their verification is expiring soon.

- Role: discovery
  - Added `PUBLISHER_FROM_EMAIL` for sending emails to publisher app users.

- Role: security
  - Changed SECURITY_UPGRADE_ON_ANSIBLE to only apply security updates.  If you want to retain the behavior of running safe-upgrade,
    you should switch to using SAFE_UPGRADE_ON_ANSIBLE.

- Role: mongo_2_6
  - Added `MONGO_AUTH` to turn authentication on/off. Auth is now enabled by default, and was previously disabled by default.

- Role: mongo_3_0
  - Changed MONGO_STORAGE_ENGINE to default to wiredTiger which is the default in 3.2 and 3.4 and what edX suggests be used even on 3.0.
    If you have a mmapv1 3.0 install, override MONGO_STORAGE_ENGINE to be mmapv1 which was the old default.
  - Support parsing the replset JSON in 3.2 and 3.0
  - Added `MONGO_AUTH` to turn authentication on/off. Auth is now enabled by default, and was previously disabled by default.

- Role: xqueue
  - Added `XQUEUE_RABBITMQ_TLS` to allow configuring xqueue to use TLS when connecting to the AMQP broker.
  - Added `XQUEUE_RABBITMQ_VHOST` to allow configuring the xqueue RabbitMQ host.
  - Added `XQUEUE_RABBITMQ_PORT` to allow configuring the RabbitMQ port.

- Role: edxapp
  - Added `EDXAPP_CELERY_BROKER_USE_SSL` to allow configuring celery to use TLS.

- Role: ecommerce
  - Added `ECOMMERCE_ENTERPRISE_URL` for the `enterprise` API endpoint exposed by a new service `edx-enterprise` (currently hosted by `LMS`), which defaults to the existing setting `ECOMMERCE_LMS_URL_ROOT`.

- Role: ecommerce
  - Removed `SEGMENT_KEY` which is no longer used.  Segment key is now defined in DB configuration. (https://github.com/edx/ecommerce/pull/1121)

- Role: edxapp
  - Added `EDXAPP_BLOCK_STRUCTURES_SETTINGS` to configure S3-backed Course Block Structures.

- Role: insights
  - Removed `INSIGHTS_FEEDBACK_EMAIL` which is no longer used, as it was deemed redundant with `INSIGHTS_SUPPORT_EMAIL`.

- Role: insights
  - Removed `SUPPORT_EMAIL` setting from `INSIGHTS_CONFIG`, as it is was replaced by `SUPPORT_URL`.

- Role: insights
  - Added `INSIGHTS_DOMAIN` to configure the domain Insights is deployed on
  - Added `INSIGHTS_CLOUDFRONT_DOMAIN` to configure the domain static files can be served from
  - Added `INSIGHTS_CORS_ORIGIN_WHITELIST_EXTRA` to configure allowing CORS on domains other than the `INSIGHTS_DOMAIN`

- Role: edxapp
  - Added `EDXAPP_VIDEO_IMAGE_SETTINGS` to configure S3-backed video images.

- Role: edxapp
  - Added `EDXAPP_BASE_COOKIE_DOMAIN` for sharing cookies across edx domains.

- Role: insights
  - Removed `bower install` task
  - Replaced r.js build task with webpack build task
  - Removed `./manage.py compress` task

- Role: insights
  - Moved `THEME_SCSS` from `INSIGHTS_CONFIG` to `insights_environment`

- Role: analytics_api
  - Added a number of `ANALYTICS_API_DEFAULT_*` and `ANALYTICS_API_REPORTS_*` variables to allow more selective specification of database parameters (rather than
      overriding the whole structure).

- Role: edxapp
  - Remove EDXAPP_ANALYTICS_API_KEY, EDXAPP_ANALYTICS_SERVER_URL, EDXAPP_ANALYTICS_DATA_TOKEN, EDXAPP_ANALYTICS_DATA_URL since they are old and
  no longer consumed.

- Role: edxapp
  - Added `PASSWORD_MIN_LENGTH` for password minimum length validation on reset page.
  - Added `PASSWORD_MAX_LENGTH` for password maximum length validation on reset page.

- Role: credentials
  - Replaced `CREDENTIALS_OAUTH_URL_ROOT` with `COMMON_OAUTH_URL_ROOT` from `common_vars`
  - Replaced `CREDENTIALS_OIDC_LOGOUT_URL` with `COMMON_OAUTH_LOGOUT_URL` from `common_vars`
  - Replaced `CREDENTIALS_JWT_AUDIENCE` with `COMMON_JWT_AUDIENCE` from `common_vars`
  - Replaced `CREDENTIALS_JWT_ISSUER` with `COMMON_JWT_ISSUER` from `common_vars`
  - Replaced `CREDENTIALS_JWT_SECRET_KEY` with `COMMON_JWT_SECRET_KEY` from `common_vars`
  - Replaced `CREDENTIALS_SOCIAL_AUTH_EDX_OIDC_ISSUER` with `COMMON_JWT_ISSUER` from `common_vars`

- Role: ecommerce
  - Replaced `ECOMMERCE_OAUTH_URL_ROOT` with `COMMON_OAUTH_URL_ROOT` from `common_vars`
  - Replaced `ECOMMERCE_OIDC_LOGOUT_URL` with `COMMON_OAUTH_LOGOUT_URL` from `common_vars`
  - Replaced `ECOMMERCE_JWT_SECRET_KEY` with `COMMON_JWT_SECRET_KEY` from `common_vars`
  - Replaced `ECOMMERCE_SOCIAL_AUTH_EDX_OIDC_ISSUER` with `COMMON_JWT_ISSUER` from `common_vars`

- Role: edxapp
  - Added `EDXAPP_VIDEO_TRANSCRIPTS_SETTINGS` to configure S3-backed video transcripts.
  - Removed unused `EDXAPP_BOOK_URL` setting

- Role: edxapp
  - Added `EDXAPP_ZENDESK_OAUTH_ACCESS_TOKEN` for making requests to Zendesk through front-end.

- Role: whitelabel
  - Added `WHITELABEL_THEME_DIR` to point to the location of whitelabel themes.
  - Added `WHITELABEL_ADMIN_USER` to specify an admin user.
  - Added `WHITELABEL_DNS` for DNS settings of themes.
  - Added `WHITELABEL_ORG` for whitelabel organization settings.

- Role: all
  - Removed the unused task timing callback plugin.<|MERGE_RESOLUTION|>--- conflicted
+++ resolved
@@ -1,6 +1,3 @@
-<<<<<<< HEAD
-- Use Ansible 2.3.1.0 so that we can do shallow clones of tags.
-=======
 # Changelog
 All notable changes to this project will be documented in this file.
 Add any new changes to the top(right below this line).
@@ -283,13 +280,10 @@
 
 - Role: edx_django_service
   - Added new overridable variable `edx_django_service_gunicorn_max_requests`
->>>>>>> 05bb4edc
 
 - Role: edxapp
   - `EDXAPP_EDXAPP_SECRET_KEY` no longer has a default value
 
-<<<<<<< HEAD
-=======
 - Role: ecommerce
   - Set default max_requests to 3000.(eg. restart gunicorn process every 3000 requests.)
 
@@ -338,7 +332,6 @@
 - Role: edxapp
   - Added `EDXAPP_X_FRAME_OPTIONS` to prevent click jacking in LMS.
 
->>>>>>> 05bb4edc
 - git_clone:
   - The working tree is explicitly checked for modified files, to prevent mysterious failures.
 
