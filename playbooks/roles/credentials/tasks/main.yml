---
#
# edX Configuration
#
# github:     https://github.com/edx/configuration
# wiki:       https://openedx.atlassian.net/wiki/display/OpenOPS
# code style: https://openedx.atlassian.net/wiki/display/OpenOPS/Ansible+Code+Conventions
# license:    https://github.com/edx/configuration/blob/master/LICENSE.TXT
#
#
#
# Tasks for role credentials
#
# Overview:
#
#
# Dependencies:
#
#
# Example play:
#
#

- name: add gunicorn configuration file
  template:
    src: edx/app/credentials/credentials_gunicorn.py.j2
    dest: "{{ credentials_home }}/credentials_gunicorn.py"
  become_user: "{{ credentials_user }}"
  tags:
    - install
    - install:configuration

- name: add deadsnakes repository
  apt_repository:
    repo: "ppa:fkrull/deadsnakes"
  tags:
    - install
    - install:system-requirements

- name: install python3.5
  apt:
    name: "{{ item }}"
  with_items:
    - python3.5
    - python3.5-dev
  tags:
    - install
    - install:system-requirements

- name: build virtualenv
  command: "virtualenv --python=python3.5 {{ credentials_venv_dir }}"
  args:
    creates: "{{ credentials_venv_dir }}/bin/pip"
  become_user: "{{ credentials_user }}"
  tags:
    - install
    - install:system-requirements

<<<<<<< HEAD
=======
- name: install nodenv
  pip:
    name: "nodeenv"
    version: "1.1.2"
    # NOTE (CCB): Using the "virtualenv" option here doesn't seem to work.
    executable: "{{ credentials_venv_dir }}/bin/pip"
  become_user: "{{ credentials_user }}"
  tags:
    - install
    - install:system-requirements

>>>>>>> 8f6dd7bf
- name: create nodeenv
  shell: "{{ credentials_venv_dir }}/bin/nodeenv {{ credentials_nodeenv_dir }} --node={{ credentials_node_version }} --prebuilt --force"
  become_user: "{{ credentials_user }}"
  tags:
    - install
    - install:system-requirements

- name: install application requirements
  command: make production-requirements
  args:
    chdir: "{{ credentials_code_dir }}"
  become_user: "{{ credentials_user }}"
  environment: "{{ credentials_environment }}"
  tags:
    - install
    - install:app-requirements

- name: install development requirements
  command: make requirements
  args:
    chdir: "{{ credentials_code_dir }}"
  become_user: "{{ credentials_user }}"
  environment: "{{ credentials_environment }}"
  tags:
    - devstack
    - devstack:install

- name: migrate database
  command: make migrate
  args:
    chdir: "{{ credentials_code_dir }}"
  become_user: "{{ credentials_user }}"
  environment: "{{ credentials_migration_environment }}"
  when: migrate_db is defined and migrate_db|lower == "yes"
  tags:
    - migrate
    - migrate:db

# var should have more permissive permissions than the rest
- name: create credentials var dirs
  file:
    path: "{{ item }}"
    state: directory
    mode: 0775
    owner: "{{ credentials_user }}"
    group: "{{ common_web_group }}"
  with_items:
    - "{{ CREDENTIALS_MEDIA_ROOT }}"
  tags:
    - install
    - install:base

- name: write out the supervisor wrapper
  template:
    src: "edx/app/credentials/credentials.sh.j2"
    dest: "{{ credentials_home }}/{{ credentials_service_name }}.sh"
    mode: 0650
    owner: "{{ supervisor_user }}"
    group: "{{ common_web_user }}"
  tags:
    - install
    - install:configuration

- name: write supervisord config
  template:
    src: "edx/app/supervisor/conf.d.available/credentials.conf.j2"
    dest: "{{ supervisor_available_dir }}/{{ credentials_service_name }}.conf"
    owner: "{{ supervisor_user }}"
    group: "{{ common_web_user }}"
    mode: 0644
  tags:
    - install
    - install:configuration

- name: write devstack script
  template:
    src: "edx/app/credentials/devstack.sh.j2"
    dest: "{{ credentials_home }}/devstack.sh"
    owner: "{{ supervisor_user }}"
    group: "{{ common_web_user }}"
    mode: 0744
  tags:
    - devstack
    - devstack:install

- name: setup the credentials env file
  template:
    src: "./{{ credentials_home }}/{{ credentials_service_name }}_env.j2"
    dest: "{{ credentials_home }}/credentials_env"
    owner: "{{ credentials_user }}"
    group: "{{ credentials_user }}"
    mode: 0644
  tags:
    - install
    - install:configuration

- name: enable supervisor script
  file:
    src: "{{ supervisor_available_dir }}/{{ credentials_service_name }}.conf"
    dest: "{{ supervisor_cfg_dir }}/{{ credentials_service_name }}.conf"
    state: link
    force: yes
  when: not disable_edx_services
  tags:
    - install
    - install:configuration

- name: update supervisor configuration
  command: "{{ supervisor_ctl }} -c {{ supervisor_cfg }} update"
  when: not disable_edx_services
  tags:
    - manage
    - manage:start

- name: create symlinks from the venv bin dir
  file:
    src: "{{ credentials_venv_dir }}/bin/{{ item }}"
    dest: "{{ COMMON_BIN_DIR }}/{{ item.split('.')[0] }}.credentials"
    state: link
  with_items:
    - python
    - pip
    - django-admin.py
  tags:
    - install
    - install:app-requirements

- name: create symlinks from the repo dir
  file:
    src: "{{ credentials_code_dir }}/{{ item }}"
    dest: "{{ COMMON_BIN_DIR }}/{{ item.split('.')[0] }}.credentials"
    state: link
  with_items:
    - manage.py
  tags:
    - install
    - install:app-requirements

- name: run collectstatic
  command: make static
  args:
    chdir: "{{ credentials_code_dir }}"
  become_user: "{{ credentials_user }}"
  environment: "{{ credentials_environment }}"
  tags:
    - assets
    - assets:gather

- name: restart the application
  supervisorctl:
    state: restarted
    supervisorctl_path: "{{ supervisor_ctl }}"
    config: "{{ supervisor_cfg }}"
    name: "{{ credentials_service_name }}"
  when: not disable_edx_services
  become_user: "{{ supervisor_service_user }}"
  tags:
    - manage
    - manage:start

- name: Copying nginx configs for credentials
  template:
    src: edx/app/nginx/sites-available/credentials.j2
    dest: "{{ nginx_sites_available_dir }}/credentials"
    owner: root
    group: "{{ common_web_user }}"
    mode: 0640
  notify: reload nginx
  tags:
    - install
    - install:vhosts

- name: Creating nginx config links for credentials
  file:
    src: "{{ nginx_sites_available_dir }}/credentials"
    dest: "{{ nginx_sites_enabled_dir }}/credentials"
    state: link
    owner: root
    group: root
  notify: reload nginx
  tags:
    - install
    - install:vhosts<|MERGE_RESOLUTION|>--- conflicted
+++ resolved
@@ -56,8 +56,6 @@
     - install
     - install:system-requirements
 
-<<<<<<< HEAD
-=======
 - name: install nodenv
   pip:
     name: "nodeenv"
@@ -69,7 +67,6 @@
     - install
     - install:system-requirements
 
->>>>>>> 8f6dd7bf
 - name: create nodeenv
   shell: "{{ credentials_venv_dir }}/bin/nodeenv {{ credentials_nodeenv_dir }} --node={{ credentials_node_version }} --prebuilt --force"
   become_user: "{{ credentials_user }}"
