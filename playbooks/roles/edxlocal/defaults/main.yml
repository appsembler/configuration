--- conflicted
+++ resolved
@@ -4,14 +4,9 @@
   # It is not listed here because of non-standard steps required to install
   # mysql 5.6 on 12.04
   - python-mysqldb
-<<<<<<< HEAD
-  - mysql-server-5.5
   - postfix
+  - libjpeg-dev
 
 EDXAPP_MYSQL_USER_HOST: 'localhost'
 EDXLOCAL_MYSQL_BIND_IP: 127.0.0.1
-EDXLOCAL_MEMCACHED_BIND_IP: 127.0.0.1
-=======
-  - postfix
-  - libjpeg-dev
->>>>>>> 788cb6b1
+EDXLOCAL_MEMCACHED_BIND_IP: 127.0.0.1