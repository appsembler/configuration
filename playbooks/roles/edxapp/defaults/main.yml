--- conflicted
+++ resolved
@@ -716,16 +716,13 @@
   user: "{{ EDXAPP_MONGO_USER }}"
   collection:  'modulestore'
   ssl: "{{ EDXAPP_MONGO_USE_SSL }}"
-<<<<<<< HEAD
   ssl_certfile: "{{ EDXAPP_MONGO_SSL_CLIENT_CERT_PATH }}"
   ssl_ca_certs: "{{ EDXAPP_MONGO_SSL_CA_CERT_PATH }}"
-=======
   # https://api.mongodb.com/python/2.9.1/api/pymongo/mongo_client.html#module-pymongo.mongo_client
   socketTimeoutMS: 3000 # default is never timeout while the connection is open, this means it needs to explicitly close raising pymongo.errors.NetworkTimeout
   connectTimeoutMS: 2000 # default is 20000, I believe raises pymongo.errors.ConnectionFailure
   # Not setting waitQueueTimeoutMS and waitQueueMultiple since pymongo defaults to nobody being allowed to wait
 
->>>>>>> bc971b0f
 
 EDXAPP_LMS_DRAFT_DOC_STORE_CONFIG:
   <<: *edxapp_generic_default_docstore
@@ -1101,14 +1098,11 @@
   <<: *edxapp_generic_env
   SITE_NAME:  "{{ EDXAPP_CMS_SITE_NAME }}"
   GIT_REPO_EXPORT_DIR: "{{ EDXAPP_GIT_REPO_EXPORT_DIR }}"
-<<<<<<< HEAD
-  ELASTIC_SEARCH_CONFIG: "{{ EDXAPP_ELASTIC_SEARCH_CONFIG }}"
-=======
   DOC_LINK_BASE_URL: "{{ EDXAPP_CMS_DOC_LINK_BASE_URL }}"
   CELERY_QUEUES: "{{ EDXAPP_CMS_CELERY_QUEUES }}"
   ALTERNATE_WORKER_QUEUES: "lms"
   COURSE_IMPORT_EXPORT_BUCKET: "{{ EDXAPP_IMPORT_EXPORT_BUCKET }}"
->>>>>>> bc971b0f
+  ELASTIC_SEARCH_CONFIG: "{{ EDXAPP_ELASTIC_SEARCH_CONFIG }}"
 
 # install dir for the edx-platform repo
 edxapp_code_dir: "{{ edxapp_app_dir }}/edx-platform"
