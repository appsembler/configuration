# variables common to the edxapp role, automatically loaded
# when the role is included
---

# These are variables that default to a localhost
# setup and are meant to be overwritten for
# different environments.
#
# Variables in all caps are environment specific
# Lowercase variables are internal to the role
#
# Defaults specified here should not contain
# any secrets or host identifying information.
#
# Variables set to "None" will be converted to None
# when the edxapp config is written to disk.

#stub for appsembler specific vals
EDXAPP_APPSEMBLER_FEATURES: {
  TMP: None
}

# Bucket used for xblock file storage
EDXAPP_XBLOCK_FS_STORAGE_BUCKET: "None"
EDXAPP_XBLOCK_FS_STORAGE_PREFIX: "None"
EDXAPP_DJFS:
  type: 'osfs'
  directory_root: '{{ edxapp_data_dir }}/django-pyfs/static/django-pyfs'
  url_root : '/static/django-pyfs'

EDXAPP_LMS_BASE: "{{ EDXAPP_LMS_SITE_NAME }}:{{ EDXAPP_LMS_NGINX_PORT }}"
EDXAPP_PREVIEW_LMS_BASE: "preview.{{ EDXAPP_LMS_SITE_NAME }}:{{ EDXAPP_LMS_NGINX_PORT }}"
EDXAPP_CMS_BASE: "{{ EDXAPP_CMS_SITE_NAME }}:{{ EDXAPP_CMS_NGINX_PORT }}"

EDXAPP_LMS_GUNICORN_EXTRA: ""
EDXAPP_LMS_GUNICORN_EXTRA_CONF: ""

EDXAPP_CMS_GUNICORN_EXTRA: ""
EDXAPP_CMS_GUNICORN_EXTRA_CONF: ""

# Set this to the maximum number
# of requests for gunicorn for the lms and cms
# gunicorn --max-requests <num>
EDXAPP_LMS_MAX_REQ: !!null
EDXAPP_CMS_MAX_REQ: !!null
# 'None' will be written out as null in
# the configuration on disk
EDXAPP_AWS_ACCESS_KEY_ID:  "None"
EDXAPP_AWS_SECRET_ACCESS_KEY:  "None"
EDXAPP_AWS_QUERYSTRING_AUTH: false
EDXAPP_AWS_STORAGE_BUCKET_NAME: "SET-ME-PLEASE (ex. bucket-name)"
# An empty string makes the course import/export functionality to use the
# file system for storage. Setting this to a bucket-name will use AWS
EDXAPP_IMPORT_EXPORT_BUCKET: ""
EDXAPP_AWS_S3_CUSTOM_DOMAIN: "SET-ME-PLEASE (ex. bucket-name.s3.amazonaws.com)"
EDXAPP_SWIFT_USERNAME: "None"
EDXAPP_SWIFT_KEY: "None"
EDXAPP_SWIFT_TENANT_ID: "None"
EDXAPP_SWIFT_TENANT_NAME: "None"
EDXAPP_SWIFT_AUTH_URL: "None"
EDXAPP_SWIFT_AUTH_VERSION: "None"
EDXAPP_SWIFT_REGION_NAME: "None"
EDXAPP_SWIFT_USE_TEMP_URLS: false
EDXAPP_SWIFT_TEMP_URL_KEY: "None"
EDXAPP_SWIFT_TEMP_URL_DURATION: 1800  # seconds
EDXAPP_DEFAULT_FILE_STORAGE:  "django.core.files.storage.FileSystemStorage"
EDXAPP_XQUEUE_BASIC_AUTH: [ "{{ COMMON_HTPASSWD_USER }}", "{{ COMMON_HTPASSWD_PASS }}" ]
EDXAPP_XQUEUE_DJANGO_AUTH:
  username: 'lms'
  password: 'password'
EDXAPP_XQUEUE_URL: 'http://localhost:18040'

EDXAPP_MONGO_HOSTS: ['localhost']
EDXAPP_MONGO_PASSWORD: 'password'
EDXAPP_MONGO_PORT: 27017
EDXAPP_MONGO_USER: 'edxapp'
EDXAPP_MONGO_DB_NAME: 'edxapp'
EDXAPP_MONGO_USE_SSL: False
EDXAPP_MONGO_SSL_CLIENT_KEY: ""
EDXAPP_MONGO_SSL_CLIENT_CERT: ""
EDXAPP_MONGO_SSL_CA_CERT: ""
EDXAPP_MONGO_SSL_CLIENT_CERT_PATH: !!null
EDXAPP_MONGO_SSL_CA_CERT_PATH: !!null

# When `EDXAPP_MONGO_USE_SSL: True`, set
# EDXAPP_MONGO_SSL_CLIENT_CERT_PATH: "{{ EDXAPP_CFG_DIR }}/mongodb.pem"
# EDXAPP_MONGO_SSL_CA_CERT_PATH: "{{ EDXAPP_CFG_DIR }}/ca.pem"

EDXAPP_MYSQL_DB_NAME: 'edxapp'
EDXAPP_MYSQL_USER: 'edxapp001'
EDXAPP_MYSQL_USER_ADMIN: 'root'
EDXAPP_MYSQL_PASSWORD: 'password'
EDXAPP_MYSQL_PASSWORD_READ_ONLY: 'password'
EDXAPP_MYSQL_PASSWORD_ADMIN: 'password'
EDXAPP_MYSQL_OPTIONS: {}
<<<<<<< HEAD
EDXAPP_MYSQL_ATOMIC_REQUESTS: True
=======
>>>>>>> 7325c7ba
EDXAPP_MYSQL_REPLICA_DB_NAME: "{{ EDXAPP_MYSQL_DB_NAME }}"
EDXAPP_MYSQL_REPLICA_USER: "{{ EDXAPP_MYSQL_USER }}"
EDXAPP_MYSQL_REPLICA_PASSWORD: "{{ EDXAPP_MYSQL_PASSWORD }}"
EDXAPP_MYSQL_REPLICA_HOST: "{{ EDXAPP_MYSQL_HOST }}"
EDXAPP_MYSQL_REPLICA_PORT: "{{ EDXAPP_MYSQL_PORT }}"
EDXAPP_MYSQL_REPLICA_OPTIONS: "{{ EDXAPP_MYSQL_OPTIONS }}"
EDXAPP_MYSQL_CSMH_DB_NAME: "edxapp_csmh"
EDXAPP_MYSQL_CSMH_USER: "{{ EDXAPP_MYSQL_USER }}"
EDXAPP_MYSQL_CSMH_PASSWORD: "{{ EDXAPP_MYSQL_PASSWORD }}"
EDXAPP_MYSQL_CSMH_HOST: "{{ EDXAPP_MYSQL_HOST }}"
EDXAPP_MYSQL_CSMH_PORT: "{{ EDXAPP_MYSQL_PORT }}"
EDXAPP_MYSQL_CSMH_OPTIONS: "{{ EDXAPP_MYSQL_OPTIONS }}"
<<<<<<< HEAD

=======
>>>>>>> 7325c7ba
# This is Django's default https://docs.djangoproject.com/en/1.8/ref/settings/#conn-max-age
EDXAPP_MYSQL_CONN_MAX_AGE: 0

EDXAPP_MYSQL_HOST: 'localhost'
EDXAPP_MYSQL_PORT: '3306'

<<<<<<< HEAD
EDXAPP_SEARCH_HOST: 'localhost'
EDXAPP_SEARCH_PORT: 9200
EDXAPP_SEARCH_USE_SSL: false
=======
EDXAPP_POSTGRESQL_AGGREGATION_HOST: "localhost"
EDXAPP_POSTGRESQL_AGGREGATION_DATABASE: ""
EDXAPP_POSTGRESQL_AGGREGATION_USER: "aggregation_user"
EDXAPP_POSTGRESQL_AGGREGATION_PASSWORD: "password"
EDXAPP_POSTGRESQL_AGGREGATION_USER_ROLE: "boxes"
EDXAPP_POSTGRESQL_AGGREGATION_PORT: 5432
EDXAPP_POSTGRESQL_AGGREGATION_OPTIONS: {}
>>>>>>> 7325c7ba

# list of dictionaries of the format
# { 'host': 'hostname', 'port': 'portnumber', 'otherconfigsuchas use_ssl': 'True' }
# http://elasticsearch-py.readthedocs.org/en/master/api.html#elasticsearch
EDXAPP_ELASTIC_SEARCH_CONFIG:
  - host: "{{ EDXAPP_SEARCH_HOST }}"
    port: "{{ EDXAPP_SEARCH_PORT }}"
    use_ssl: "{{ EDXAPP_SEARCH_USE_SSL }}"

EDXAPP_SETTINGS: '{{ COMMON_EDXAPP_SETTINGS }}'

EDXAPP_LMS_ENV: 'lms.envs.{{ EDXAPP_SETTINGS }}'
EDXAPP_CMS_ENV: 'cms.envs.{{ EDXAPP_SETTINGS }}'

EDXAPP_EMAIL_BACKEND: 'django.core.mail.backends.smtp.EmailBackend'
EDXAPP_EMAIL_HOST: 'localhost'
EDXAPP_EMAIL_PORT: 25
EDXAPP_EMAIL_USE_TLS: False
EDXAPP_EMAIL_HOST_USER: ''
EDXAPP_EMAIL_HOST_PASSWORD: ''

EDXAPP_AWS_SES_REGION_NAME: "us-east-1"
EDXAPP_AWS_SES_REGION_ENDPOINT: "email.us-east-1.amazonaws.com"

EDXAPP_LOG_LEVEL: 'INFO'

EDXAPP_MEMCACHE: [ 'localhost:11211' ]
EDXAPP_CACHE_COURSE_STRUCTURE_MEMCACHE: "{{ EDXAPP_MEMCACHE }}"
EDXAPP_COMMENTS_SERVICE_URL:  'http://localhost:18080'
# EDXAPP_COMMENTS_SERVICE_KEY must match FORUM_API_KEY
EDXAPP_COMMENTS_SERVICE_KEY:  'password'

EDXAPP_EDXAPP_SECRET_KEY: "DUMMY KEY CHANGE BEFORE GOING TO PRODUCTION"

EDXAPP_ANALYTICS_API_KEY:  ""
EDXAPP_LTI_USER_EMAIL_DOMAIN: "lti.example.com"
# 900s, or 15 mins
EDXAPP_LTI_AGGREGATE_SCORE_PASSBACK_DELAY: 900
EDXAPP_PAYMENT_SUPPORT_EMAIL: "billing@example.com"
EDXAPP_YOUTUBE_API_KEY: "PUT_YOUR_API_KEY_HERE"
EDXAPP_ZENDESK_USER: ""
EDXAPP_ZENDESK_URL: ""
EDXAPP_ZENDESK_API_KEY: ""
EDXAPP_ZENDESK_CUSTOM_FIELDS: {}
EDXAPP_CELERY_USER: 'celery'
EDXAPP_CELERY_PASSWORD: 'celery'
EDXAPP_CELERY_BROKER_VHOST: ""
EDXAPP_CELERY_BROKER_USE_SSL: false
EDXAPP_CELERY_EVENT_QUEUE_TTL: "None"

EDXAPP_CELERY_BEAT_LMS_ENABLED: false
EDXAPP_CELERY_BEAT_CMS_ENABLED: false

EDXAPP_CELERY_BEAT_LMS_CONFIG:
  enabled: "{{ EDXAPP_CELERY_BEAT_LMS_ENABLED }}"
  monitor: False
  schedule_file: "/tmp/celerybeat-schedule"
  process_id: "/tmp/celerybeat_lms.pid"
  stopwaitsecs: "{{ EDXAPP_WORKER_DEFAULT_STOPWAITSECS }}"

EDXAPP_CELERY_BEAT_CMS_CONFIG:
  enabled: "{{ EDXAPP_CELERY_BEAT_CMS_ENABLED }}"
  monitor: False
  schedule_file: "/tmp/celerybeat-schedule"
  process_id: "/tmp/celerybeat_cms.pid"
  stopwaitsecs: "{{ EDXAPP_WORKER_DEFAULT_STOPWAITSECS }}"

EDXAPP_VIDEO_CDN_URLS:
  EXAMPLE_COUNTRY_CODE: "http://example.com/edx/video?s3_url="

EDXAPP_CREDIT_HELP_LINK_URL: ""

EDXAPP_PARTNER_SUPPORT_EMAIL: ''

# ISO-8601 formatted date string, or null
EDXAPP_AUDIT_CERT_CUTOFF_DATE: null

EDXAPP_PLATFORM_NAME: 'Your Platform Name Here'
EDXAPP_STUDIO_NAME: 'Studio'
EDXAPP_STUDIO_SHORT_NAME: 'Studio'

EDXAPP_CAS_SERVER_URL: ""
EDXAPP_CAS_EXTRA_LOGIN_PARAMS: ""
EDXAPP_CAS_ATTRIBUTE_CALLBACK: ""
EDXAPP_CAS_ATTRIBUTE_PACKAGE: ""
# Enable an end-point that creates a user and logs them in
# Used for performance testing
EDXAPP_ENABLE_AUTO_AUTH: false
# Settings for enabling and configuring third party authorization
EDXAPP_ENABLE_THIRD_PARTY_AUTH: true
EDXAPP_ENABLE_OAUTH2_PROVIDER: false

EDXAPP_ENABLE_MOBILE_REST_API: false

# Settings for API access management
EDXAPP_API_ACCESS_MANAGER_EMAIL: "api-access@example.com"
EDXAPP_API_ACCESS_FROM_EMAIL: "api-requests@example.com"
EDXAPP_API_DOCUMENTATION_URL: "http://course-catalog-api-guide.readthedocs.io/en/latest/"
EDXAPP_AUTH_DOCUMENTATION_URL: "http://course-catalog-api-guide.readthedocs.io/en/latest/authentication/index.html"

# Settings for affiliate cookie tracking
EDXAPP_AFFILIATE_COOKIE_NAME: 'dev_affiliate_id'

EDXAPP_ENABLE_EDXNOTES: false

EDXAPP_ENABLE_CREDIT_ELIGIBILITY: false
EDXAPP_ENABLE_CREDIT_API: false

EDXAPP_CUSTOM_COURSES_EDX: false

EDXAPP_ENABLE_SYSADMIN_DASHBOARD: false
# This is different from lms/envs/common.py
# We're turning it on in config because it needs a lot more configuration
# support, such as settings.DATABASES and initial database creation which is
# handled in the play.
EDXAPP_ENABLE_CSMH_EXTENDED: True
EDXAPP_ENABLE_READING_FROM_MULTIPLE_HISTORY_TABLES: True

EDXAPP_GIT_REPO_DIR: '/edx/var/edxapp/course_repos'
EDXAPP_GIT_REPO_EXPORT_DIR: '/edx/var/edxapp/export_course_repos'

EDXAPP_ONLOAD_BEACON_SAMPLE_RATE: 0.0

EDXAPP_FINANCIAL_REPORTS:
  BUCKET: !!null
  ROOT_PATH: "sandbox"
  STORAGE_TYPE: "localfs"

#Only address should have newlines
EDXAPP_PDF_RECEIPT_BILLING_ADDRESS: |
  Enter your receipt billing
  address here.

EDXAPP_PDF_RECEIPT_DISCLAIMER_TEXT: >
  ENTER YOUR RECEIPT DISCLAIMER TEXT HERE.

EDXAPP_PDF_RECEIPT_FOOTER_TEXT: >
  Enter your receipt footer text here.

EDXAPP_PDF_RECEIPT_TERMS_AND_CONDITIONS: >
  Enter your receipt terms and conditions here.

EDXAPP_PDF_RECEIPT_TAX_ID: "00-0000000"
EDXAPP_PDF_RECEIPT_TAX_ID_LABEL: "fake Tax ID"
EDXAPP_PDF_RECEIPT_COBRAND_LOGO_PATH: ""
EDXAPP_PDF_RECEIPT_LOGO_PATH: ""

EDXAPP_SOCIAL_AUTH_OAUTH_SECRETS: ""

# Display a language selector in the LMS/CMS header.
EDXAPP_SHOW_HEADER_LANGUAGE_SELECTOR: false

# Display a language selector in the LMS footer.
EDXAPP_SHOW_FOOTER_LANGUAGE_SELECTOR: false

EDXAPP_FEATURES:
  AUTH_USE_OPENID_PROVIDER: true
  ENABLE_DISCUSSION_SERVICE: true
  ENABLE_INSTRUCTOR_ANALYTICS: false
  PREVIEW_LMS_BASE: "{{ EDXAPP_PREVIEW_LMS_BASE }}"
  ENABLE_GRADE_DOWNLOADS: true
  ENABLE_MKTG_SITE: "{{ EDXAPP_ENABLE_MKTG_SITE }}"
  AUTOMATIC_AUTH_FOR_TESTING: "{{ EDXAPP_ENABLE_AUTO_AUTH }}"
  ENABLE_THIRD_PARTY_AUTH: "{{ EDXAPP_ENABLE_THIRD_PARTY_AUTH }}"
  ENABLE_VIDEO_UPLOAD_PIPELINE: false
  ENABLE_DISCUSSION_HOME_PANEL: true
  ENABLE_COMBINED_LOGIN_REGISTRATION: true
  ENABLE_CORS_HEADERS: false
  ENABLE_CROSS_DOMAIN_CSRF_COOKIE: false
  ENABLE_COUNTRY_ACCESS: false
  ENABLE_VIDEO_BEACON: false
  ENABLE_ONLOAD_BEACON: false
  ENABLE_EDXNOTES: "{{ EDXAPP_ENABLE_EDXNOTES }}"
  ENABLE_CREDIT_API: "{{ EDXAPP_ENABLE_CREDIT_API }}"
  ENABLE_CREDIT_ELIGIBILITY: "{{ EDXAPP_ENABLE_CREDIT_ELIGIBILITY }}"
  ENABLE_SPECIAL_EXAMS: false
  ENABLE_OAUTH2_PROVIDER: "{{ EDXAPP_ENABLE_OAUTH2_PROVIDER }}"
  ENABLE_SYSADMIN_DASHBOARD: "{{ EDXAPP_ENABLE_SYSADMIN_DASHBOARD }}"
  ENABLE_MOBILE_REST_API: "{{ EDXAPP_ENABLE_MOBILE_REST_API }}"
  CUSTOM_COURSES_EDX: "{{ EDXAPP_CUSTOM_COURSES_EDX }}"
  ENABLE_CSMH_EXTENDED: "{{ EDXAPP_ENABLE_CSMH_EXTENDED }}"
  ENABLE_READING_FROM_MULTIPLE_HISTORY_TABLES: "{{ EDXAPP_ENABLE_READING_FROM_MULTIPLE_HISTORY_TABLES }}"
  SHOW_HEADER_LANGUAGE_SELECTOR: "{{ EDXAPP_SHOW_HEADER_LANGUAGE_SELECTOR }}"
  SHOW_FOOTER_LANGUAGE_SELECTOR: "{{ EDXAPP_SHOW_FOOTER_LANGUAGE_SELECTOR }}"

EDXAPP_BOOK_URL: ""
# This needs to be set to localhost
# if xqueue is run on the same server
# as the lms (it's sent in the request)
EDXAPP_SITE_NAME: 'localhost'
EDXAPP_LMS_SITE_NAME: "{{ EDXAPP_SITE_NAME }}"
EDXAPP_CMS_SITE_NAME: 'localhost'
EDXAPP_MEDIA_URL:  "/media"
EDXAPP_ANALYTICS_SERVER_URL:  ""
EDXAPP_FEEDBACK_SUBMISSION_EMAIL: ""
EDXAPP_CELERY_BROKER_HOSTNAME: ""
EDXAPP_LOGGING_ENV:  'sandbox'

EDXAPP_SYSLOG_SERVER: ""
EDXAPP_RABBIT_HOSTNAME: 'localhost'

EDXAPP_LMS_NGINX_PORT: 18000
EDXAPP_LMS_SSL_NGINX_PORT: 48000

EDXAPP_CMS_NGINX_PORT: 18010
EDXAPP_CMS_SSL_NGINX_PORT: 48010

# NGINX Rate limiting related vars
EDXAPP_ENABLE_RATE_LIMITING: false
EDXAPP_COURSES_REQUEST_RATE: '5r/s'
EDXAPP_COURSES_REQUEST_BURST_RATE: 10
EDXAPP_COURSES_USER_AGENT_BURST_RATE: 5
EDXAPP_RATE_LIMITED_USER_AGENTS: []

EDXAPP_LANG: 'en_US.UTF-8'
EDXAPP_LANGUAGE_CODE : 'en'
EDXAPP_LANGUAGE_COOKIE: 'openedx-language-preference'
EDXAPP_TIME_ZONE: 'America/New_York'

EDXAPP_HELP_TOKENS_BOOKS:
    learner: "http://edx.readthedocs.io/projects/open-edx-learner-guide"
    course_author: "http://edx.readthedocs.io/projects/open-edx-building-and-running-a-course"

EDXAPP_TECH_SUPPORT_EMAIL: 'technical@example.com'
EDXAPP_CONTACT_EMAIL: 'info@example.com'
EDXAPP_BUGS_EMAIL: 'bugs@example.com'
EDXAPP_DEFAULT_FROM_EMAIL: 'registration@example.com'
EDXAPP_DEFAULT_FEEDBACK_EMAIL: 'feedback@example.com'
EDXAPP_DEFAULT_SERVER_EMAIL: 'devops@example.com'
EDXAPP_BULK_EMAIL_DEFAULT_FROM_EMAIL: 'no-reply@example.com'
EDXAPP_BULK_EMAIL_LOG_SENT_EMAILS: false
EDXAPP_UNIVERSITY_EMAIL: 'university@example.com'
EDXAPP_PRESS_EMAIL: 'press@example.com'
EDXAPP_LMS_ROOT_URL: "{{ EDXAPP_LMS_BASE_SCHEME | default('https') }}://{{ EDXAPP_LMS_BASE }}"
EDXAPP_LMS_ISSUER: "{{ COMMON_JWT_ISSUER }}"
EDXAPP_JWT_EXPIRATION: 30  # Number of seconds until expiration
EDXAPP_JWT_AUDIENCE: "{{ COMMON_JWT_AUDIENCE }}"
EDXAPP_JWT_SECRET_KEY: "{{ COMMON_JWT_SECRET_KEY }}"

EDXAPP_PLATFORM_TWITTER_ACCOUNT: '@YourPlatformTwitterAccount'
EDXAPP_PLATFORM_FACEBOOK_ACCOUNT: 'http://www.facebook.com/YourPlatformFacebookAccount'
EDXAPP_FACEBOOK_APP_ID: "FACEBOOK_APP_ID"
EDXAPP_FACEBOOK_APP_SECRET: "FACEBOOK_APP_SECRET"
EDXAPP_FACEBOOK_API_VERSION: "v2.1"

EDXAPP_CONTACT_MAILING_ADDRESS: 'SET-ME-PLEASE'

EDXAPP_SOCIAL_MEDIA_FOOTER_URLS: {}
EDXAPP_MOBILE_STORE_URLS: {}
EDXAPP_FOOTER_ORGANIZATION_IMAGE: "images/logo.png"

EDXAPP_ENV_EXTRA: {}
EDXAPP_AUTH_EXTRA: {}
EDXAPP_LMS_ENV_EXTRA: "{{ EDXAPP_ENV_EXTRA }}"
EDXAPP_CMS_ENV_EXTRA: "{{ EDXAPP_ENV_EXTRA }}"
EDXAPP_LMS_AUTH_EXTRA: "{{ EDXAPP_AUTH_EXTRA }}"
EDXAPP_CMS_AUTH_EXTRA: "{{ EDXAPP_AUTH_EXTRA }}"
EDXAPP_ENABLE_MKTG_SITE: false
EDXAPP_MKTG_URL_LINK_MAP: {}
EDXAPP_MKTG_URLS: {}
EDXAPP_SUPPORT_SITE_LINK: ''
EDXAPP_ACTIVATION_EMAIL_SUPPORT_LINK: ''
EDXAPP_PASSWORD_RESET_SUPPORT_LINK: ''
EDXAPP_EDXMKTG_USER_INFO_COOKIE_NAME: "edx-user-info"
# Set this sets the url for static files
# Override this var to use a CDN
# Example: xxxxx.cloudfront.net/static/
EDXAPP_STATIC_URL_BASE: "/static/"

# Settings for Grade downloads
EDXAPP_GRADE_STORAGE_CLASS: 'django.core.files.storage.FileSystemStorage'
EDXAPP_GRADE_STORAGE_KWARGS:
  location: /tmp/edx-s3/grades

# Credit card processor
# These are the same defaults set in common.py
EDXAPP_CC_PROCESSOR_NAME: "CyberSource2"
EDXAPP_CC_PROCESSOR:
  CyberSource:
    SHARED_SECRET: ""
    MERCHANT_ID: ""
    SERIAL_NUMBER: ""
    ORDERPAGE_VERSION: '7'
    PURCHASE_ENDPOINT: ""
  CyberSource2:
    PURCHASE_ENDPOINT: ""
    SECRET_KEY: ""
    ACCESS_KEY: ""
    PROFILE_ID: ""

# does not affect verified students
EDXAPP_PAID_COURSE_REGISTRATION_CURRENCY: ['usd', '$']

# Configure paver tasks in edx-platform to skip Python/Ruby/Node installation
EDXAPP_NO_PREREQ_INSTALL: 1

# whether to setup the python codejail or not
EDXAPP_PYTHON_SANDBOX: true
# this next setting, if true, turns on actual sandbox enforcement.  If not true,
# it puts the sandbox in 'complain' mode, for reporting but not enforcement
EDXAPP_SANDBOX_ENFORCE: true

# Vars that are used when the automated role is "mixed-in" via the deploying play
# This data structure specifies all the users with access to run command remotely
# over SSH and the fully qualified command that they can run via sudo to the
# application user

EDXAPP_AUTOMATED_USERS:
  automated_user:
    sudo_commands:
      - command: "{{ edxapp_venv_bin }}/python {{ edxapp_code_dir }}/manage.py lms migrate --list --settings={{ edxapp_settings }}"
        sudo_user: "edxapp"
    authorized_keys:
      - "SSH authorized key"

EDXAPP_USE_GIT_IDENTITY: false
# Paste the contents of the git identity
# into this var
EDXAPP_GIT_IDENTITY: !!null

EDXAPP_UPDATE_STATIC_FILES_KEY: false
# Set this to true if you want to install the private pip
# requirements in the edx-platform repo.
# This will use EDXAPP_GIT_IDENTITY, EDXAPP_USE_GIT_IDENTITY
# must be set to true if EDXAPP_INSTALL_PRIVATE_REQUIREMENTS is
# set to true

EDXAPP_INSTALL_PRIVATE_REQUIREMENTS: false

# List of additional python packages that should be installed into the
# edxapp virtual environment.
# `name` (required), `version` (optional), and `extra_args` (optional)
# are supported and correspond to the options of ansible's pip module.
# Example:
# EDXAPP_EXTRA_REQUIREMENTS:
#   - name: mypackage
#     version: 1.0.1
#   - name: git+https://git.myproject.org/MyProject#egg=MyProject
EDXAPP_EXTRA_REQUIREMENTS: []

EDXAPP_GOOGLE_ANALYTICS_ACCOUNT: "None"

EDXAPP_OPTIMIZELY_PROJECT_ID: "None"
EDXAPP_TRACKING_SEGMENTIO_WEBHOOK_SECRET: ""
EDXAPP_CMS_SEGMENT_KEY: "None"
EDXAPP_LMS_SEGMENT_KEY: "None"
EDXAPP_EVENT_TRACKING_SEGMENTIO_EMIT_WHITELIST: []

EDXAPP_EDX_API_KEY: "PUT_YOUR_API_KEY_HERE"
# This is the default set in common.py
EDXAPP_VERIFY_STUDENT:
  DAYS_GOOD_FOR: 365
  EXPIRING_SOON_WINDOW: 28
EDXAPP_GOOGLE_ANALYTICS_LINKEDIN: ""
EDXAPP_CONTENTSTORE_ADDITIONAL_OPTS: {}
EDXAPP_BULK_EMAIL_EMAILS_PER_TASK: 500
# If using microsites this should point to the microsite repo
EDXAPP_MICROSITE_ROOT_DIR: "{{ edxapp_app_dir }}/edx-microsite"
# this dictionary defines what microsites are configured
EDXAPP_MICROSITE_CONFIGURATION: {}
# Instructor code that will not be run in the code sandbox
EDXAPP_COURSES_WITH_UNSAFE_CODE: []
EDXAPP_SESSION_COOKIE_DOMAIN: ""
EDXAPP_SESSION_COOKIE_NAME: "sessionid"

# XML Course related flags
EDXAPP_XML_FROM_GIT: false
EDXAPP_XML_S3_BUCKET: !!null
EDXAPP_XML_S3_KEY: !!null

EDXAPP_NEWRELIC_LMS_APPNAME: "{{ COMMON_ENVIRONMENT }}-{{ COMMON_DEPLOYMENT }}-edxapp-lms"
EDXAPP_NEWRELIC_CMS_APPNAME: "{{ COMMON_ENVIRONMENT }}-{{ COMMON_DEPLOYMENT }}-edxapp-cms"
EDXAPP_NEWRELIC_WORKERS_APPNAME: "{{ COMMON_ENVIRONMENT }}-{{ COMMON_DEPLOYMENT }}-edxapp-workers"

EDXAPP_ORA2_FILE_PREFIX: '{{ COMMON_ENVIRONMENT }}-{{ COMMON_DEPLOYMENT }}/ora2'
EDXAPP_FILE_UPLOAD_STORAGE_BUCKET_NAME: '{{ EDXAPP_AWS_STORAGE_BUCKET_NAME }}'
EDXAPP_FILE_UPLOAD_STORAGE_PREFIX: 'submissions_attachments'

EDXAPP_CODE_JAIL_LIMITS:
  # Limit the memory of the jailed process to something high but not
  # infinite (512MiB in bytes)
  VMEM: 536870912
  # Time in seconds that the jailed process has to run.
  REALTIME: 3
  # Needs to be non-zero so that jailed code can use it as their temp directory.(1MiB in bytes)
  FSIZE: 1048576
  CPU: 1
  PROXY: 0

EDXAPP_VIRTUAL_UNIVERSITIES: []
# Set the number of workers explicitly for lms and cms
# Should be set to
# EDXAPP_WORKERS:
#   lms: <num workers>
#   cms: <num workers>
EDXAPP_WORKERS: !!null
EDXAPP_ANALYTICS_DATA_TOKEN: ""
EDXAPP_ANALYTICS_DATA_URL: ""
# Dashboard URL, assumes that the insights role is installed locally
EDXAPP_ANALYTICS_DASHBOARD_URL: "http://localhost:18110/courses"

EDXAPP_REGISTRATION_EXTRA_FIELDS:
  confirm_email: "hidden"
  level_of_education: "optional"
  gender: "optional"
  year_of_birth: "optional"
  mailing_address: "hidden"
  goals: "optional"
  honor_code: "required"
  terms_of_service: "hidden"
  city: "hidden"
  country: "required"

EDXAPP_CELERY_WORKERS:
  - queue: low
    service_variant: cms
    concurrency: 1
    monitor: True
  - queue: default
    service_variant: cms
    concurrency: 1
    monitor: True
  - queue: high
    service_variant: cms
    concurrency: 1
    monitor: True
  - queue: low
    service_variant: lms
    concurrency: 1
    monitor: True
  - queue: default
    service_variant: lms
    concurrency: 1
    monitor: True
  - queue: high
    service_variant: lms
    concurrency: 1
    monitor: True
  - queue: high_mem
    service_variant: lms
    concurrency: 1
    monitor: False
    max_tasks_per_child: 1
EDXAPP_RECALCULATE_GRADES_ROUTING_KEY: 'edx.lms.core.default'
EDXAPP_BULK_EMAIL_ROUTING_KEY_SMALL_JOBS: 'edx.lms.core.low'
EDXAPP_LMS_CELERY_QUEUES: "{{ edxapp_workers|selectattr('service_variant', 'equalto', 'lms')|map(attribute='queue')|map('regex_replace', '(.*)', 'edx.lms.core.\\1')|list }}"
EDXAPP_CMS_CELERY_QUEUES: "{{ edxapp_workers|selectattr('service_variant', 'equalto', 'cms')|map(attribute='queue')|map('regex_replace', '(.*)', 'edx.cms.core.\\1')|list }}"

EDXAPP_DEFAULT_CACHE_VERSION: "1"
EDXAPP_OAUTH_ENFORCE_SECURE: True
EDXAPP_OAUTH_EXPIRE_CONFIDENTIAL_CLIENT_DAYS: 365
EDXAPP_OAUTH_EXPIRE_PUBLIC_CLIENT_DAYS: 30
EDXAPP_OAUTH_CREDENTIALS: []

# Directory for edxapp application configuration files
EDXAPP_CFG_DIR: "{{ COMMON_CFG_DIR }}/edxapp"
EDXAPP_DEPRECATED_ADVANCED_COMPONENT_TYPES: []

# Video Pipeline Settings
EDXAPP_VIDEO_UPLOAD_PIPELINE:
  BUCKET: ''
  ROOT_PATH: ''

EDXAPP_CORS_ORIGIN_WHITELIST: []
EDXAPP_CORS_ORIGIN_ALLOW_ALL: false
EDXAPP_CROSS_DOMAIN_CSRF_COOKIE_DOMAIN: ""
EDXAPP_CROSS_DOMAIN_CSRF_COOKIE_NAME: ""
EDXAPP_CSRF_COOKIE_SECURE: false

# Video Beacon Settings
CDN_VIDEO_URLS: {}
PERFORMANCE_GRAPHITE_URL: 'SetPerformanceGraphiteHostName'

# E-Commerce Related Settings
EDXAPP_ECOMMERCE_PUBLIC_URL_ROOT: "http://localhost:8002"
EDXAPP_ECOMMERCE_API_URL: "http://localhost:8002/api/v2"
# TODO (CCB) Remove this after all references in edx/edx-platform have been removed.
EDXAPP_ECOMMERCE_API_SIGNING_KEY: "{{ EDXAPP_JWT_SECRET_KEY }}"
EDXAPP_COURSE_CATALOG_API_URL: "http://localhost:8008/api/v1"
EDXAPP_CREDENTIALS_INTERNAL_SERVICE_URL: "http://localhost:8005"
EDXAPP_CREDENTIALS_PUBLIC_SERVICE_URL: "http://localhost:8005"

# which access.py permission name to check in order to determine if a course about page is
# visible. We default this to the legacy permission 'see_exists'.

EDXAPP_COURSE_CATALOG_VISIBILITY_PERMISSION: 'see_exists'
EDXAPP_COURSE_ABOUT_VISIBILITY_PERMISSION: 'see_exists'

# Mailchimp Settings
EDXAPP_MAILCHIMP_NEW_USER_LIST_ID: null

# Social Sharing Related Settings
EDXAPP_SOCIAL_SHARING_SETTINGS:
  CUSTOM_COURSE_URLS: false
  DASHBOARD_FACEBOOK: false
  CERTIFICATE_FACEBOOK: false
  CERTIFICATE_TWITTER: false
  DASHBOARD_TWITTER: false

#To use AWS S3 as your backend, you need different kwargs:
# EDXAPP_PROFILE_IMAGE_BACKEND_CONFIG:
#   class: storages.backends.s3boto.S3BotoStorage
#   options:
#     location: /path/to/images
#     bucket: mybucket
#     custom_domain: mybucket.s3.amazonaws.com
#     access_key: XXXAWS_ACCESS_KEYXXX
#     secret_key: XXXAWS_SECRETY_KEYXXX
#     headers:
#       Cache-Control: max-age-{{ EDXAPP_PROFILE_IMAGE_MAX_AGE }}
#NB: access_key and secret_key are unneccessary if you use IAM roles
#NB2: custom_domain is REQUIRED. Otherwise, boto will generate a
# temporary URL whenever asked for the URL of a specific file.
EDXAPP_PROFILE_IMAGE_BACKEND:
  class: storages.backends.overwrite.OverwriteStorage
  options:
    location: "{{ edxapp_media_dir }}/profile-images/"
    base_url: "{{ EDXAPP_MEDIA_URL }}/profile-images/"

EDXAPP_PROFILE_IMAGE_MAX_AGE: 31536000

# used to salt hashed usernames for profile image filenames
EDXAPP_PROFILE_IMAGE_SECRET_KEY: placeholder_secret_key

# In bytes
EDXAPP_PROFILE_IMAGE_MAX_BYTES: 1048576
EDXAPP_PROFILE_IMAGE_MIN_BYTES: 100

EDXAPP_PARSE_KEYS: {}

# In a production environment when using separate clusters, you'll
# want to route requests differently from the LMS (internal api) and
# from JS (public API)
EDXAPP_EDXNOTES_PUBLIC_API: http://localhost:18120/api/v1
EDXAPP_EDXNOTES_INTERNAL_API: http://localhost:18120/api/v1

EDXAPP_XBLOCK_SETTINGS: {}

# Secret keys shared with credit providers.
# Used to digitally sign credit requests (us --> provider)
# and validate responses (provider --> us).
# Each key in the dictionary is a credit provider ID, and
# the value is the 32-character key.
EDXAPP_CREDIT_PROVIDER_SECRET_KEYS: {}

# Proctoring configuration (redirct URLs and keys shared between systems)
EDXAPP_PROCTORING_SETTINGS: {}
EDXAPP_PROCTORING_BACKEND_PROVIDER:
  class: 'edx_proctoring.backends.null.NullBackendProvider'
  options: {}

# Comprehensive Theming
# Deprecated, maintained for backward compatibility
EDXAPP_COMPREHENSIVE_THEME_DIR: ""

# list of paths to the comprehensive theme directories
EDXAPP_COMPREHENSIVE_THEME_DIRS:
  - "{{ EDXAPP_COMPREHENSIVE_THEME_DIR }}"

# list of paths to the comprehensive theme locale directories
EDXAPP_COMPREHENSIVE_THEME_LOCALE_PATHS: []

# Name of the default site theme
EDXAPP_DEFAULT_SITE_THEME: ""
EDXAPP_ENABLE_COMPREHENSIVE_THEMING: false

# Git repo for the comprehensive theme (if using a comprehensive theme
# other than the ones bundled with edx/platform)
EDXAPP_COMPREHENSIVE_THEME_SOURCE_REPO: ""
# Git branch, tag, or revision to check out from
# EDXAPP_COMPREHENSIVE_THEME_SOURCE_REPO
EDXAPP_COMPREHENSIVE_THEME_VERSION: ""

# supply a default site theme keyed to the main LMS domain
# only works with EDXAPP_ENABLE_COMPREHENSIVE_THEMING set to true,
# otherwise, ignored -
# have to use this way of defining dict in string format
# so the variable is interpolated in the key, but if not
# using variable key names a more standard format can be used
EDXAPP_SITE_THEMES: "{
    '{{ EDXAPP_LMS_SITE_NAME }}': {
      'theme_name': '{{ EDXAPP_DEFAULT_SITE_THEME | default(\"edx-theme-codebase\", true) }}',
      'theme_source_repo': '{{ edxapp_theme_source_repo | default(\"git@github.com:appsembler/edx-theme-codebase.git\", true) }}',
      'theme_version': '{{ edxapp_theme_version | default(\"master\", true) }}',
      'customer_theme_source_repo': '{{ edxapp_customer_theme_source_repo | default(\"https://github.com/appsembler/edx-theme-customers.git\", true) }}',
      'customer_theme_version': '{{ edxapp_customer_theme_version | default(\"\", true) }}'
    }
  }"

# SAML KEYS
EDXAPP_SOCIAL_AUTH_SAML_SP_PRIVATE_KEY: ''
EDXAPP_SOCIAL_AUTH_SAML_SP_PUBLIC_CERT: ''

# Session cookie setting
# Only set this to true for client side profiling, never for production
EDXAPP_SESSION_SAVE_EVERY_REQUEST: false

EDXAPP_SESSION_COOKIE_SECURE: false

EDXAPP_VIDEO_IMAGE_MAX_AGE: 31536000

# This is django storage configuration for Video Image settings.
# You can configure S3 or Swift in lms/envs/common.py
EDXAPP_VIDEO_IMAGE_SETTINGS:
  VIDEO_IMAGE_MAX_BYTES : 2097152
  VIDEO_IMAGE_MIN_BYTES : 2048
  STORAGE_KWARGS:
    location: "{{ edxapp_media_dir }}/"
    base_url: "{{ EDXAPP_MEDIA_URL }}/"
  DIRECTORY_PREFIX: 'video-images/'

# Course Block Structures
EDXAPP_BLOCK_STRUCTURES_SETTINGS:
  # Delay, in seconds, after a new edit of a course is published
  # before updating the block structures cache.  This is needed
  # for a better chance at getting the latest changes when there
  # are secondary reads in sharded mongoDB clusters. See TNL-5041
  # for more info.
  COURSE_PUBLISH_TASK_DELAY: 30

  # Delay, in seconds, between retry attempts if a task fails.
  TASK_DEFAULT_RETRY_DELAY: 30

  # Maximum number of retries per task.
  TASK_MAX_RETRIES: 5

# Configuration settings needed for the LMS to communicate with the Enterprise service.
EDXAPP_ENTERPRISE_API_URL: "{{ EDXAPP_LMS_ROOT_URL }}/enterprise/api/v1"

EDXAPP_ENTERPRISE_SERVICE_WORKER_EMAIL: "enterprise_worker@example.com"
EDXAPP_ENTERPRISE_SERVICE_WORKER_USERNAME: "enterprise_worker"

EDXAPP_ENTERPRISE_COURSE_ENROLLMENT_AUDIT_MODES:
  - audit
  - honor

# The assigned ICP license number for display in the platform footer
EDXAPP_ICP_LICENSE: !!null

#-------- Everything below this line is internal to the role ------------

#Use YAML references (& and *) and hash merge <<: to factor out shared settings
#see http://atechie.net/2009/07/merging-hashes-in-yaml-conf-files/

edxapp_data_dir: "{{ COMMON_DATA_DIR }}/edxapp"
edxapp_app_dir: "{{ COMMON_APP_DIR }}/edxapp"
edxapp_log_dir: "{{ COMMON_LOG_DIR }}/edxapp"
edxapp_venvs_dir: "{{ edxapp_app_dir }}/venvs"
edxapp_venv_dir: "{{ edxapp_venvs_dir }}/edxapp"
edxapp_venv_bin: "{{ edxapp_venv_dir }}/bin"
edxapp_nodeenv_dir: "{{ edxapp_app_dir }}/nodeenvs/edxapp"
edxapp_nodeenv_bin: "{{ edxapp_nodeenv_dir }}/bin"
edxapp_settings: '{{ EDXAPP_SETTINGS }}'
edxapp_node_version: "{{ common_node_version }}"
# This is where node installs modules, not node itself
edxapp_node_bin: "{{ edxapp_code_dir }}/node_modules/.bin"
edxapp_user: edxapp
edxapp_deploy_path: "{{ edxapp_venv_bin }}:{{ edxapp_code_dir }}/bin:{{ edxapp_node_bin }}:{{ edxapp_nodeenv_bin }}:/usr/local/sbin:/usr/local/bin:/usr/sbin:/usr/bin:/sbin:/bin"
edxapp_staticfile_dir: "{{ edxapp_data_dir }}/staticfiles"
edxapp_media_dir: "{{ edxapp_data_dir }}/media"
edxapp_course_static_dir: "{{ edxapp_data_dir }}/course_static"
edxapp_course_data_dir: "{{ edxapp_data_dir }}/data"
edxapp_upload_dir: "{{ edxapp_data_dir }}/uploads"
edxapp_theme_dir: "{{ edxapp_data_dir }}/themes"
edxapp_git_identity: "{{ edxapp_app_dir }}/edxapp-git-identity"
edxapp_git_ssh: "/tmp/edxapp_git_ssh.sh"

edxapp_devstack_logs:
  - "{{ supervisor_log_dir }}/cms-stdout.log"
  - "{{ supervisor_log_dir }}/cms-stderr.log"
  - "{{ supervisor_log_dir }}/lms-stdout.log"
  - "{{ supervisor_log_dir }}/lms-stderr.log"

# Only install packages which are appropriate for this environment
edxapp_npm_production: "yes"

# TODO: This can be removed once VPC-122 is resolved
edxapp_legacy_course_data_dir: "{{ edxapp_app_dir }}/data"

edxapp_workers: "{{ EDXAPP_CELERY_WORKERS }}"
EDXAPP_WORKER_DEFAULT_STOPWAITSECS: 432000

# setup for python codejail
edxapp_sandbox_venv_dir:  '{{ edxapp_venvs_dir }}/edxapp-sandbox'
edxapp_sandbox_user: 'sandbox'  # I think something about the codejail requires hardcoding this to sandbox:sandbox

# apparmor command
edxapp_aa_command: "{% if EDXAPP_SANDBOX_ENFORCE %}aa-enforce{% else %}aa-complain{% endif %}"

# TODO: old style variable syntax is necessary
# for lists and dictionaries
edxapp_helper_scripts:
    - edxapp-migrate
    - edxapp-runserver
    - edxapp-update-assets
    - edxapp-shell

edxapp_environment_default:
  LANG: "{{ EDXAPP_LANG }}"
  NO_PREREQ_INSTALL: "{{ EDXAPP_NO_PREREQ_INSTALL }}"
  SKIP_WS_MIGRATIONS: 1
  PATH: "{{ edxapp_deploy_path }}"
  # the settings module for edxapp, DJANGO_SETTINGS_MODULE
  # should be set to {{SERVICE_VARIANT}}.{{EDXAPP_SETTINGS}}
  # where SERVICE_VARIANT is lms or cms
  EDX_PLATFORM_SETTINGS: "{{ EDXAPP_SETTINGS }}"
  # Current set to the app dir for json config, this should
  # be updated to /edx/etc/edxapp when the switch to
  # yaml based configs is complete
  CONFIG_ROOT: "{{ edxapp_app_dir }}"
  BOTO_CONFIG: "{{ edxapp_app_dir }}/.boto"

edxapp_environment_extra: {}

edxapp_environment: "{{ edxapp_environment_default | combine(edxapp_environment_extra) }}"

edxapp_generic_doc_store_config: &edxapp_generic_default_docstore
  db: "{{ EDXAPP_MONGO_DB_NAME }}"
  host: "{{ EDXAPP_MONGO_HOSTS }}"
  password: "{{ EDXAPP_MONGO_PASSWORD }}"
  port: "{{ EDXAPP_MONGO_PORT }}"
  user: "{{ EDXAPP_MONGO_USER }}"
  collection:  'modulestore'
  ssl: "{{ EDXAPP_MONGO_USE_SSL }}"
  ssl_certfile: "{{ EDXAPP_MONGO_SSL_CLIENT_CERT_PATH }}"
  ssl_ca_certs: "{{ EDXAPP_MONGO_SSL_CA_CERT_PATH }}"
  # https://api.mongodb.com/python/2.9.1/api/pymongo/mongo_client.html#module-pymongo.mongo_client
  socketTimeoutMS: 3000 # default is never timeout while the connection is open, this means it needs to explicitly close raising pymongo.errors.NetworkTimeout
  connectTimeoutMS: 2000 # default is 20000, I believe raises pymongo.errors.ConnectionFailure
  # Not setting waitQueueTimeoutMS and waitQueueMultiple since pymongo defaults to nobody being allowed to wait


EDXAPP_LMS_DRAFT_DOC_STORE_CONFIG:
  <<: *edxapp_generic_default_docstore

EDXAPP_LMS_SPLIT_DOC_STORE_CONFIG:
  <<: *edxapp_generic_default_docstore

EDXAPP_CMS_DOC_STORE_CONFIG:
  <<: *edxapp_generic_default_docstore

edxapp_databases:
# edxapp's edxapp-migrate scripts and the edxapp_migrate play
# will ensure that any DB not named read_replica will be migrated
# for both the lms and cms.
  read_replica:
    ENGINE: 'django.db.backends.mysql'
    NAME: "{{ EDXAPP_MYSQL_REPLICA_DB_NAME }}"
    USER: "{{ EDXAPP_MYSQL_REPLICA_USER }}"
    PASSWORD: "{{ EDXAPP_MYSQL_REPLICA_PASSWORD }}"
    HOST: "{{ EDXAPP_MYSQL_REPLICA_HOST }}"
    PORT: "{{ EDXAPP_MYSQL_REPLICA_PORT }}"
<<<<<<< HEAD
    CONN_MAX_AGE: "{{ EDXAPP_MYSQL_CONN_MAX_AGE }}"
    OPTIONS: "{{ EDXAPP_MYSQL_REPLICA_OPTIONS }}"
=======
    OPTIONS: "{{ EDXAPP_MYSQL_REPLICA_OPTIONS }}"
    CONN_MAX_AGE: "{{ EDXAPP_MYSQL_CONN_MAX_AGE }}"
>>>>>>> 7325c7ba
  default:
    ENGINE: 'django.db.backends.mysql'
    NAME: "{{ EDXAPP_MYSQL_DB_NAME }}"
    USER: "{{ EDXAPP_MYSQL_USER }}"
    PASSWORD: "{{ EDXAPP_MYSQL_PASSWORD }}"
    HOST: "{{ EDXAPP_MYSQL_HOST }}"
    PORT: "{{ EDXAPP_MYSQL_PORT }}"
<<<<<<< HEAD
    ATOMIC_REQUESTS: "{{ EDXAPP_MYSQL_ATOMIC_REQUESTS }}"
    CONN_MAX_AGE: "{{ EDXAPP_MYSQL_CONN_MAX_AGE }}"
    OPTIONS: "{{ EDXAPP_MYSQL_OPTIONS }}"
=======
    OPTIONS: "{{ EDXAPP_MYSQL_OPTIONS }}"
    ATOMIC_REQUESTS: True
    CONN_MAX_AGE: "{{ EDXAPP_MYSQL_CONN_MAX_AGE }}"
>>>>>>> 7325c7ba
  student_module_history:
    ENGINE: 'django.db.backends.mysql'
    NAME: "{{ EDXAPP_MYSQL_CSMH_DB_NAME }}"
    USER: "{{ EDXAPP_MYSQL_CSMH_USER }}"
    PASSWORD: "{{ EDXAPP_MYSQL_CSMH_PASSWORD }}"
    HOST: "{{ EDXAPP_MYSQL_CSMH_HOST }}"
    PORT: "{{ EDXAPP_MYSQL_CSMH_PORT }}"
<<<<<<< HEAD
    CONN_MAX_AGE: "{{ EDXAPP_MYSQL_CONN_MAX_AGE }}"
    OPTIONS: "{{ EDXAPP_MYSQL_CSMH_OPTIONS }}"
=======
    OPTIONS: "{{ EDXAPP_MYSQL_CSMH_OPTIONS }}"
    CONN_MAX_AGE: "{{ EDXAPP_MYSQL_CONN_MAX_AGE }}"

  appsembler_usage:
    ENGINE: 'django.db.backends.postgresql_psycopg2'
    NAME: "{{ EDXAPP_POSTGRESQL_AGGREGATION_DATABASE }}"
    USER: "{{ EDXAPP_POSTGRESQL_AGGREGATION_USER }}"
    PASSWORD: "{{ EDXAPP_POSTGRESQL_AGGREGATION_PASSWORD }}"
    HOST: "{{ EDXAPP_POSTGRESQL_AGGREGATION_HOST }}"
    PORT: "{{ EDXAPP_POSTGRESQL_AGGREGATION_PORT }}"
    OPTIONS: "{{ EDXAPP_POSTGRESQL_AGGREGATION_OPTIONS }}"
>>>>>>> 7325c7ba

edxapp_generic_auth_config:  &edxapp_generic_auth
  EVENT_TRACKING_SEGMENTIO_EMIT_WHITELIST: "{{ EDXAPP_EVENT_TRACKING_SEGMENTIO_EMIT_WHITELIST }}"
  ECOMMERCE_API_SIGNING_KEY: "{{ EDXAPP_ECOMMERCE_API_SIGNING_KEY }}"
  ANALYTICS_DATA_TOKEN: "{{ EDXAPP_ANALYTICS_DATA_TOKEN }}"
  DEFAULT_FILE_STORAGE:  "{{ EDXAPP_DEFAULT_FILE_STORAGE }}"
  AWS_ACCESS_KEY_ID:  "{{ EDXAPP_AWS_ACCESS_KEY_ID }}"
  AWS_SECRET_ACCESS_KEY: "{{ EDXAPP_AWS_SECRET_ACCESS_KEY }}"
  AWS_QUERYSTRING_AUTH: "{{ EDXAPP_AWS_QUERYSTRING_AUTH }}"
  AWS_STORAGE_BUCKET_NAME: "{{ EDXAPP_AWS_STORAGE_BUCKET_NAME }}"
  AWS_S3_CUSTOM_DOMAIN: "{{ EDXAPP_AWS_S3_CUSTOM_DOMAIN }}"
  SWIFT_USERNAME: "{{ EDXAPP_SWIFT_USERNAME }}"
  SWIFT_KEY: "{{ EDXAPP_SWIFT_KEY }}"
  SWIFT_TENANT_ID: "{{ EDXAPP_SWIFT_TENANT_ID }}"
  SWIFT_TENANT_NAME: "{{ EDXAPP_SWIFT_TENANT_NAME }}"
  SWIFT_AUTH_URL: "{{ EDXAPP_SWIFT_AUTH_URL }}"
  SWIFT_AUTH_VERSION: "{{ EDXAPP_SWIFT_AUTH_VERSION }}"
  SWIFT_REGION_NAME: "{{ EDXAPP_SWIFT_REGION_NAME }}"
  SWIFT_USE_TEMP_URLS: "{{ EDXAPP_SWIFT_USE_TEMP_URLS }}"
  SWIFT_TEMP_URL_KEY: "{{ EDXAPP_SWIFT_TEMP_URL_KEY }}"
  SWIFT_TEMP_URL_DURATION: "{{ EDXAPP_SWIFT_TEMP_URL_DURATION }}"
  SECRET_KEY:  "{{ EDXAPP_EDXAPP_SECRET_KEY }}"
  DOC_STORE_CONFIG: "{{ edxapp_generic_doc_store_config }}"
  XQUEUE_INTERFACE:
    basic_auth: "{{ EDXAPP_XQUEUE_BASIC_AUTH }}"
    django_auth: "{{ EDXAPP_XQUEUE_DJANGO_AUTH }}"
    url: "{{ EDXAPP_XQUEUE_URL }}"
  CONTENTSTORE:
    ENGINE:  'xmodule.contentstore.mongo.MongoContentStore'
    #
    # connection strings are duplicated temporarily for
    # backward compatibility
    #
    OPTIONS:
      db: "{{ EDXAPP_MONGO_DB_NAME }}"
      host: "{{ EDXAPP_MONGO_HOSTS }}"
      password: "{{ EDXAPP_MONGO_PASSWORD }}"
      port: "{{ EDXAPP_MONGO_PORT }}"
      user: "{{ EDXAPP_MONGO_USER }}"
      ssl: "{{ EDXAPP_MONGO_USE_SSL }}"
      ssl_certfile: "{{ EDXAPP_MONGO_SSL_CLIENT_CERT_PATH }}"
      ssl_ca_certs: "{{ EDXAPP_MONGO_SSL_CA_CERT_PATH }}"
    ADDITIONAL_OPTIONS: "{{ EDXAPP_CONTENTSTORE_ADDITIONAL_OPTS }}"
    DOC_STORE_CONFIG: *edxapp_generic_default_docstore
  DATABASES: "{{ edxapp_databases }}"
  ANALYTICS_API_KEY:  "{{ EDXAPP_ANALYTICS_API_KEY }}"
  EMAIL_HOST_USER: "{{ EDXAPP_EMAIL_HOST_USER }}"
  EMAIL_HOST_PASSWORD: "{{ EDXAPP_EMAIL_HOST_PASSWORD }}"
  YOUTUBE_API_KEY: "{{ EDXAPP_YOUTUBE_API_KEY }}"
  ZENDESK_USER: "{{ EDXAPP_ZENDESK_USER }}"
  ZENDESK_API_KEY: "{{ EDXAPP_ZENDESK_API_KEY }}"
  CELERY_BROKER_USER: "{{ EDXAPP_CELERY_USER }}"
  CELERY_BROKER_PASSWORD: "{{ EDXAPP_CELERY_PASSWORD }}"
  GOOGLE_ANALYTICS_ACCOUNT: "{{ EDXAPP_GOOGLE_ANALYTICS_ACCOUNT }}"
  DJFS: "{{ EDXAPP_DJFS }}"
  CREDIT_PROVIDER_SECRET_KEYS: "{{ EDXAPP_CREDIT_PROVIDER_SECRET_KEYS }}"
  SOCIAL_AUTH_SAML_SP_PRIVATE_KEY: "{{ EDXAPP_SOCIAL_AUTH_SAML_SP_PRIVATE_KEY }}"
  SOCIAL_AUTH_SAML_SP_PUBLIC_CERT: "{{ EDXAPP_SOCIAL_AUTH_SAML_SP_PUBLIC_CERT }}"
  FACEBOOK_APP_ID: "{{ EDXAPP_FACEBOOK_APP_ID }}"
  FACEBOOK_APP_SECRET: "{{ EDXAPP_FACEBOOK_APP_SECRET }}"
  FACEBOOK_API_VERSION: "{{ EDXAPP_FACEBOOK_API_VERSION }}"
  ENTERPRISE_SERVICE_WORKER_USERNAME: "{{ EDXAPP_ENTERPRISE_SERVICE_WORKER_USERNAME }}"

generic_cache_config: &default_generic_cache
  BACKEND:  'django.core.cache.backends.memcached.MemcachedCache'
  KEY_FUNCTION:  'util.memcache.safe_key'

generic_env_config:  &edxapp_generic_env
  CREDENTIALS_INTERNAL_SERVICE_URL: "{{ EDXAPP_CREDENTIALS_INTERNAL_SERVICE_URL }}"
  CREDENTIALS_PUBLIC_SERVICE_URL: "{{ EDXAPP_CREDENTIALS_PUBLIC_SERVICE_URL }}"
  ECOMMERCE_PUBLIC_URL_ROOT: "{{ EDXAPP_ECOMMERCE_PUBLIC_URL_ROOT }}"
  ECOMMERCE_API_URL: "{{ EDXAPP_ECOMMERCE_API_URL }}"
  ENTERPRISE_API_URL: "{{ EDXAPP_ENTERPRISE_API_URL }}"
  COURSE_CATALOG_API_URL: "{{ EDXAPP_COURSE_CATALOG_API_URL }}"
  COURSE_CATALOG_VISIBILITY_PERMISSION: "{{ EDXAPP_COURSE_CATALOG_VISIBILITY_PERMISSION }}"
  COURSE_ABOUT_VISIBILITY_PERMISSION: "{{ EDXAPP_COURSE_ABOUT_VISIBILITY_PERMISSION }}"
  FINANCIAL_REPORTS: "{{ EDXAPP_FINANCIAL_REPORTS }}"
  ONLOAD_BEACON_SAMPLE_RATE: "{{ EDXAPP_ONLOAD_BEACON_SAMPLE_RATE }}"
  CORS_ORIGIN_WHITELIST: "{{ EDXAPP_CORS_ORIGIN_WHITELIST }}"
  CORS_ORIGIN_ALLOW_ALL: "{{ EDXAPP_CORS_ORIGIN_ALLOW_ALL }}"
  CROSS_DOMAIN_CSRF_COOKIE_DOMAIN: "{{ EDXAPP_CROSS_DOMAIN_CSRF_COOKIE_DOMAIN }}"
  CROSS_DOMAIN_CSRF_COOKIE_NAME: "{{ EDXAPP_CROSS_DOMAIN_CSRF_COOKIE_NAME }}"
  CSRF_COOKIE_SECURE: "{{ EDXAPP_CSRF_COOKIE_SECURE  }}"
  VIDEO_UPLOAD_PIPELINE: "{{ EDXAPP_VIDEO_UPLOAD_PIPELINE }}"
  DEPRECATED_ADVANCED_COMPONENT_TYPES: "{{ EDXAPP_DEPRECATED_ADVANCED_COMPONENT_TYPES }}"
  OAUTH_OIDC_ISSUER: "{{ EDXAPP_LMS_ISSUER }}"
  XBLOCK_FS_STORAGE_BUCKET: "{{ EDXAPP_XBLOCK_FS_STORAGE_BUCKET }}"
  XBLOCK_FS_STORAGE_PREFIX: "{{ EDXAPP_XBLOCK_FS_STORAGE_PREFIX }}"
  ANALYTICS_DATA_URL: "{{ EDXAPP_ANALYTICS_DATA_URL }}"
  ANALYTICS_DASHBOARD_URL: '{{ EDXAPP_ANALYTICS_DASHBOARD_URL }}'
  CELERY_BROKER_VHOST: "{{ EDXAPP_CELERY_BROKER_VHOST }}"
  CELERY_BROKER_USE_SSL: "{{ EDXAPP_CELERY_BROKER_USE_SSL }}"
  CELERY_EVENT_QUEUE_TTL: "{{ EDXAPP_CELERY_EVENT_QUEUE_TTL }}"
  PAYMENT_SUPPORT_EMAIL: "{{ EDXAPP_PAYMENT_SUPPORT_EMAIL }}"
  ZENDESK_URL: "{{ EDXAPP_ZENDESK_URL }}"
  ZENDESK_CUSTOM_FIELDS: "{{ EDXAPP_ZENDESK_CUSTOM_FIELDS }}"
  COURSES_WITH_UNSAFE_CODE: "{{ EDXAPP_COURSES_WITH_UNSAFE_CODE }}"
  BULK_EMAIL_EMAILS_PER_TASK: "{{ EDXAPP_BULK_EMAIL_EMAILS_PER_TASK }}"
  MICROSITE_ROOT_DIR: "{{ EDXAPP_MICROSITE_ROOT_DIR }}"
  MICROSITE_CONFIGURATION: "{{ EDXAPP_MICROSITE_CONFIGURATION }}"
  DEFAULT_FILE_STORAGE:  "{{ EDXAPP_DEFAULT_FILE_STORAGE }}"
  GRADES_DOWNLOAD:
    STORAGE_CLASS: "{{ EDXAPP_GRADE_STORAGE_CLASS | default(None) }}"
    STORAGE_KWARGS: "{{ EDXAPP_GRADE_STORAGE_KWARGS | default(None) }}"
    STORAGE_TYPE: "{{ EDXAPP_GRADE_STORAGE_TYPE | default(None) }}"
    BUCKET: "{{ EDXAPP_GRADE_BUCKET | default(None) }}"
    ROOT_PATH: "{{ EDXAPP_GRADE_ROOT_PATH | default(None) }}"
  STATIC_URL_BASE: "{{ EDXAPP_STATIC_URL_BASE }}"
  STATIC_ROOT_BASE: "{{ edxapp_staticfile_dir }}"
  LMS_BASE: "{{ EDXAPP_LMS_BASE }}"
  CMS_BASE: "{{ EDXAPP_CMS_BASE }}"
  LMS_ROOT_URL: "{{ EDXAPP_LMS_ROOT_URL }}"
  BOOK_URL:  "{{ EDXAPP_BOOK_URL }}"
  PARTNER_SUPPORT_EMAIL: "{{ EDXAPP_PARTNER_SUPPORT_EMAIL }}"
  PLATFORM_NAME: "{{ EDXAPP_PLATFORM_NAME }}"
  STUDIO_NAME: "{{ EDXAPP_STUDIO_NAME }}"
  STUDIO_SHORT_NAME: "{{ EDXAPP_STUDIO_SHORT_NAME }}"
  CERT_QUEUE:  'certificates'
  LOCAL_LOGLEVEL: "{{ EDXAPP_LOG_LEVEL }}"
  # default email backed set to local SMTP
  EMAIL_BACKEND: "{{ EDXAPP_EMAIL_BACKEND }}"
  EMAIL_HOST: "{{ EDXAPP_EMAIL_HOST }}"
  EMAIL_PORT: "{{ EDXAPP_EMAIL_PORT }}"
  EMAIL_USE_TLS: "{{ EDXAPP_EMAIL_USE_TLS }}"
  AWS_SES_REGION_NAME: "{{ EDXAPP_AWS_SES_REGION_NAME }}"
  AWS_SES_REGION_ENDPOINT: "{{ EDXAPP_AWS_SES_REGION_ENDPOINT }}"
  FEATURES: "{{ EDXAPP_FEATURES }}"
  WIKI_ENABLED: true
  SYSLOG_SERVER:  "{{ EDXAPP_SYSLOG_SERVER }}"
  LOG_DIR:  "{{ COMMON_DATA_DIR }}/logs/edx"
  JWT_ISSUER: "{{ EDXAPP_LMS_ISSUER }}"
  JWT_EXPIRATION: '{{ EDXAPP_JWT_EXPIRATION }}'
  JWT_PRIVATE_SIGNING_KEY: !!null
  JWT_EXPIRED_PRIVATE_SIGNING_KEYS: []
  JWT_AUTH:
    JWT_ISSUER: "{{ EDXAPP_LMS_ISSUER }}"
    JWT_AUDIENCE: "{{ EDXAPP_JWT_AUDIENCE }}"
    JWT_SECRET_KEY: "{{ EDXAPP_JWT_SECRET_KEY }}"

  #must end in slash (https://docs.djangoproject.com/en/1.4/ref/settings/#media-url)
  MEDIA_URL:  "{{ EDXAPP_MEDIA_URL }}/"
  MEDIA_ROOT: "{{ edxapp_media_dir }}/"

  ANALYTICS_SERVER_URL:  "{{ EDXAPP_ANALYTICS_SERVER_URL }}"
  FEEDBACK_SUBMISSION_EMAIL: "{{ EDXAPP_FEEDBACK_SUBMISSION_EMAIL }}"
  TIME_ZONE: "{{ EDXAPP_TIME_ZONE }}"
  LANGUAGE_CODE: "{{ EDXAPP_LANGUAGE_CODE }}"
  LANGUAGE_COOKIE: "{{ EDXAPP_LANGUAGE_COOKIE }}"
  MKTG_URL_LINK_MAP: "{{ EDXAPP_MKTG_URL_LINK_MAP }}"
  MKTG_URLS: "{{ EDXAPP_MKTG_URLS }}"
  SUPPORT_SITE_LINK: "{{ EDXAPP_SUPPORT_SITE_LINK }}"
  ACTIVATION_EMAIL_SUPPORT_LINK: "{{ EDXAPP_ACTIVATION_EMAIL_SUPPORT_LINK }}"
  PASSWORD_RESET_SUPPORT_LINK: "{{ EDXAPP_PASSWORD_RESET_SUPPORT_LINK }}"
  CDN_VIDEO_URLS: "{{ CDN_VIDEO_URLS }}"
  PERFORMANCE_GRAPHITE_URL: "{{ PERFORMANCE_GRAPHITE_URL }}"

  # repo root for courses
  GITHUB_REPO_ROOT: "{{ edxapp_course_data_dir }}"
  CACHES:
    default:
      <<: *default_generic_cache
      KEY_PREFIX: 'default'
      LOCATION: "{{ EDXAPP_MEMCACHE }}"
      VERSION: "{{ EDXAPP_DEFAULT_CACHE_VERSION }}"
    general:
      <<: *default_generic_cache
      KEY_PREFIX:  'general'
      LOCATION: "{{ EDXAPP_MEMCACHE }}"
    mongo_metadata_inheritance:
      <<: *default_generic_cache
      KEY_PREFIX:  'mongo_metadata_inheritance'
      TIMEOUT: 300
      LOCATION: "{{ EDXAPP_MEMCACHE }}"
    staticfiles:
      <<: *default_generic_cache
      KEY_PREFIX: "{{ ansible_hostname|default('staticfiles') }}_general"
      LOCATION: "{{ EDXAPP_MEMCACHE }}"
    configuration:
      <<: *default_generic_cache
      KEY_PREFIX: "{{ ansible_hostname|default('configuration') }}"
      LOCATION: "{{ EDXAPP_MEMCACHE }}"
    celery:
      <<: *default_generic_cache
      KEY_PREFIX:  'celery'
      LOCATION: "{{ EDXAPP_MEMCACHE }}"
      TIMEOUT: "7200"
    course_structure_cache:
      <<: *default_generic_cache
      KEY_PREFIX: 'course_structure'
      LOCATION: "{{ EDXAPP_CACHE_COURSE_STRUCTURE_MEMCACHE }}"
      # Default to two hours
      TIMEOUT: "7200"
  CELERY_BROKER_TRANSPORT: 'amqp'
  CELERY_BROKER_HOSTNAME: "{{ EDXAPP_RABBIT_HOSTNAME }}"
  COMMENTS_SERVICE_URL: "{{ EDXAPP_COMMENTS_SERVICE_URL }}"
  LOGGING_ENV: "{{ EDXAPP_LOGGING_ENV }}"
  SESSION_COOKIE_DOMAIN:  "{{ EDXAPP_SESSION_COOKIE_DOMAIN }}"
  SESSION_COOKIE_NAME:  "{{ EDXAPP_SESSION_COOKIE_NAME }}"
  COMMENTS_SERVICE_KEY: "{{ EDXAPP_COMMENTS_SERVICE_KEY }}"
  TECH_SUPPORT_EMAIL: "{{ EDXAPP_TECH_SUPPORT_EMAIL }}"
  CONTACT_EMAIL: "{{ EDXAPP_CONTACT_EMAIL }}"
  BUGS_EMAIL: "{{ EDXAPP_BUGS_EMAIL }}"
  DEFAULT_FROM_EMAIL: "{{ EDXAPP_DEFAULT_FROM_EMAIL }}"
  DEFAULT_FEEDBACK_EMAIL: "{{ EDXAPP_DEFAULT_FEEDBACK_EMAIL }}"
  SERVER_EMAIL: "{{ EDXAPP_DEFAULT_SERVER_EMAIL }}"
  BULK_EMAIL_DEFAULT_FROM_EMAIL: "{{ EDXAPP_BULK_EMAIL_DEFAULT_FROM_EMAIL }}"
  BULK_EMAIL_LOG_SENT_EMAILS: "{{ EDXAPP_BULK_EMAIL_LOG_SENT_EMAILS }}"
  CAS_SERVER_URL: "{{ EDXAPP_CAS_SERVER_URL }}"
  CAS_EXTRA_LOGIN_PARAMS: "{{ EDXAPP_CAS_EXTRA_LOGIN_PARAMS }}"
  CAS_ATTRIBUTE_CALLBACK: "{{ EDXAPP_CAS_ATTRIBUTE_CALLBACK }}"
  UNIVERSITY_EMAIL: "{{ EDXAPP_UNIVERSITY_EMAIL }}"
  PRESS_EMAIL: "{{ EDXAPP_PRESS_EMAIL }}"
  SOCIAL_MEDIA_FOOTER_URLS: "{{ EDXAPP_SOCIAL_MEDIA_FOOTER_URLS }}"
  MOBILE_STORE_URLS: "{{ EDXAPP_MOBILE_STORE_URLS }}"
  FOOTER_ORGANIZATION_IMAGE: "{{ EDXAPP_FOOTER_ORGANIZATION_IMAGE }}"
  ORA2_FILE_PREFIX: "{{ EDXAPP_ORA2_FILE_PREFIX }}"
  FILE_UPLOAD_STORAGE_BUCKET_NAME: "{{ EDXAPP_FILE_UPLOAD_STORAGE_BUCKET_NAME }}"
  FILE_UPLOAD_STORAGE_PREFIX: "{{ EDXAPP_FILE_UPLOAD_STORAGE_PREFIX }}"
  VIRTUAL_UNIVERSITIES: "{{ EDXAPP_VIRTUAL_UNIVERSITIES }}"
  REGISTRATION_EXTRA_FIELDS: "{{ EDXAPP_REGISTRATION_EXTRA_FIELDS }}"
  XBLOCK_SETTINGS: "{{ EDXAPP_XBLOCK_SETTINGS }}"
  EDXMKTG_USER_INFO_COOKIE_NAME: "{{ EDXAPP_EDXMKTG_USER_INFO_COOKIE_NAME }}"
  VIDEO_IMAGE_MAX_AGE: "{{ EDXAPP_VIDEO_IMAGE_MAX_AGE }}"
  VIDEO_IMAGE_SETTINGS: "{{ EDXAPP_VIDEO_IMAGE_SETTINGS }}"
  BLOCK_STRUCTURES_SETTINGS: "{{ EDXAPP_BLOCK_STRUCTURES_SETTINGS }}"

  # Deprecated, maintained for backward compatibility
  COMPREHENSIVE_THEME_DIR: "{{ EDXAPP_COMPREHENSIVE_THEME_DIR }}"

  COMPREHENSIVE_THEME_DIRS: "{{ EDXAPP_COMPREHENSIVE_THEME_DIRS }}"
  COMPREHENSIVE_THEME_LOCALE_PATHS: "{{ EDXAPP_COMPREHENSIVE_THEME_LOCALE_PATHS }}"
  ENABLE_COMPREHENSIVE_THEMING: "{{ EDXAPP_ENABLE_COMPREHENSIVE_THEMING }}"
  DEFAULT_SITE_THEME: "{{ EDXAPP_DEFAULT_SITE_THEME }}"
  SESSION_SAVE_EVERY_REQUEST: "{{ EDXAPP_SESSION_SAVE_EVERY_REQUEST }}"
  SOCIAL_SHARING_SETTINGS: "{{ EDXAPP_SOCIAL_SHARING_SETTINGS }}"
  SESSION_COOKIE_SECURE: "{{ EDXAPP_SESSION_COOKIE_SECURE }}"
  APPSEMBLER_FEATURES: "{{ EDXAPP_APPSEMBLER_FEATURES }}"
  CODE_JAIL:
    # from https://github.com/edx/codejail/blob/master/codejail/django_integration.py#L24, '' should be same as None
    python_bin: '{% if EDXAPP_PYTHON_SANDBOX %}{{ edxapp_sandbox_venv_dir }}/bin/python{% endif %}'
    limits: "{{ EDXAPP_CODE_JAIL_LIMITS }}"
    user: '{{ edxapp_sandbox_user }}'
  AFFILIATE_COOKIE_NAME: "{{ EDXAPP_AFFILIATE_COOKIE_NAME }}"
  ELASTIC_SEARCH_CONFIG: "{{ EDXAPP_ELASTIC_SEARCH_CONFIG }}"
  PLATFORM_TWITTER_ACCOUNT: "{{ EDXAPP_PLATFORM_TWITTER_ACCOUNT }}"
  PLATFORM_FACEBOOK_ACCOUNT: "{{ EDXAPP_PLATFORM_FACEBOOK_ACCOUNT }}"
  HELP_TOKENS_BOOKS: "{{ EDXAPP_HELP_TOKENS_BOOKS }}"
  # License for serving content in China
  ICP_LICENSE: "{{ EDXAPP_ICP_LICENSE }}"

lms_auth_config:
  <<: *edxapp_generic_auth
  SEGMENT_KEY: "{{ EDXAPP_LMS_SEGMENT_KEY }}"
  OPTIMIZELY_PROJECT_ID: "{{ EDXAPP_OPTIMIZELY_PROJECT_ID }}"
  EDX_API_KEY: "{{ EDXAPP_EDX_API_KEY }}"
  VERIFY_STUDENT: "{{ EDXAPP_VERIFY_STUDENT }}"
  GOOGLE_ANALYTICS_LINKEDIN: "{{ EDXAPP_GOOGLE_ANALYTICS_LINKEDIN }}"
  CC_PROCESSOR_NAME: "{{ EDXAPP_CC_PROCESSOR_NAME }}"
  CC_PROCESSOR: "{{ EDXAPP_CC_PROCESSOR }}"
  TRACKING_SEGMENTIO_WEBHOOK_SECRET: "{{ EDXAPP_TRACKING_SEGMENTIO_WEBHOOK_SECRET }}"
  PROFILE_IMAGE_SECRET_KEY: "{{ EDXAPP_PROFILE_IMAGE_SECRET_KEY }}"
  MODULESTORE:
    default:
        ENGINE: 'xmodule.modulestore.mixed.MixedModuleStore'
        OPTIONS:
          mappings: {}
          stores:
            - NAME: 'split'
              ENGINE: 'xmodule.modulestore.split_mongo.split_draft.DraftVersioningModuleStore'
              DOC_STORE_CONFIG: "{{ EDXAPP_LMS_SPLIT_DOC_STORE_CONFIG }}"
              OPTIONS:
                default_class: 'xmodule.hidden_module.HiddenDescriptor'
                fs_root:  "{{ edxapp_course_data_dir }}"
                render_template: 'edxmako.shortcuts.render_to_string'
            - NAME: 'draft'
              ENGINE: 'xmodule.modulestore.mongo.DraftMongoModuleStore'
              DOC_STORE_CONFIG: "{{ EDXAPP_LMS_DRAFT_DOC_STORE_CONFIG }}"
              OPTIONS:
                default_class: 'xmodule.hidden_module.HiddenDescriptor'
                fs_root:  "{{ edxapp_course_data_dir }}"
                render_template: 'edxmako.shortcuts.render_to_string'
  PROCTORING_BACKEND_PROVIDER: "{{ EDXAPP_PROCTORING_BACKEND_PROVIDER }}"
  SOCIAL_AUTH_OAUTH_SECRETS: "{{ EDXAPP_SOCIAL_AUTH_OAUTH_SECRETS }}"


lms_env_config:
  <<: *edxapp_generic_env
  OAUTH_ENFORCE_SECURE: "{{ EDXAPP_OAUTH_ENFORCE_SECURE }}"
  OAUTH_EXPIRE_CONFIDENTIAL_CLIENT_DAYS: "{{ EDXAPP_OAUTH_EXPIRE_CONFIDENTIAL_CLIENT_DAYS }}"
  OAUTH_EXPIRE_PUBLIC_CLIENT_DAYS: "{{ EDXAPP_OAUTH_EXPIRE_PUBLIC_CLIENT_DAYS }}"
  PAID_COURSE_REGISTRATION_CURRENCY: "{{ EDXAPP_PAID_COURSE_REGISTRATION_CURRENCY }}"
  GIT_REPO_DIR: "{{ EDXAPP_GIT_REPO_DIR }}"
  SITE_NAME:  "{{ EDXAPP_LMS_SITE_NAME }}"
  VIDEO_CDN_URL: "{{ EDXAPP_VIDEO_CDN_URLS }}"
  PDF_RECEIPT_TAX_ID: "{{ EDXAPP_PDF_RECEIPT_TAX_ID }}"
  PDF_RECEIPT_FOOTER_TEXT: "{{ EDXAPP_PDF_RECEIPT_FOOTER_TEXT }}"
  PDF_RECEIPT_DISCLAIMER_TEXT: "{{ EDXAPP_PDF_RECEIPT_DISCLAIMER_TEXT }}"
  PDF_RECEIPT_BILLING_ADDRESS: "{{ EDXAPP_PDF_RECEIPT_BILLING_ADDRESS }}"
  PDF_RECEIPT_TERMS_AND_CONDITIONS: "{{ EDXAPP_PDF_RECEIPT_TERMS_AND_CONDITIONS }}"
  PDF_RECEIPT_TAX_ID_LABEL: "{{ EDXAPP_PDF_RECEIPT_TAX_ID_LABEL }}"
  PDF_RECEIPT_COBRAND_LOGO_PATH: "{{ EDXAPP_PDF_RECEIPT_COBRAND_LOGO_PATH }}"
  PDF_RECEIPT_LOGO_PATH: "{{ EDXAPP_PDF_RECEIPT_LOGO_PATH }}"
  PROFILE_IMAGE_BACKEND: "{{ EDXAPP_PROFILE_IMAGE_BACKEND }}"
  PROFILE_IMAGE_MIN_BYTES: "{{ EDXAPP_PROFILE_IMAGE_MIN_BYTES }}"
  PROFILE_IMAGE_MAX_BYTES: "{{ EDXAPP_PROFILE_IMAGE_MAX_BYTES }}"
  EDXNOTES_PUBLIC_API: "{{ EDXAPP_EDXNOTES_PUBLIC_API }}"
  EDXNOTES_INTERNAL_API: "{{ EDXAPP_EDXNOTES_INTERNAL_API }}"
  LTI_USER_EMAIL_DOMAIN: "{{ EDXAPP_LTI_USER_EMAIL_DOMAIN }}"
  LTI_AGGREGATE_SCORE_PASSBACK_DELAY: "{{ EDXAPP_LTI_AGGREGATE_SCORE_PASSBACK_DELAY }}"
  PROCTORING_SETTINGS: "{{ EDXAPP_PROCTORING_SETTINGS }}"
  CREDIT_HELP_LINK_URL: "{{ EDXAPP_CREDIT_HELP_LINK_URL }}"
  MAILCHIMP_NEW_USER_LIST_ID: "{{ EDXAPP_MAILCHIMP_NEW_USER_LIST_ID }}"
  CONTACT_MAILING_ADDRESS: "{{ EDXAPP_CONTACT_MAILING_ADDRESS }}"
  AUDIT_CERT_CUTOFF_DATE: "{{ EDXAPP_AUDIT_CERT_CUTOFF_DATE }}"
  API_ACCESS_MANAGER_EMAIL: "{{ EDXAPP_API_ACCESS_MANAGER_EMAIL }}"
  API_ACCESS_FROM_EMAIL: "{{ EDXAPP_API_ACCESS_FROM_EMAIL }}"
  API_DOCUMENTATION_URL: "{{ EDXAPP_API_DOCUMENTATION_URL }}"
  AUTH_DOCUMENTATION_URL: "{{ EDXAPP_AUTH_DOCUMENTATION_URL }}"
  RECALCULATE_GRADES_ROUTING_KEY: "{{ EDXAPP_RECALCULATE_GRADES_ROUTING_KEY }}"
  BULK_EMAIL_ROUTING_KEY_SMALL_JOBS: "{{ EDXAPP_BULK_EMAIL_ROUTING_KEY_SMALL_JOBS }}"
  CELERY_QUEUES: "{{ EDXAPP_LMS_CELERY_QUEUES }}"
  ALTERNATE_WORKER_QUEUES: "cms"
  ENTERPRISE_COURSE_ENROLLMENT_AUDIT_MODES: "{{ EDXAPP_ENTERPRISE_COURSE_ENROLLMENT_AUDIT_MODES }}"

cms_auth_config:
  <<: *edxapp_generic_auth
  SEGMENT_KEY: "{{ EDXAPP_CMS_SEGMENT_KEY }}"
  MODULESTORE:
    default:
        ENGINE: 'xmodule.modulestore.mixed.MixedModuleStore'
        OPTIONS:
          mappings: {}
          stores:
            - NAME: 'split'
              ENGINE: 'xmodule.modulestore.split_mongo.split_draft.DraftVersioningModuleStore'
              DOC_STORE_CONFIG: "{{ EDXAPP_CMS_DOC_STORE_CONFIG }}"
              OPTIONS:
                default_class: 'xmodule.hidden_module.HiddenDescriptor'
                fs_root:  "{{ edxapp_course_data_dir }}"
                render_template: 'edxmako.shortcuts.render_to_string'
            - NAME: 'draft'
              ENGINE: 'xmodule.modulestore.mongo.DraftMongoModuleStore'
              DOC_STORE_CONFIG: "{{ EDXAPP_CMS_DOC_STORE_CONFIG }}"
              OPTIONS:
                default_class: 'xmodule.hidden_module.HiddenDescriptor'
                fs_root:  "{{ edxapp_course_data_dir }}"
                render_template: 'edxmako.shortcuts.render_to_string'
  PARSE_KEYS: "{{ EDXAPP_PARSE_KEYS }}"

cms_env_config:
  <<: *edxapp_generic_env
  SITE_NAME:  "{{ EDXAPP_CMS_SITE_NAME }}"
  GIT_REPO_EXPORT_DIR: "{{ EDXAPP_GIT_REPO_EXPORT_DIR }}"
  CELERY_QUEUES: "{{ EDXAPP_CMS_CELERY_QUEUES }}"
  ALTERNATE_WORKER_QUEUES: "lms"
  COURSE_IMPORT_EXPORT_BUCKET: "{{ EDXAPP_IMPORT_EXPORT_BUCKET }}"

# install dir for the edx-platform repo
edxapp_code_dir: "{{ edxapp_app_dir }}/edx-platform"


# gunicorn ports/hosts, these shouldn't need to be overridden
edxapp_cms_gunicorn_port: 8010
edxapp_cms_gunicorn_host: 127.0.0.1
edxapp_lms_gunicorn_port: 8000
edxapp_lms_gunicorn_host: 127.0.0.1

# These vars are for creating the application json config
# files.  There are two for each service that uses the
# 'edx-platform' code.  Defining them will create the upstart
# job.  It will also enable the corresponding section in the
# 'edxapp' upstart job.

service_variants_enabled:
  - lms
  - cms

#Number of gunicorn worker processes to spawn, as a multiplier to number of virtual cores
worker_core_mult:
  lms: 4
  cms: 2

# Stanford-style Theming
# Set theme name with edxapp_theme_name
# Stanford, for example, uses edxapp_theme_name: 'stanford'
#
# TODO: change variables to ALL-CAPS, since they are meant to be externally overridden
edxapp_theme_name: ""
edxapp_theme_source_repo: 'https://{{ COMMON_GIT_MIRROR }}/Stanford-Online/edx-theme.git'
edxapp_theme_version: 'master'

# make this the public URL instead of writable
edx_platform_repo: "https://{{ COMMON_GIT_MIRROR }}/edx/edx-platform.git"
# `edx_platform_version` can be anything that git recognizes as a commit
# reference, including a tag, a branch name, or a commit hash
edx_platform_version: 'release'
pre_requirements_file:    "{{ edxapp_code_dir }}/requirements/edx/pre.txt"
github_requirements_file: "{{ edxapp_code_dir }}/requirements/edx/github.txt"
custom_requirements_file:   "{{ edxapp_code_dir }}/requirements/edx/custom.txt"
local_requirements_file:  "{{ edxapp_code_dir }}/requirements/edx/local.txt"
base_requirements_file:   "{{ edxapp_code_dir }}/requirements/edx/base.txt"
post_requirements_file:   "{{ edxapp_code_dir }}/requirements/edx/post.txt"
paver_requirements_file:   "{{ edxapp_code_dir }}/requirements/edx/paver.txt"
private_requirements_file:   "{{ edxapp_code_dir }}/requirements/edx/edx-private.txt"

sandbox_base_requirements:  "{{ edxapp_code_dir }}/requirements/edx-sandbox/base.txt"
sandbox_local_requirements: "{{ edxapp_code_dir }}/requirements/edx-sandbox/local.txt"
sandbox_post_requirements:  "{{ edxapp_code_dir }}/requirements/edx-sandbox/post.txt"

# The Python requirements files in the order they should be installed.  This order should
# match the order of PYTHON_REQ_FILES in edx-platform/pavelib/prereqs.py.  (Also check the
# edx-solutions fork of edx-platform when if you consider reordering this list.)
# private_requirements_file is not included in this list, since it is only installed
# conditionally based on the value of EDXAPP_INSTALL_PRIVATE_REQUIREMENTS.
edxapp_requirements_files:
  - "{{ pre_requirements_file }}"
  - "{{ github_requirements_file }}"
  - "{{ custom_requirements_file }}"
  - "{{ local_requirements_file }}"
  - "{{ base_requirements_file }}"
  - "{{ post_requirements_file }}"
  - "{{ paver_requirements_file }}"

# All edxapp requirements files potentially containing Github URLs.  When using a custom
# Github mirror, occurrences of "github.com" are replaced by the custom mirror in these
# files.
edxapp_requirements_with_github_urls:
  - "{{ pre_requirements_file }}"
  - "{{ github_requirements_file }}"
  - "{{ custom_requirements_file }}"
  - "{{ base_requirements_file }}"
  - "{{ post_requirements_file }}"
  - "{{ paver_requirements_file }}"
  - "{{ private_requirements_file }}"
  - "{{ sandbox_post_requirements }}"
  - "{{ sandbox_local_requirements }}"
  - "{{ sandbox_base_requirements }}"

edxapp_chrislea_ppa: "ppa:chris-lea/node.js"

edxapp_debian_pkgs_default:
  # for compiling the virtualenv
  # (only needed if wheel files aren't available)
  - s3cmd
  - pkg-config
  # for scipy, do not install
  # libopenblas-base, it will cause
  # problems for numpy
  - g++
  # apparmor
  - apparmor-utils
  # misc
  - curl
  - ipython
  - nodejs
  - ntp
  # matplotlib needs libfreetype6-dev
  - libfreetype6-dev
  # cffi needs libffi-dev
  - libffi-dev
  - python-dev
  - libsqlite3-dev

edxapp_debian_pkgs_extra: []

# Deploy Specific Vars
edxapp_lms_variant: lms
edxapp_cms_variant: cms

# Worker Settings
worker_django_settings_module: '{{ EDXAPP_SETTINGS }}'

# Add default service worker users
SERVICE_WORKER_USERS:
  - email: "{{ EDXAPP_ENTERPRISE_SERVICE_WORKER_EMAIL }}"
    username: "{{ EDXAPP_ENTERPRISE_SERVICE_WORKER_USERNAME }}"
    is_staff: true
    is_superuser: false<|MERGE_RESOLUTION|>--- conflicted
+++ resolved
@@ -93,10 +93,7 @@
 EDXAPP_MYSQL_PASSWORD_READ_ONLY: 'password'
 EDXAPP_MYSQL_PASSWORD_ADMIN: 'password'
 EDXAPP_MYSQL_OPTIONS: {}
-<<<<<<< HEAD
 EDXAPP_MYSQL_ATOMIC_REQUESTS: True
-=======
->>>>>>> 7325c7ba
 EDXAPP_MYSQL_REPLICA_DB_NAME: "{{ EDXAPP_MYSQL_DB_NAME }}"
 EDXAPP_MYSQL_REPLICA_USER: "{{ EDXAPP_MYSQL_USER }}"
 EDXAPP_MYSQL_REPLICA_PASSWORD: "{{ EDXAPP_MYSQL_PASSWORD }}"
@@ -109,21 +106,19 @@
 EDXAPP_MYSQL_CSMH_HOST: "{{ EDXAPP_MYSQL_HOST }}"
 EDXAPP_MYSQL_CSMH_PORT: "{{ EDXAPP_MYSQL_PORT }}"
 EDXAPP_MYSQL_CSMH_OPTIONS: "{{ EDXAPP_MYSQL_OPTIONS }}"
-<<<<<<< HEAD
-
-=======
->>>>>>> 7325c7ba
 # This is Django's default https://docs.djangoproject.com/en/1.8/ref/settings/#conn-max-age
 EDXAPP_MYSQL_CONN_MAX_AGE: 0
 
+# This is Django's default https://docs.djangoproject.com/en/1.8/ref/settings/#conn-max-age
+EDXAPP_MYSQL_CONN_MAX_AGE: 0
+
 EDXAPP_MYSQL_HOST: 'localhost'
 EDXAPP_MYSQL_PORT: '3306'
 
-<<<<<<< HEAD
 EDXAPP_SEARCH_HOST: 'localhost'
 EDXAPP_SEARCH_PORT: 9200
 EDXAPP_SEARCH_USE_SSL: false
-=======
+
 EDXAPP_POSTGRESQL_AGGREGATION_HOST: "localhost"
 EDXAPP_POSTGRESQL_AGGREGATION_DATABASE: ""
 EDXAPP_POSTGRESQL_AGGREGATION_USER: "aggregation_user"
@@ -131,7 +126,6 @@
 EDXAPP_POSTGRESQL_AGGREGATION_USER_ROLE: "boxes"
 EDXAPP_POSTGRESQL_AGGREGATION_PORT: 5432
 EDXAPP_POSTGRESQL_AGGREGATION_OPTIONS: {}
->>>>>>> 7325c7ba
 
 # list of dictionaries of the format
 # { 'host': 'hostname', 'port': 'portnumber', 'otherconfigsuchas use_ssl': 'True' }
@@ -884,13 +878,9 @@
     PASSWORD: "{{ EDXAPP_MYSQL_REPLICA_PASSWORD }}"
     HOST: "{{ EDXAPP_MYSQL_REPLICA_HOST }}"
     PORT: "{{ EDXAPP_MYSQL_REPLICA_PORT }}"
-<<<<<<< HEAD
+    OPTIONS: "{{ EDXAPP_MYSQL_REPLICA_OPTIONS }}"
     CONN_MAX_AGE: "{{ EDXAPP_MYSQL_CONN_MAX_AGE }}"
     OPTIONS: "{{ EDXAPP_MYSQL_REPLICA_OPTIONS }}"
-=======
-    OPTIONS: "{{ EDXAPP_MYSQL_REPLICA_OPTIONS }}"
-    CONN_MAX_AGE: "{{ EDXAPP_MYSQL_CONN_MAX_AGE }}"
->>>>>>> 7325c7ba
   default:
     ENGINE: 'django.db.backends.mysql'
     NAME: "{{ EDXAPP_MYSQL_DB_NAME }}"
@@ -898,15 +888,10 @@
     PASSWORD: "{{ EDXAPP_MYSQL_PASSWORD }}"
     HOST: "{{ EDXAPP_MYSQL_HOST }}"
     PORT: "{{ EDXAPP_MYSQL_PORT }}"
-<<<<<<< HEAD
+    OPTIONS: "{{ EDXAPP_MYSQL_OPTIONS }}"
     ATOMIC_REQUESTS: "{{ EDXAPP_MYSQL_ATOMIC_REQUESTS }}"
     CONN_MAX_AGE: "{{ EDXAPP_MYSQL_CONN_MAX_AGE }}"
     OPTIONS: "{{ EDXAPP_MYSQL_OPTIONS }}"
-=======
-    OPTIONS: "{{ EDXAPP_MYSQL_OPTIONS }}"
-    ATOMIC_REQUESTS: True
-    CONN_MAX_AGE: "{{ EDXAPP_MYSQL_CONN_MAX_AGE }}"
->>>>>>> 7325c7ba
   student_module_history:
     ENGINE: 'django.db.backends.mysql'
     NAME: "{{ EDXAPP_MYSQL_CSMH_DB_NAME }}"
@@ -914,12 +899,9 @@
     PASSWORD: "{{ EDXAPP_MYSQL_CSMH_PASSWORD }}"
     HOST: "{{ EDXAPP_MYSQL_CSMH_HOST }}"
     PORT: "{{ EDXAPP_MYSQL_CSMH_PORT }}"
-<<<<<<< HEAD
+    OPTIONS: "{{ EDXAPP_MYSQL_CSMH_OPTIONS }}"
     CONN_MAX_AGE: "{{ EDXAPP_MYSQL_CONN_MAX_AGE }}"
     OPTIONS: "{{ EDXAPP_MYSQL_CSMH_OPTIONS }}"
-=======
-    OPTIONS: "{{ EDXAPP_MYSQL_CSMH_OPTIONS }}"
-    CONN_MAX_AGE: "{{ EDXAPP_MYSQL_CONN_MAX_AGE }}"
 
   appsembler_usage:
     ENGINE: 'django.db.backends.postgresql_psycopg2'
@@ -929,7 +911,6 @@
     HOST: "{{ EDXAPP_POSTGRESQL_AGGREGATION_HOST }}"
     PORT: "{{ EDXAPP_POSTGRESQL_AGGREGATION_PORT }}"
     OPTIONS: "{{ EDXAPP_POSTGRESQL_AGGREGATION_OPTIONS }}"
->>>>>>> 7325c7ba
 
 edxapp_generic_auth_config:  &edxapp_generic_auth
   EVENT_TRACKING_SEGMENTIO_EMIT_WHITELIST: "{{ EDXAPP_EVENT_TRACKING_SEGMENTIO_EMIT_WHITELIST }}"
