---
- name: check to see that MongoDB 2.4 is not installed
  stat: path=/etc/init.d/mongodb
  register: mongodb_needs_upgrade

- name: verify 2.4 not installed
  fail: msg="MongoDB 2.4 is currently installed and cannot be safely upgraded in a clustered configuration.  Please read http://docs.mongodb.org/manual/release-notes/2.6-upgrade/#upgrade-considerations and upgrade to 2.6."
  when: mongodb_needs_upgrade.stat.exists and MONGO_CLUSTERED
  
- name: remove mongo 2.4 if present
  apt: >
    pkg=mongodb-10gen
    state=absent purge=yes
    force=yes
  when: mongodb_needs_upgrade.stat.exists and not MONGO_CLUSTERED
  
- name: install python pymongo for mongo_user ansible module
  pip: >
    name=pymongo state=present
    version={{ pymongo_version }} extra_args="-i {{ COMMON_PYPI_MIRROR_URL }}"

- name: add the mongodb signing key
  apt_key: >
    id=7F0CEB10
    url={{ MONGODB_APT_KEY }}
    state=present

- name: add the mongodb repo to the sources list
  apt_repository_1.8: >
    repo='{{ MONGODB_REPO }}'
    state=present
    validate_certs=no

- name: install mongo server and recommends
  apt: >
    pkg=mongodb-org={{ mongo_version }}
    state=present install_recommends=yes
    force=yes update_cache=yes

- name: create mongo dirs
  file: >
    path="{{ item }}" state=directory
    owner="{{ mongo_user  }}"
    group="{{ mongo_user }}"
  with_items:
    - "{{ mongo_data_dir }}"
    - "{{ mongo_dbpath }}"
    - "{{ mongo_log_dir }}"

<<<<<<< HEAD
- name: create mongo pid dir
  file: path="/var/run/mongodb/" state=directory owner=mongodb

- name: stop mongo service
  service: name=mongodb state=stopped
=======
- name: stop mongod service
  service: name=mongod state=stopped
>>>>>>> 788cb6b1

- name: move mongodb to {{ mongo_data_dir }}
  command: >
    mv /var/lib/mongodb  {{ mongo_data_dir}}/.
    creates={{ mongo_data_dir }}/mongodb

- name: copy mongodb key file
  copy: >
    content="{{ MONGO_CLUSTER_KEY }}"
    dest={{ mongo_key_file }}
    mode=0600
    owner=mongodb
    group=mongodb
  when: MONGO_CLUSTERED

- name: copy configuration template
  template: src=mongodb.conf.j2 dest=/etc/mongod.conf backup=yes
  notify: restart mongo

#- name: copy init script
#  copy: src=mongodb dest=/etc/init.d/mongodb mode=755

- name: start mongo service
  service: name=mongod state=started

- name: wait for mongo server to start
  wait_for: port=27017 delay=2

- name: drop super user script
  template: src="create_root.js.j2" dest="/tmp/create_root.js"
  when: not MONGO_CLUSTERED

- name: create super user with js
  shell: >
    /usr/bin/mongo admin /tmp/create_root.js
  when: not MONGO_CLUSTERED

- name: delete super user script
  file: path=/tmp/create_root.js state=absent
  when: not MONGO_CLUSTERED

- name: Create the file to initialize the mongod replica set
  template: src=repset_init.js.j2 dest=/tmp/repset_init.js
  when: MONGO_CLUSTERED

- name: Initialize the replication set
  shell: >
    /usr/bin/mongo /tmp/repset_init.js
  when: MONGO_CLUSTERED

#- name: delete repset script
#  file: path=/tmp/repset_init.js state=absent
#  when: MONGO_CLUSTERED

- name: create a mongodb user
  mongodb_user: >
    database={{ item.database }}
    login_user={{ MONGO_ADMIN_USER }}
    login_password={{ MONGO_ADMIN_PASSWORD }}
    name={{ item.user }}
    password={{ item.password }}
    roles={{ item.roles }}
    state=present
  with_items: MONGO_USERS
  when: not MONGO_CLUSTERED

- name: create a mongodb user
  mongodb_user: >
    database={{ item.database }}
    login_user={{ MONGO_ADMIN_USER }}
    login_password={{ MONGO_ADMIN_PASSWORD }}
    name={{ item.user }}
    password={{ item.password }}
    roles={{ item.roles }}
    state=present
    replica_set={{ mongo_repl_set }}
  with_items: MONGO_USERS
  when: MONGO_CLUSTERED

- name: install s3cmd
  pip: >
    name="s3cmd"
    state=present
    extra_args="-i {{ COMMON_PYPI_MIRROR_URL }}"
  when: MONGO_S3_BACKUP

- name: configure s3cmd
  template: >
    dest="{{ MONGO_S3_S3CMD_CONFIG }}"
    src=mongo-s3-backup-s3cfg.j2
    owner=root
    group=root
    mode=0600
  when: MONGO_S3_BACKUP

- name: install backup-mongo-to-s3 script
  template: >
    src=backup-mongo-to-s3.j2
    dest=/edx/bin/backup-mongo-to-s3.sh
    owner=root
    group=root
    mode=0700
  when: MONGO_S3_BACKUP

- name: schedule backup-mongo-to-3s crontab
  cron: 
    name="backup-mongo-to-s3"
    job="/edx/bin/backup-mongo-to-s3.sh"
    backup=yes
    cron_file=backup-mongo-to-s3
    user=root
    hour="{{ MONGO_S3_BACKUP_HOUR }}"
    minute="0"
    day="{{ MONGO_S3_BACKUP_DAY }}"
  when: MONGO_S3_BACKUP<|MERGE_RESOLUTION|>--- conflicted
+++ resolved
@@ -26,10 +26,9 @@
     state=present
 
 - name: add the mongodb repo to the sources list
-  apt_repository_1.8: >
+  apt_repository: >
     repo='{{ MONGODB_REPO }}'
     state=present
-    validate_certs=no
 
 - name: install mongo server and recommends
   apt: >
@@ -47,16 +46,11 @@
     - "{{ mongo_dbpath }}"
     - "{{ mongo_log_dir }}"
 
-<<<<<<< HEAD
 - name: create mongo pid dir
   file: path="/var/run/mongodb/" state=directory owner=mongodb
 
-- name: stop mongo service
-  service: name=mongodb state=stopped
-=======
 - name: stop mongod service
   service: name=mongod state=stopped
->>>>>>> 788cb6b1
 
 - name: move mongodb to {{ mongo_data_dir }}
   command: >
@@ -75,9 +69,6 @@
 - name: copy configuration template
   template: src=mongodb.conf.j2 dest=/etc/mongod.conf backup=yes
   notify: restart mongo
-
-#- name: copy init script
-#  copy: src=mongodb dest=/etc/init.d/mongodb mode=755
 
 - name: start mongo service
   service: name=mongod state=started
