--- conflicted
+++ resolved
@@ -30,16 +30,14 @@
   "named-release/birch" => {
     :name => "birch-fullstack", :file => "20150224-birch-fullstack.box",
   },
-<<<<<<< HEAD
-  "named-release/cypress.rc2" => {
-    :name => "cypress-fullstack-rc2", :file => "20150720-cypress-fullstack-rc2.box",
-=======
   "named-release/birch.1" => {
     :name => "birch-fullstack-1", :file => "birch-1-fullstack.box",
   },
   "named-release/birch.2" => {
     :name => "birch-fullstack-2", :file => "birch-2-fullstack.box",
->>>>>>> ffd28db5
+  },
+  "named-release/cypress.rc2" => {
+    :name => "cypress-fullstack-rc2", :file => "20150720-cypress-fullstack-rc2.box",
   },
   "named-release/cypress.rc3" => {
     :name => "cypress-fullstack-rc3", :file => "20150724-cypress-fullstack-rc3.box",
